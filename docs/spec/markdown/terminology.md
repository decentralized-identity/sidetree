--- conflicted
+++ resolved
@@ -2,15 +2,9 @@
 
 | Term                  | Description                                                                    |
 |-----------------------|--------------------------------------------------------------------------------|
-<<<<<<< HEAD
 | Anchor File           | JSON Document containing proving and index data for Create, Recovery, and Revocation operations, and a CAS URI for the associated Map File. This file is anchored to the target ledger. |
 | Map File              | JSON Document containing Update operation proving and index data, as well as CAS URI for Chunk File chunks.                   |
 | Chunk File            | JSON Document containing all verbose operation data for the corresponding set of DIDs specified in the related Map File.                   |
-=======
-| Anchor File           | JSON Document containing proving and index data for Create, Recovery, and Deactivate operations, and a CAS URI for the associated Map File. This file is anchored to the target ledger. |
-| Map File              | JSON Document containing Update operation proving and index data, as well as CAS URI for Batch File chunks.                   |
-| Batch File            | JSON Document containing all verbose operation data for the corresponding set of DIDs specified in the related Map File.                   |
->>>>>>> 93325b10
 | CAS                   | Content-addressable storage protocol/network (e.g. IPFS)                       |
 | DID Document          | JSON Document containing public key references, service endpoints, and other PKI metadata that corresponds to a given DID (as defined in the [W3C DID Specification](https://w3c.github.io/did-core/)). |
 | DID Suffix { #did-suffix }  | The unique identifier string within a DID URI. e.g. The unique suffix of `did:sidetree:123` would be `123`. |
