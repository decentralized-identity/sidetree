--- conflicted
+++ resolved
@@ -108,12 +108,6 @@
 
 1. Generate a JSON object for the _Resolution Result_, structured in accordance with the [Decentralized Identifier Resolution](https://w3c-ccg.github.io/did-resolution/#example-14-example-did-resolution-result) specification.
 2. Set the `didDocument` property of the _Resolution Result_ object to the resolved DID Document generated via the [Operation Compilation](#operation-compilation) process.
-<<<<<<< HEAD
-3. The _Resolution Result_ object ****MUST**** include a `didDocumentMetadata` property, and its value ****MUST**** be an object.
-4. The _Resolution Result_ `didDocumentMetadata` object ****MUST**** include a `method` object, which invludes a `published` property with a boolean value. If the compiled DID state is flagged as _Unpublished_ and/or _Unresolvable_ (per the [Operation Compilation](#operation-compilation) process), the `published` property ****MUST**** be set to `false`, otherwise, set the value to `true`.
-5. The _Resolution Result_ `method` object ****MUST**** include an `updateCommitment` property, and its value ****MUST**** be the `updateCommitment` hash value expected to be fulfilled in with the next `updateKey` revealed in the next [Update](#update) operation.
-6. The _Resolution Result_ `method` object ****MUST**** include an `recoveryCommitment` property, and its value ****MUST**** be the `recoveryCommitment` hash value expected to be fulfilled in with the next `recoveryKey` revealed in the next [Recovery](#recover) operation.
-=======
 3. The _Resolution Result_ object ****MUST**** include a `methodMetadata` property, and its value ****MUST**** be an object composed of the following values:
     - The object ****MUST**** include a `published` property with a boolean value. If the compiled DID state is flagged as _Unpublished_ and/or _Unresolvable_ (per the [Operation Compilation](#operation-compilation) process), the `published` property ****MUST**** be set to `false`, otherwise, set the value to `true`.
     - The object ****MUST**** include an `updateCommitment` property, and its value ****MUST**** be the `updateCommitment` hash value expected to be fulfilled in with the next `updateKey` revealed in the next [Update](#update) operation.
@@ -128,7 +122,6 @@
             - If under any of the cases above there is a canonical DID representation included for the `canonicalId` property, the canonical DID representation ****MUST**** also be included in the `equivalentId` array. See below for details on the `equivalentId` property.
     - `equivalentId` - If equivalent representations of the resolved DID exist, the presence of equivalent DID representations within the `didDocumentMetadata` is determined as follows:
         - If the DID being resolved is a [_Long-Form DID_](#long-form-did-uris) representation, the `equivalentId` property ****MUST**** be included in the `didDocumentMetadata` object, and its array value ****MUST**** include the [_Short-Form DID_](#short-form-did) representation.
->>>>>>> c8de1e59
 
 #### Unresolvable DIDs
 
