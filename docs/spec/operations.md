--- conflicted
+++ resolved
@@ -75,11 +75,7 @@
       "signature": SIGNATURE_STRING
     }
     ```
-<<<<<<< HEAD
     - The JWS `payload` object ****MUST**** include a `updateKey` property, and its value ****MUST**** be the [IETF RFC 7517](https://tools.ietf.org/html/rfc7517) compliant JWK representation matching the previous _Update Commitment_.
-=======
-    - The JWS `payload` object ****MUST**** include a `updateKey` property, and its value ****MUST**** be a canonicalized [IETF RFC 7517](https://tools.ietf.org/html/rfc7517) compliant JWK representation (using the implementation's [`JSON_CANONICALIZATION_SCHEME`](#json-canonicalization-scheme)) matching the previous _Update Commitment_.
->>>>>>> 9258b844
     - The JWS `payload` object ****MUST**** contain a `deltaHash` property, and its value ****MUST**** be a hash of the canonicalized [_Update Operation Delta Object_](#update-delta-object), generated via the [`HASH_PROTOCOL`](#hash-protocol), with a maximum length as specified by the [`MAX_OPERATION_HASH_LENGTH`](#max-operation-hash-length).
 
 ### Recover
@@ -92,11 +88,7 @@
 4. Generate a new [Update Key Pair](#update-key-pair), which ****SHOULD NOT**** be the same key used in any previous operations, via the [`KEY_ALGORITHM`](#key-algorithm), retaining the _Next Update Public Key_ for use in generating the next _Update Commitment_, and the private key for use in the next [Update](#update) operation.
 5. Create an _Update Commitment_ using the [Hashing Process](#hashing-process) to generate a hash value from the canonicalized [IETF RFC 7517](https://tools.ietf.org/html/rfc7517) JWK representation (using the implementation's [`JSON_CANONICALIZATION_SCHEME`](#json-canonicalization-scheme)) of the _Next Update Public Key_, and retain the hash value for inclusion in the [_Recovery Operation Delta Object_](#recover-delta-object) (as described below).
 6. Generate and retain a [`COMMITMENT_VALUE`](#commitment-value), in adherence with the [Commitment Schemes](#commitment-schemes) directives, for use in the next Update operation, herein referred to as the _Update Reveal Value_.
-<<<<<<< HEAD
 7. Generate an _Update Commitment_ using the [Hashing Process](#hashing-process), in adherence with the [Commitment Schemes](#commitment-schemes) directives, to generate a hash of the _Update Reveal Value_, and retain the resulting hash value for inclusion in an [Core Index File](#core-index-file).
-=======
-7. Generate an _Update Commitment_ using the [Hashing Process](#hashing-process), in adherence with the [Commitment Schemes](#commitment-schemes) directives, to generate a hash of the _Update Reveal Value_, and retain the resulting hash value for inclusion in an [Core Index File](#anchor-file).
->>>>>>> 9258b844
 8. Generate a canonicalized representation of the following object using the implementation's [`JSON_CANONICALIZATION_SCHEME`](#json-canonicalization-scheme), herein referred to as the [_Recovery Operation Delta Object_](#recover-delta-object){ id="recover-delta-object" }, composed as follows:
     ```json
     {
@@ -119,11 +111,7 @@
     }
     ```
     - The JWS `payload` object ****MUST**** contain a `recoveryCommitment` property, and its value ****MUST**** be the next [_Recovery Commitment_](#recovery-commitment), as described above, with a maximum length as specified by the [`MAX_OPERATION_HASH_LENGTH`](#max-operation-hash-length).
-<<<<<<< HEAD
     - The JWS `payload` object ****MUST**** include a `recoveryKey` property, and its value ****MUST**** be the [IETF RFC 7517](https://tools.ietf.org/html/rfc7517) JWK representation matching the previous _Recovery Commitment_.
-=======
-    - The JWS `payload` object ****MUST**** include a `recoveryKey` property, and its value ****MUST**** be the canonicalized [IETF RFC 7517](https://tools.ietf.org/html/rfc7517) JWK representation (using the implementation's [`JSON_CANONICALIZATION_SCHEME`](#json-canonicalization-scheme)) matching the previous _Recovery Commitment_.
->>>>>>> 9258b844
     - The JWS `payload` object ****MUST**** contain a `deltaHash` property, and its value ****MUST**** be a hash of the canonicalized [_Recovery Operation Delta Object_](#recover-delta-object), generated via the [`HASH_PROTOCOL`](#hash-protocol), with a maximum length as specified by the [`MAX_OPERATION_HASH_LENGTH`](#max-operation-hash-length).
 
 ### Deactivate
@@ -141,9 +129,7 @@
       "signature": SIGNATURE_STRING
     }
     ```
-<<<<<<< HEAD
+    - The JWS `payload` object ****MUST**** contain a `didSuffix` property, and its value ****MUST**** be the [DID Suffix](#did-suffix) of the DID the operation pertains to, with a maximum length as specified by the [`MAX_OPERATION_HASH_LENGTH`](#max-operation-hash-length).
     - The JWS `payload` object ****MUST**** include a `recoveryKey` property, and its value ****MUST**** be the [IETF RFC 7517](https://tools.ietf.org/html/rfc7517) JWK representation matching the previous _Recovery Commitment_.
-=======
-    - The JWS `payload` object ****MUST**** contain a `didSuffix` property, and its value ****MUST**** be the [DID Suffix](#did-suffix) of the DID the operation pertains to, with a maximum length as specified by the [`MAX_OPERATION_HASH_LENGTH`](#max-operation-hash-length).
-    - The JWS `payload` object ****MUST**** contain a `recoveryKey` property, and its value ****MUST**** match the last _Recovery Commitment_.
->>>>>>> 9258b844
+
+    