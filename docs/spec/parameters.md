## Default Parameters

Each version of the protocol will define a set of protocol rules and parameters with default suggested values. The following are the parameters used by this version of the Sidetree protocol - implementers ****MAY**** choose different options than the defaults listed below:

| Protocol Parameter          | Description                                                                   | Suggested Defaults |
|-----------------------------|-------------------------------------------------------------------------------|:-------------------|
| `HASH_ALGORITHM` { #hash-algorithm }       | Algorithm for generating hashes of protocol-related values.    |             SHA256 |
| `HASH_PROTOCOL` { #hash-protocol }       | Protocol for generating hash representations in Sidetree implementations, using the [`HASH_ALGORITHM`](#hash-algorithm) | [Multihash](https://multiformats.io/multihash/) |
| `DATA_ENCODING_SCHEME` { #data-encoding-scheme } | Encoding selected for various data (JSON, hashes, etc.) used within an implementation, the output of which ****MUST**** be in ASCII format. | Base64URL |
| `JSON_CANONICALIZATION_SCHEME` { #json-canonicalization-scheme } | The scheme selected for canonicalizing JSON structures used throughout the specification. | [JCS](https://tools.ietf.org/html/draft-rundgren-json-canonicalization-scheme-17) |
| `KEY_ALGORITHM` { #key-algorithm }         | Asymmetric public key algorithm for signing DID operations. Must be a valid JWK `crv`. | secp256k1 |
| `SIGNATURE_ALGORITHM` { #sig-algorithm }   | Asymmetric public key signature algorithm. Must be a valid JWS `alg`. |              ES256K |
| `CAS_PROTOCOL` { #cas-protocol }       | The CAS network protocol used within an implementation. | [IPFS](https://github.com/ipfs/specs) |
| `CAS_URI_ALGORITHM` { #cas-uri-algorithm }       | Algorithm for generating unique content-bound identifiers for the implementation-selected CAS protocol                      |           IPFS CID |
| `COMPRESSION_ALGORITHM` { #compression-algorithm } | File compression algorithm                             |                        ZIP |
| `REVEAL_VALUE` { #reveal-value } | Cryptographic hash of the commitment value. |                                        SHA256 Multihash |
| `GENESIS_TIME` { #genesis-time }                 | The point in the target ledger's transaction history at which Sidetree implementation is first activated (e.g. block number in a blockchain).    |             630000 |
<<<<<<< HEAD
| `MAX_CORE_INDEX_FILE_SIZE` { #max-core-index-file-size } | Maximum compressed [Core Index File](#core-index-file) size. |  1 MB (zipped) |
| `MAX_PROVISIONAL_INDEX_FILE_SIZE` { #max-provisional-index-file-size } | Maximum compressed Provisional Index File size.|  1 MB (zipped) |
| `MAX_PROOF_FILE_SIZE` { #max-proof-file-size }   | Maximum compressed Proof File size.                      |           2.5 MB  (zipped) |
| `MAX_CHUNK_FILE_SIZE`  { #max-chunk-file-size }  | Maximum compressed chunk file size.                      |                      10 MB |
| `MAX_MEMORY_DECOMPRESSION_FACTOR` { #max-memory-decompression-factor } | Maximum size after decompression.  |               3x file size |
| `MAX_CAS_URI_LENGTH` { #max-cas-uri-length }     | Maximum length of CAS URIs.                              |                  100 bytes |
| `MAX_DELTA_SIZE` { #max-delta-size }             | Maximum canonicalized operation delta buffer size.       |                1,000 bytes |
| `MAX_OPERATION_COUNT`       | Maximum number of operations per batch.                                       |                 10,000 ops |
| `MAX_OPERATION_HASH_LENGTH` { #max-operation-hash-length } | Maximum length of all hashes in CAS URI files. |           SHA256 Multihash |

::: todo
- Put REVEAL_VALUE in places where reveal value is used.
- All hashes will be base64Url encoded, ensure the spec reads that way.
:::
=======
| `MAX_CORE_INDEX_FILE_SIZE` { #max-core-index-file-size } | Maximum compressed [Core Index File](#core-index-file) size.                     |               1 MB |
| `MAX_PROVISIONAL_INDEX_FILE_SIZE` { #max-provisional-index-file-size }       | Maximum compressed map file size.                        |               1 MB |
| `MAX_PROOF_FILE_SIZE` { #max-proof-file-size }       | Maximum compressed map file size.                        |               2.5 MB |
| `MAX_CHUNK_FILE_SIZE`  { #max-chunk-file-size }  | Maximum compressed chunk file size.                      |              10 MB |
| `MAX_CAS_URI_LENGTH` { #max-cas-uri-length }        | Maximum length of CAS URIs.                                          |               60 bytes |
| `MAX_DELTA_SIZE` { #max-delta-size }        | Maximum uncompressed operation delta size.                                          |               1 kilobyte |
| `MAX_OPERATION_COUNT`       | Maximum number of operations per batch.                                       |             10,000 |
| `MAX_OPERATION_HASH_LENGTH` { #max-operation-hash-length }       | Maximum length of all hashes in CAS URI files.                                       |             50 bytes |
>>>>>>> 9258b844
<|MERGE_RESOLUTION|>--- conflicted
+++ resolved
@@ -15,7 +15,6 @@
 | `COMPRESSION_ALGORITHM` { #compression-algorithm } | File compression algorithm                             |                        ZIP |
 | `REVEAL_VALUE` { #reveal-value } | Cryptographic hash of the commitment value. |                                        SHA256 Multihash |
 | `GENESIS_TIME` { #genesis-time }                 | The point in the target ledger's transaction history at which Sidetree implementation is first activated (e.g. block number in a blockchain).    |             630000 |
-<<<<<<< HEAD
 | `MAX_CORE_INDEX_FILE_SIZE` { #max-core-index-file-size } | Maximum compressed [Core Index File](#core-index-file) size. |  1 MB (zipped) |
 | `MAX_PROVISIONAL_INDEX_FILE_SIZE` { #max-provisional-index-file-size } | Maximum compressed Provisional Index File size.|  1 MB (zipped) |
 | `MAX_PROOF_FILE_SIZE` { #max-proof-file-size }   | Maximum compressed Proof File size.                      |           2.5 MB  (zipped) |
@@ -29,14 +28,4 @@
 ::: todo
 - Put REVEAL_VALUE in places where reveal value is used.
 - All hashes will be base64Url encoded, ensure the spec reads that way.
-:::
-=======
-| `MAX_CORE_INDEX_FILE_SIZE` { #max-core-index-file-size } | Maximum compressed [Core Index File](#core-index-file) size.                     |               1 MB |
-| `MAX_PROVISIONAL_INDEX_FILE_SIZE` { #max-provisional-index-file-size }       | Maximum compressed map file size.                        |               1 MB |
-| `MAX_PROOF_FILE_SIZE` { #max-proof-file-size }       | Maximum compressed map file size.                        |               2.5 MB |
-| `MAX_CHUNK_FILE_SIZE`  { #max-chunk-file-size }  | Maximum compressed chunk file size.                      |              10 MB |
-| `MAX_CAS_URI_LENGTH` { #max-cas-uri-length }        | Maximum length of CAS URIs.                                          |               60 bytes |
-| `MAX_DELTA_SIZE` { #max-delta-size }        | Maximum uncompressed operation delta size.                                          |               1 kilobyte |
-| `MAX_OPERATION_COUNT`       | Maximum number of operations per batch.                                       |             10,000 |
-| `MAX_OPERATION_HASH_LENGTH` { #max-operation-hash-length }       | Maximum length of all hashes in CAS URI files.                                       |             50 bytes |
->>>>>>> 9258b844
+:::