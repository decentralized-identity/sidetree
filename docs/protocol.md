﻿# Sidetree Protocol Specification

This specification document describes the Sidetree protocol, which can be applied to any decentralized ledger system (e.g. Bitcoin) to create a 'Layer 2' PKI network. Identifiers and PKI metadata in the protocol are expressed via the emerging [_Decentralized Identifiers_](https://w3c-ccg.github.io/did-spec/) standard, and implementations of the protocol can be codified as their own distinct DID Methods. Briefly, a _DID Method_ is a deterministic mechanism for creating unique identifiers and managing metadata (_DID Documents_) associated with these identifiers, without the need for a centralized authority, denoted by unique prefixes that distinguish one DID Method's identifiers from another (`did:foo`, `did:bar`, etc.).

## Overview

Using blockchains for anchoring and tracking unique, non-transferable, digital entities is a useful primitive, but the current strategies for doing so suffer from severely limited transactional performance constraints. Sidetree is a layer-2 protocol for anchoring and tracking _[DID Documents](https://w3c-ccg.github.io/did-spec/)_ across a blockchain. The central design idea involves batching multiple document operations into a single blockchain transaction. This allows Sidetree to inherit the immutability and verifiability guarantees of blockchain without being limited by its transaction rate.

![Sidetree System Overview](./diagrams/overview-diagram.png)

Architecturally, a Sidetree network is a network consisting of multiple logical servers (_Sidetree nodes_) executing Sidetree protocol rules, overlaying a blockchain network as illustrated by the above figure. Each _Sidetree node_ provides service endpoints to perform _operations_ (e.g. Create, Resolve, Update, Recover, and Revoke) against _DID Documents_. The blockchain consensus mechanism helps serialize Sidetree operations published by different nodes and provide a consistent view of the state of all _DID Documents_ to all Sidetree nodes, without requiring its own consensus layer. The Sidetree protocol batches multiple operations in a single file (_batch file_) and stores the _batch files_ in a _distributed content-addressable storage (DCAS or CAS)_. A reference to the operation batch is then anchored on the blockchain. The actual data of all batched operations are stored as one . Anyone can run a CAS node without running a Sidetree node to provide redundancy of Sidetree _batch files_.


## Terminology

| Term                  | Description                                                                    |
|-----------------------|--------------------------------------------------------------------------------|
| Anchor file           | The file containing metadata of a batch of Sidetree operations, of which the hash is written to the blockchain as a Sidetree transaction. |
| Batch file            | The file containing all the operation data batched together.                   |
| CAS                   | Same as DCAS.                                                                  |
| DCAS                  | Distributed content-addressable storage.                                       |
| DID Document          | A document containing metadata of a DID, see [DID specification](https://w3c-ccg.github.io/did-spec/). |
| DID unique suffix     | The unique portion of a DID. e.g. The unique suffix of 'did:sidetree:abc' would be 'abc'. |
| Operation             | A change to a document of a DID.                                               |
| Operation request     | A JWS formatted request sent to a Sidetree node to perform an _operation_.     |
| Recovery key          | A key that is used to perform recovery or revoke operation.                    |
| Sidetree node         | A logical server executing Sidetree protocol rules.                            |
| Suffix data           | Data required to deterministically generate a DID .                            |
| Transaction           | A blockchain transaction representing a batch of Sidetree operations.          |


## Format and Encoding
* JSON is used as the data encapsulation format.
* Base64URL encoding is used whenever encoding is needed for binary data or cryptographic consistency.
* [_Multihash_](https://multiformats.io/multihash/) is used to represent hashes.


## Sidetree Protocol Versioning & Parameters
Sidetree protocol and parameters are expected to evolve overtime. Each version of the protocol will define its protocol rules and parameters, and the logical _blockchain time_ in which the new rules and parameters will take effect. All subsequent transactions will adhere to the same rules and parameters until a newer protocol version is defined.

The following lists the parameters used by this version of the Sidetree protocol:

| Protocol Parameter          | Description                                                                    | Value      |
|-----------------------------|--------------------------------------------------------------------------------| ---------: |
| Hash algorithm              | The hash algorithm for computation such as for DID generation.                 |     SHA256 |
| Maximum anchor file size    | The maximum compressed anchor file size.                                       |       1 MB |
| Maximum batch file size     | The maximum compressed batch file size.                                        |      20 MB |
| Maximum encoded hash length | The maximum accepted string length of an encoded hash.                         |        100 |
| Maximum operation size      | The maximum uncompressed operation size.                                       |      2 000 |
| Maximum operation count     | The maximum number of operations per batch.                                    |     10 000 |

## Sidetree Operations

A [_DID Document_](https://w3c-ccg.github.io/did-spec/#ex-2-minimal-self-managed-did-document
) is a document containing information about a DID, such as the public keys of the DID owner and service endpoints used. Sidetree protocol enables the creation of, lookup for, and updates to DID Documents through _Sidetree operations_.

An update operation to a document contains only the changes from the previous version of the document. Create and recover operations require a full document state of the DID as input.

## Sidetree DID Unique Suffix
A Sidetree _DID unique suffix_ is the globally unique portion of a DID. 

e.g. The DID unique suffix of `did:sidetree:abc` would be `abc`.

The DID unique suffix is computed deterministically by hashing, then encoding the _suffix data_ supplied in a create operation request. The suffix data contains:

1. Hash of the initial document.
1. Recovery key.
1. Hash of reveal value for recovery, aka commitment hash.

As a result, a requester can deterministically compute the DID before the create operation is requested and anchored on the blockchain.

See [DID Create API](#DID-Creation) section for detail on how to construct a create operation request.


## Unpublished DID Resolution

DIDs may include attached values that are used in resolution and other activities. The standard way to pass these values are through _DID Parameters_, as described in the [W3C DID spec](https://w3c.github.io/did-core/#generic-did-url-parameters).

Many DID Methods feature a period of time (which may be indefinite) between the generation of an ID and the ID being anchored/propagated throughout the underlying trust system (i.e. blockchain, ledger). The community has recognized the need for a mechanism to support resolution and use of identifiers during this period. As such, the community will introduce a convention using method specific DID parameter `-<method-name>-initial-state` that any DID method can use to signify initial state variables during this period.

Sidetree uses the `-<method-name>-initial-state` DID parameter to enable unpublished DID resolution. After generating a new Sidetree DID, in order to use this DID immediately, the user will attach the `-<method-name>-initial-state` DID Parameter to the DID, with the value being the encoded string of the create operation request.

e.g. `did:sidetree:<did-unique-suffix>?-sidetree-initial-state=<encoded-create-operation-request>`.

See [DID Create API](#DID-Creation) section for detail on how to construct a create operation request.

This feature allows any entity to support all of the following usage patterns:

- Resolving unpublished DIDs.
- Authenticating with unpublished DIDs.
- Signing and verifying credentials signed against unpublished DIDs.
- Authenticating with either the DID or DID with `-<method-name>-initial-state` parameter, after it is published.
- Signing and verifying credentials signed against either the DID or DID with `-<method-name>-initial-state` parameter, after it is published.

### `published` Flag

At such time an ID is published/anchored, a user can provide either the parametered or unparametered version of the ION DID URI to an external party, and it will be resolvable. There is no required change for any party that had been holding the parametered version of the URI - it will continue to resolve just as it had prior to being anchored. In addition, the community will introduce a generic, standard property: `published` in the [DID resolution spec](https://w3c-ccg.github.io/did-resolution/#output-resolvermetadata), that is added to the DID resolution response. The `published` property indicates whether a DID has been published/anchored in the underlying trust system a DID Method writes to. When an entity resolves any DID from any DID Method and finds that the DID has been published, the entity may drop the `-<method-name>-initial-state` DID parameter from their held references to the DID in question, if they so desire. However, dropping the `-<method-name>-initial-state` DID parameter after publication is purely an elective act - the ID will resolve correctly regardless.


## Sidetree Operation Batching
The Sidetree protocol increases operation throughput by batching multiple operations together then anchoring a reference to this operation batch on the blockchain.
For every batch of Sidetree operations created, there are three files that are created and stored in the CAS layer:

1. Batch file - The file containing the actual change data of all the operations batched together.
1. Map file - This file contain references to one or more _batch files_. Currently this map file only reference one batch file, but this design allows for operation data to be separated in multiple batch files for optimized on-demand resolution. 
1. Anchor file - The hash of the _anchor file_ is written to the blockchain as a Sidetree transaction, hence the name _'anchor'_. This file contains the following:
    1. Hash of the _map file_.
    1. Array of DID suffixes (the unique portion of the DID string that differentiates one DID from another) for all DIDs that are declared to have operations within the associated _batch file_.


### Batch File Schema
The _batch file_ is a ZIP compressed JSON document of the following schema:
```json
{
  "operationData": [
    "Encoded operationData from 1st operation request",
    "Encoded operationData from 2nd operation request",
    "Encoded operationData from nth operation request",
  ]
}
```

### Map File Schema
The _map file_ is a JSON document of the following schema:
```json
{
  "batchFileHash": "Encoded multihash of the batch file.",
  "updateOperations": ["Update operation request excluding `type` and `operationData` properties.", "..."]
}
```

### Anchor File Schema
The _anchor file_ is a JSON document of the following schema:
```json
{
  "mapFileHash": "Encoded multihash of the map file.",
  "operations": {
    "createOperations": ["Update operation request excluding `type` and `operationData` properties.", "..."],
    "recoverOperations": ["Recover operation request excluding `type` and `operationData` properties.", "..."],
    "revokeOperations": ["Recoke operation request excluding `type` properties.", "..."]
  }
}
```

### Anchor String Schema
The anchor string is the data that is stored on the blockchain. The data is stored in the following format:

```
[encoded_number_of_operations].[hash_of_batch_file]

WHERE

 encoded_number_of_operations: The total number of operations included in the batch file converted to 4 bytes (in little endian format) and then encoded as Base64 URL string

 hash_of_batch_file: The hash of the batch file
```

#### Example
The following anchor string encodes 10000 operations and the hash of the batch file.

```
ECcAAA.QmWd5PH6vyRH5kMdzZRPBnf952dbR4av3Bd7B2wBqMaAcf
```

### Operation chaining of a DID
![DID Operation Chaining](./diagrams/operationChaining.png)


## DDoS Attack & Mitigation

Given the protocol was designed to enable operations to be performed at large volumes with cheap unit costs, DDoS is a real threat to the system.

Without any mitigation strategy, malicious but protocol adherent nodes can create and broadcast operation batches that are not intended for any other purpose than to force other observing nodes to process their operations in accordance with the protocol.

Sidetree protocol defines the following mechanisms to enable scaling, while preventing DDoS attacks:

#### Rate limiting
   
   To prevent spam attack causing transaction and operation stores to grow at an unhealthy rate, rate limiting is put in place. 

   The current implementation caps the number of operations and transactions allowed to be observed and processed. The selection logic when the caps are exceeded is the following:
   
   higher fee per transaction comes first, if transaction fee is the same, lower transaction number comes first.
   
   By picking the transactions with higher transaction fee, it encourages batching, while allowing small transactions to have the opportunity to also be included if they are willing to pay a slightly higher transaction fee. Alternatives to this approach are highest fee per operation and first comes first serve, but they don't encourage batching and discourage writing near the end of a transaction time.

#### Maximum batch size
   
   By defining a maximum number of operations per batch, the strategy circumvents participants to anchor arbitrarily large trees on the system. At its core, this mitigation strategy forces the attacker to deal with the organic economic pressure exerted by the underlying chain's transactional unit cost. Each instantiation of a Sidetree-based DID Method may select a different maximum batch size; the size for the default configuration is TBD. 

#### Proof of Fee

   Each Sidetree transaction on the target chain is required to include a deterministic, protocol-specified fee, based on the number of DID operations they seek to include via the on-chain transaction. The deterministic protocol rules for the default configuration are still under discussion, but the following are roughly represent the direction under discussion:

   1. Simple inclusion of a transaction in a block will enable the transaction writer to include a baseline of N operations
   2. Any number of operations that exceed N will be subject to proof that a fee was paid that meets or exceeds a required amount, determined as follows:
      1. Let the block range R include the last block the node believes to be the latest confirmed and the 9 blocks that precede it.
      2. Compute an array of median fees M, wherein the result of each computation is the median of all transactions fees in each block, less any Sidetree-bearing transactions.
      3. Let the target fee F be the average of all the values contained in M.
      4. Let the per operation cost C be F divided by the baseline amount N.
   3. To test the batch for adherence to the Proof of Fee requirement, divide the number of operations in the batch by the fee paid in the host transaction, and ensure that the resulting per operation amount exceeds the required per operation cost C.

#### One Operation per DID per Batch
  Only one operation per DID per batch is allowed, this prevents the operation chain of any DID from growing at an intractable rate.

#### Commitment and Reveal for Operations
  Upon DID creation, the create operation payload must include:
  1. The hash of a _commitment_ value for the next recover operation.
  1. The hash of a _commitment_ value for the next update operation.
  https://en.wikipedia.org/wiki/Commitment_scheme

  The DID owner must reproduce and reveal the correct commitment value in the subsequent operation for the operation to be considered valid. In addition, each subsequent operation must also include the hash of the new commitment value(s) for the next operation. This scheme enables efficient dismissal of counterfeit operations without needing to evaluate signatures.

  See [Sidetree REST API](#sidetree-rest-api) section for the schema used to specify commitment/reveal values and commitment hashes in each operation.

## Sidetree Transaction Processing
A Sidetree transaction represents a batch of operations to be processed by Sidetree nodes. Each transaction is assigned a monotonically increasing number (but need not be increased by one), the _transaction number_ deterministically defines the order of transactions, and thus the order of operations. A _transaction number_ is assigned to all Sidetree transactions irrespective of their validity, however a transaction __must__ be  __valid__ before individual operations within it can be processed. An invalid transaction is simply discarded by Sidetree nodes. The following rules must be followed for determining the validity of a transaction:

1. _Anchor file_ validation rules:
   1. The anchor file must strictly follow the schema defined by the protocol. An anchor file with missing or additional properties is invalid.
   1. The anchor file fetched from CAS must not exceed the maximum allowed anchor file size.
   1. Must use the hashing algorithm specified by the protocol.
   1. All DID unique suffixes specified in the anchor file must be unique.
1. _Batch file_ validation rules:
   1. The batch file must strictly follow the schema defined by the protocol. A batch file with missing or additional properties is invalid.
   1. The batch file must not exceed the maximum allowed batch file size.
   1. Must use the hashing algorithm specified by the protocol.
   1. DID unique suffixes found in the batch file must match DID unique suffixes found in anchor file exactly and in same order.
1. The transaction must meet the proof-of-fee requirements defined by the protocol.
1. Every operation in the batch file must adhere to the following requirements to be considered a _well-formed operation_, one _not-well-formed_ operation in the batch file renders the entire transaction invalid:

   1. Follow the operation schema defined by the protocol, it must not have missing or additional properties.

   1. Must not exceed the operation size specified by the protocol.

   1. Must use the hashing algorithm specified by the protocol.

> NOTE: A transaction is __not__ considered to be _invalid_ if the corresponding _anchor file_ or _batch file_ cannot be found. Such transactions are _unresolvable transactions_, and must be reprocessed when the _anchor file_ or _batch file_ becomes available.

## DID Revocation and Recovery
Sidetree protocol requires the specification by the DID owner of dedicated cryptographic keys, called _recovery keys_, for deleting or recovering a DID. At least one recovery key is required to be specified in every _Create_ and _Recover_ operation. Recovery keys can only be changed by another recover operation. Once a DID is revoked, it cannot be recovered.

The most basic recover operation, most often used to regain control after loss or theft of a controlling device/key, is one coded as a specific recovery activity and invokes a designated recovery key to sign the operation. The operation is processes by observing nodes as an override that supercedes all other key types present in the current document state.


## Sidetree Client Guidelines
A Sidetree client manages the private keys and performs document operations on behalf of the DID owner. The Sidetree client needs to comply to the following guidelines to keep the DIDs it manages secure.

1. The client MUST keep the operation payload once it is submitted to a Sidetree node until it is generally available and observed. If the submitted operation is not observed, the same operation payload MUST be resubmitted. Submitting a different operation payload would put the DID in risk of a _late publish_ attack which can lead to an unrecoverable DID if the original operation payload contains a recovery key rotation and the recovery key is lost.


## Sidetree REST API
A _Sidetree node_ exposes a set of REST API that enables the creation of new DIDs and their initial document state, subsequent document updates, and DID resolutions.


### Response HTTP status codes

| HTTP status code | Description                              |
| ---------------- | ---------------------------------------- |
| 200              | Everything went well.                    |
| 401              | Unauthenticated or unauthorized request. |
| 400              | Bad client request.                      |
| 500              | Server error.                            |


### JSON Web Signature (JWS)
Sidetree API uses __flattened JWS JSON serialization__ scheme when content need to be protected.

The JWS operation request header must be protected and be encoded in the following schema:

#### Protected header schema
```json
{
  "kid": "ID of the signing key.",
  "alg": "ES256K"
}
```

### DID Creation
Use this API to create a Sidetree DID and its initial state.

#### Request path
```http
POST / HTTP/1.1
```

#### Request headers
| Name                  | Value                  |
| --------------------- | ---------------------- |
| ```Content-Type```    | ```application/json``` |


#### Create operation request body schema
```json
{
  "type": "create",
  "suffixData": "Encoded JSON object containing data used to compute the unique DID suffix.",
  "operationData": "Encoded JSON object containing create operation data."
}
```

#### `suffixData` property schema
```json
{
  "operationDataHash": "Hash of the operation data.",
  "recoveryKey": {
    "publicKeyHex": "A SECP256K1 public key expressed in compressed HEX format."
  },
  "nextRecoveryCommitmentHash": "Commitment hash to be used for the next recovery."
}
```

#### `operationData` property schema
```json
{
<<<<<<< HEAD
    "nextUpdateCommitmentHash": "Commitment hash to be used for the next update.",
    "document": "Document content."
=======
  "patches": "An array of patches where each entry is a patch defined by the document patch schema.",
  "nextUpdateOtpHash": "Hash of the one-time password to be used for the next update.",
>>>>>>> cc17451f
}
```

See [document patch schema](#Document-patch-schema) section for all the supported patch actions.

#### Response headers
| Name                  | Value                  |
| --------------------- | ---------------------- |
| ```Content-Type```    | ```application/json``` |

#### Response body schema
The response body is the constructed document of the DID created.

#### Response body example
```json
{
  "@context": "https://w3id.org/did/v1",
  "id": "did:sidetree:EiBJz4qd3Lvof3boqBQgzhMDYXWQ_wZs67jGiAhFCiQFjw",
  "publicKey": [{
    "id": "#key1",
    "type": "Secp256k1VerificationKey2018",
    "publicKeyHex": "029a4774d543094deaf342663ae672728e12f03b3b6d9816b0b79995fade0fab23"
  }],
  "service": [{
    "id": "IdentityHub",
    "type": "IdentityHub",
    "serviceEndpoint": {
      "@context": "schema.identity.foundation/hub",
      "@type": "UserServiceEndpoint",
      "instance": ["did:bar:456", "did:zaz:789"]
    }
  }]
}
```


### DID resolution
This API fetches the latest document of a DID.
Two forms of string can be passed in the URI:
1. Standard DID format: `did:sidetree:<unique-portion>`.

   e.g.
   ```did:sidetree:exKwW0HjS5y4zBtJ7vYDwglYhtckdO15JDt1j5F5Q0A```

   The latest document will be returned if found.

1. DID with `-<method-name>-initial-state` DID parameter: `did:sidetree:<unique-portion>?-<method-name>-initial-state=<encoded-create-operation-request>`

   e.g.
   ```did:sidetree:EiAC2jrPmjaLI4xMiHTGWaKK29HmU9USFWA22lYc6CV0Bg?-sidetree-initial-state=eyJ0eXBlIjoiY3JlYXRlIiwic3VmZml4RGF0YSI6ImV5SnZjR1Z5WVhScGIyNUVZWFJoU0dGemFDSTZJa1ZwUW13Mk9IUktSRFp3YmxadVdHWTFURUZqY1VGWWJsRkhOR2syY2xKSGVuUmZlazEzYXpkaFZWUTBlVUVpTENKeVpXTnZkbVZ5ZVV0bGVTSTZleUp3ZFdKc2FXTkxaWGxJWlhnaU9pSXdNalE0WkRWaFlUbGxZamxqWVdZNE5EWmhNalZoTkRReE1qbGlPR013TURBek9HUTFObVJsTlROaVptTTNZbUU1TkRneU1tRTFNV1ZpTUdabU1EazNNbU1pZlN3aWJtVjRkRkpsWTI5MlpYSjVUM1J3U0dGemFDSTZJa1ZwUTI5aU5YZFZkMEV5U0VObVRGUjZjbmRHZG14b2JVSm5TRnB0ZEVsZmRXVXhNa1JuWHpsVlkxOXdlR2NpZlEiLCJvcGVyYXRpb25EYXRhIjoiZXlKdVpYaDBWWEJrWVhSbFQzUndTR0Z6YUNJNklrVnBSSEZMVDJ0ZlRsZHVZMkZrT0RJelYySm9WVGwyZUVwcmQwVnVTVFZHUlVNeU0xbDViRE5rUlZnNWJtY2lMQ0prYjJOMWJXVnVkQ0k2ZXlKQVkyOXVkR1Y0ZENJNkltaDBkSEJ6T2k4dmR6TnBaQzV2Y21jdlpHbGtMM1l4SWl3aWNIVmliR2xqUzJWNUlqcGJleUpwWkNJNklpTnphV2R1YVc1blMyVjVJaXdpZEhsd1pTSTZJbE5sWTNBeU5UWnJNVlpsY21sbWFXTmhkR2x2Ymt0bGVUSXdNVGdpTENKMWMyRm5aU0k2SW5OcFoyNXBibWNpTENKd2RXSnNhV05MWlhsSVpYZ2lPaUl3TTJKa01HVTBOREF3TlRKaU9UUXlaVE13T0dJNVptUXdPR1JpTWpsaFltTTRaRFl6TmpZNE5ESXpNMkZsT0Raa09Ea3lZVEk1WmpCak5qRTJabVV3TldVaWZWMHNJbk5sY25acFkyVWlPbHQ3SW1sa0lqb2lTV1JsYm5ScGRIbElkV0lpTENKMGVYQmxJam9pU1dSbGJuUnBkSGxJZFdJaUxDSnpaWEoyYVdObFJXNWtjRzlwYm5RaU9uc2lRR052Ym5SbGVIUWlPaUp6WTJobGJXRXVhV1JsYm5ScGRIa3VabTkxYm1SaGRHbHZiaTlvZFdJaUxDSkFkSGx3WlNJNklsVnpaWEpUWlhKMmFXTmxSVzVrY0c5cGJuUWlMQ0pwYm5OMFlXNWpaWE1pT2xzaVpHbGtPbk5wWkdWMGNtVmxPblpoYkhWbE1DSmRmWDFkZlgwIn0```

   Standard resolution is performed if the DID is found to registered on the blockchain. If the DID cannot be found, the data given in the `-<method-name>-initial-state` DID parameter is used directly to generate and resolve the DID.

#### Request path
```http
GET /<did-with-or-without-initial-state> HTTP/1.1
```

#### Request headers
None.

#### Request body schema
None.

#### Request example
```http
GET /did:sidetree:EiAC2jrPmjaLI4xMiHTGWaKK29HmU9USFWA22lYc6CV0Bg HTTP/1.1
```

#### Request example - Resolution request with initial state.
```http
GET /did:sidetree:EiAC2jrPmjaLI4xMiHTGWaKK29HmU9USFWA22lYc6CV0Bg?-sidetree-initial-state=eyJ0eXBlIjoiY3JlYXRlIiwic3VmZml4RGF0YSI6ImV5SnZjR1Z5WVhScGIyNUVZWFJoU0dGemFDSTZJa1ZwUW13Mk9IUktSRFp3YmxadVdHWTFURUZqY1VGWWJsRkhOR2syY2xKSGVuUmZlazEzYXpkaFZWUTBlVUVpTENKeVpXTnZkbVZ5ZVV0bGVTSTZleUp3ZFdKc2FXTkxaWGxJWlhnaU9pSXdNalE0WkRWaFlUbGxZamxqWVdZNE5EWmhNalZoTkRReE1qbGlPR013TURBek9HUTFObVJsTlROaVptTTNZbUU1TkRneU1tRTFNV1ZpTUdabU1EazNNbU1pZlN3aWJtVjRkRkpsWTI5MlpYSjVUM1J3U0dGemFDSTZJa1ZwUTI5aU5YZFZkMEV5U0VObVRGUjZjbmRHZG14b2JVSm5TRnB0ZEVsZmRXVXhNa1JuWHpsVlkxOXdlR2NpZlEiLCJvcGVyYXRpb25EYXRhIjoiZXlKdVpYaDBWWEJrWVhSbFQzUndTR0Z6YUNJNklrVnBSSEZMVDJ0ZlRsZHVZMkZrT0RJelYySm9WVGwyZUVwcmQwVnVTVFZHUlVNeU0xbDViRE5rUlZnNWJtY2lMQ0prYjJOMWJXVnVkQ0k2ZXlKQVkyOXVkR1Y0ZENJNkltaDBkSEJ6T2k4dmR6TnBaQzV2Y21jdlpHbGtMM1l4SWl3aWNIVmliR2xqUzJWNUlqcGJleUpwWkNJNklpTnphV2R1YVc1blMyVjVJaXdpZEhsd1pTSTZJbE5sWTNBeU5UWnJNVlpsY21sbWFXTmhkR2x2Ymt0bGVUSXdNVGdpTENKMWMyRm5aU0k2SW5OcFoyNXBibWNpTENKd2RXSnNhV05MWlhsSVpYZ2lPaUl3TTJKa01HVTBOREF3TlRKaU9UUXlaVE13T0dJNVptUXdPR1JpTWpsaFltTTRaRFl6TmpZNE5ESXpNMkZsT0Raa09Ea3lZVEk1WmpCak5qRTJabVV3TldVaWZWMHNJbk5sY25acFkyVWlPbHQ3SW1sa0lqb2lTV1JsYm5ScGRIbElkV0lpTENKMGVYQmxJam9pU1dSbGJuUnBkSGxJZFdJaUxDSnpaWEoyYVdObFJXNWtjRzlwYm5RaU9uc2lRR052Ym5SbGVIUWlPaUp6WTJobGJXRXVhV1JsYm5ScGRIa3VabTkxYm1SaGRHbHZiaTlvZFdJaUxDSkFkSGx3WlNJNklsVnpaWEpUWlhKMmFXTmxSVzVrY0c5cGJuUWlMQ0pwYm5OMFlXNWpaWE1pT2xzaVpHbGtPbk5wWkdWMGNtVmxPblpoYkhWbE1DSmRmWDFkZlgwIn0 HTTP/1.1
```

#### Response body example
```json
{
  "@context": "https://w3id.org/did/v1",
  "id": "did:sidetree:EiBJz4qd3Lvof3boqBQgzhMDYXWQ_wZs67jGiAhFCiQFjw",
  "publicKey": [{
    "id": "#key1",
    "type": "Secp256k1VerificationKey2018",
    "publicKeyHex": "029a4774d543094deaf342663ae672728e12f03b3b6d9816b0b79995fade0fab23"
  }],
  "service": [{
    "id": "IdentityHub",
    "type": "IdentityHub",
    "serviceEndpoint": {
      "@context": "schema.identity.foundation/hub",
      "@type": "UserServiceEndpoint",
      "instance": ["did:bar:456", "did:zaz:789"]
    }
  }]
}
```


### Updating the document of a DID.
The API to update the document of a DID.

#### Request path
```http
POST / HTTP/1.1
```

#### Request headers
| Name                  | Value                  |
| --------------------- | ---------------------- |
| ```Content-Type```    | ```application/json``` |

#### Request body schema
```json
{
  "type": "update",
  "didUniqueSuffix": "The unique suffix of the DID to be updated.",
  "updateRevealValue": "Commitment hash to be used for this update.",
  "signedOperationDataHash": {
    "protected": "JWS header.",
    "payload": "Hash of the operation data.",
    "signature": "JWS signature."
  },
  "operationData": "Encoded JSON object containing update operation data."
}
```

#### Update `operationData` property schema
```json
{
<<<<<<< HEAD
  "documentPatch": ["An array of patches each must adhere to the document patch schema defined below."],
  "nextUpdateCommitmentHash": "Commitment hash to be used for the next update."
}
```

#### Document patch schema
##### Add public keys
```json
{
  "action": "add-public-keys",
  "publicKeys": [
    {
      "id": "A string that begins with '#'.",
      "type": "Secp256k1VerificationKey2018 | RsaVerificationKey2018",
      "publicKeyHex": "Must be compressed format (66 chars) for Secp256k1VerificationKey2018, else any property can be used.",
    }
  ]
}
```

Example:
```json
{
  "action": "add-public-keys",
  "publicKeys": [
    {
      "id": "#key1",
      "type": "Secp256k1VerificationKey2018",
      "publicKeyHex": "0268ccc80007f82d49c2f2ee25a9dae856559330611f0a62356e59ec8cdb566e69"
    },
    {
      "id": "#key2",
      "type": "RsaVerificationKey2018",
      "publicKeyPem": "-----BEGIN PUBLIC KEY...END PUBLIC KEY-----"
    }
  ]
}
```

##### Remove public keys
```json
{
  "action": "remove-public-keys",
  "publicKeys": ["Array of 'id' property of public keys to remove."]
}
```

Example:
```json
{
  "action": "remove-public-keys",
  "publicKeys": ["#key1", "#key2"]
}
```

##### Add service endpoints
```json
{
  "action": "add-service-endpoints",
  "serviceType": "IdentityHub",
  "serviceEndpoints": [
    "Array of DID to add."
  ]
}
```

Example:
```json
{
  "action": "add-service-endpoints",
  "serviceType": "IdentityHub",
  "serviceEndpoints": [
    "did:sidetree:EiDk2RpPVuC4wNANUTn_4YXJczjzi10zLG1XE4AjkcGOLA",
    "did:sidetree:EiBQilmIz0H8818Cmp-38Fl1ao03yOjOh03rd9znsK2-8A"
  ]
}
```

##### Remove service endpoints
```json
{
  "action": "remove-service-endpoints",
  "serviceType": "IdentityHub",
  "serviceEndpoints": [
    "Array of DID to remove."
  ]
}
```

Example:
```json
{
  "action": "remove-service-endpoints",
  "serviceType": "IdentityHub",
  "serviceEndpoints": [
    "did:sidetree:EiDk2RpPVuC4wNANUTn_4YXJczjzi10zLG1XE4AjkcGOLA",
    "did:sidetree:EiBQilmIz0H8818Cmp-38Fl1ao03yOjOh03rd9znsK2-8A"
  ]
}
```


#### Update payload example
```json
{
  "type": "update",
  "didUniqueSuffix": "EiBQilmIz0H8818Cmp-38Fl1ao03yOjOh03rd9znsK2-8A",
  "patches": [
    {
      "action": "add-public-keys",
      "publicKeys": [
        {
          "id": "#key1",
          "type": "Secp256k1VerificationKey2018",
          "publicKeyHex": "0268ccc80007f82d49c2f2ee25a9dae856559330611f0a62356e59ec8cdb566e69"
        },
        {
          "id": "#key2",
          "type": "RsaVerificationKey2018",
          "publicKeyPem": "-----BEGIN PUBLIC KEY...END PUBLIC KEY-----"
        }
      ]
    },
    {
      "action": "remove-service-endpoints",
      "serviceType": "IdentityHub",
      "serviceEndpoints": [
        "did:sidetree:EiBJz4qd3Lvof3boqBQgzhMDYXWQ_wZs67jGiAhFCiQFjw",
        "did:sidetree:EiAJ6AlyUPaEOxXk-AdXoEikeTf7DhcXvF61MfgnjJgazg"
      ]
    }
  ],
  "updateRevealValue": "iDk2RpPVuC4wNANUTn_4YXJczjzi10zLG1XE4AjkcGOLAa",
  "nextUpdateCommitmentHash": "EiDJesPq9hAIPrBiDw7PBZG8OUCG4XT5d6debxCUIVFUrg",
}
```
=======
  "patches": "An array of patches where each entry is a patch defined by the patch schema.",
  "nextUpdateOtpHash": "Hash of the one-time password to be used for the next update."
}
```

See [document patch schema](#Document-patch-schema) section for all the supported patch actions.
>>>>>>> cc17451f

#### Response body
None.


### DID Recovery

#### Request path
```http
POST / HTTP/1.1
```

#### Request headers
| Name                  | Value                  |
| --------------------- | ---------------------- |
| ```Content-Type```    | ```application/json``` |

#### Request body schema
```json
{
  "type": "recover",
  "didUniqueSuffix": "The unique suffix of the DID to be recovered.",
  "recoveryRevealValue": "The reveal value to be used for this recovery.",
  "signedOperationData": {
    "protected": "JWS header.",
    "payload": "JWS encoded JSON object containing recover operation data that are signed.",
    "signature": "JWS signature."
  },
  "operationData": "Encoded JSON object containing unsigned portion of the recovery request."
}
```

#### `signedOperationData` property schema
```json
{
  "operationDataHash": "Hash of the unsigned operation data.",
  "recoveryKey": "The new recovery key.",
  "nextRecoveryCommitmentHash": "Commitment hash to be used for the next recovery."
}
```

#### `operationData` schema
```json
{
<<<<<<< HEAD
  "nextUpdateCommitmentHash": "Commitment hash to be used for the next update.",
  "document": "Opaque content."
=======
  "patches": "An array of patches where each entry is a patch defined by the patch schema.",
  "nextUpdateOtpHash": "Hash of the one-time password to be used for the next update.",
>>>>>>> cc17451f
}
```

See [document patch schema](#Document-patch-schema) section for all the supported patch actions.

#### Response body
None.


### DID Revocation
The API to revoke a given DID.

#### Request path
```
POST /
```

#### Request headers
| Name                  | Value                  |
| --------------------- | ---------------------- |
| ```Content-Type```    | ```application/json``` |

#### Revoke request body schema
```json
{
  "type": "revoke",
  "didUniqueSuffix": "The unique suffix of the DID to be revoked.",
  "recoveryRevealValue": "The current reveal value to use for this request.",
  "signedOperationData": {
    "protected": "JWS header.",
    "payload": "JWS encoded JSON object containing revoke operation data that are signed.",
    "signature": "JWS signature."
  }
}
```

#### `signedOperationData` property schema
```json
{
  "didUniqueSuffix": "The unique suffix of the DID to be revoked.",
  "recoveryRevealValue": "The current reveal value for recovery.",
}
```

#### Response body
None.



### Fetch the current service versions (optional).
Fetches the current version of the core and the dependent services. The service implementation defines the versioning scheme and its interpretation.

Returns the service _names_ and _versions_ of the core and the dependent blockchain and CAS services.

> NOTE: This API does **NOT** return the protocol version. This just represents the version of the current service(s) itself.

#### Request path
```
GET /version
```

#### Request headers
None.

#### Request example
```
GET /version
```

#### Response body schema
```json
[
  {
    "name": "A string representing the name of the service",
    "version": "A string representing the version of currently running service."
  },
  ...
]
```

#### Response example
```http
HTTP/1.1 200 OK

[
  {
  "name":"core",
  "version":"0.4.1"
  },
  {
    "name":"bitcoin",
    "version":"0.4.1"
  },
  {
    "name":"ipfs",
    "version":"0.4.1"
  }
]
```


## Document patch schema

### Replacing the existing document
```json
{
  "action": "replace",
  "document": "A full document defined by the document schema "
}
```

#### `document` schema
```json
{
  "publicKeys": [
    {
      "id": "A string no longer than 7 characters.",
      "type": "Secp256k1VerificationKey2018 | RsaVerificationKey2018",
      "publicKeyHex": "Must be compressed format (66 chars) for Secp256k1VerificationKey2018, else another property can be used.",
    }
  ],
  "serviceEndpoints": [
    {
      "id": "A string no longer than 7 characters.",
      "type": "A string no longer than 30 characters.",
      "serviceEndpoint": "URIs beginning with a scheme segment (i.e. http://, git://), and be no longer than 80 characters."
    }
  ]
}
```

#### `document` property example
```json
{
  "publicKeys": [
    {
      "id": "key1",
      "type": "Secp256k1VerificationKey2018",
      "publicKeyHex": "0268ccc80007f82d49c2f2ee25a9dae856559330611f0a62356e59ec8cdb566e69"
    }
  ],
  "serviceEndpoints": [
    {
      "id": "my-git",
      "type": "git",
      "serviceEndpoint": "URIs beginning with a scheme segment (i.e. http://, git://), and be no longer than 80 characters."
    }
  ]
}
```


### Adding public keys
```json
{
  "action": "add-public-keys",
  "publicKeys": [
    {
      "id": "A string no longer than 7 characters.",
      "type": "Secp256k1VerificationKey2018 | RsaVerificationKey2018",
      "publicKeyHex": "Must be compressed format (66 chars) for Secp256k1VerificationKey2018, else another property can be used.",
    }
  ]
}
```

Example:
```json
{
  "action": "add-public-keys",
  "publicKeys": [
    {
      "id": "key1",
      "type": "Secp256k1VerificationKey2018",
      "publicKeyHex": "0268ccc80007f82d49c2f2ee25a9dae856559330611f0a62356e59ec8cdb566e69"
    },
    {
      "id": "key2",
      "type": "RsaVerificationKey2018",
      "publicKeyPem": "-----BEGIN PUBLIC KEY...END PUBLIC KEY-----"
    }
  ]
}
```

### Removing public keys
```json
{
  "action": "remove-public-keys",
  "publicKeys": ["Array of 'id' property of public keys to remove."]
}
```

Example:
```json
{
  "action": "remove-public-keys",
  "publicKeys": ["key1", "key2"]
}
```

### Adding service endpoints
```json
{
  "action": "add-service-endpoints",
  "serviceEndpoints": [
    {
      "id": "A string no longer than 7 characters.",
      "type": "A string no longer than 30 characters.",
      "serviceEndpoint": "URIs beginning with a scheme segment (i.e. http://, git://), and be no longer than 80 characters."
    }
  ]
}
```

Example:
```json
{
  "action": "add-service-endpoints",
  "serviceEndpoints": [
    {
      "id": "my-git",
      "type": "git",
      "serviceEndpoint": "URIs beginning with a scheme segment (i.e. http://, git://), and be no longer than 80 characters."
    }
  ]
}
```

### Removing service endpoints
```json
{
  "action": "remove-service-endpoints",
  "serviceEndpointIds": [
    "ID of service endpoint to remove."
  ]
}
```

Example:
```json
{
  "action": "remove-service-endpoints",
  "serviceEndpointIds": [
    "my-git"
  ]
}
```


## Merkle Root Hash Inclusion (Currently not used, may support in the future)
Sidetree _anchor file_ also includes the root hash of a Merkle tree constructed using the hashes of batched operations.

The main protocol does *not* rely on the root hash to operate and the usefulness of the Merkle root is still being discussed, but since this hash is small, stored off-chain, and cheap to compute and store, we do. There is an opportunity for an API or service to return a concise receipt (proof) for a given operation such that this operation can be cryptographically proven to be part of a batch without the need of the entire batch file. Note this receipt cannot be provided in the response of the operation request because Merkle tree construction happens asynchronously when the final batch is formed.

Specifically, Sidetree uses an unbalanced Merkle tree construction to handle the (most common) case where the number of operations in a batch is not mathematically a power of 2: a series of uniquely sized balanced Merkle trees is formed where operations with lower index in the list of operations form larger trees; then the smallest balanced subtree is merged with the next-sized balanced subtree recursively to form the final Merkle tree.

### Sidetree Operation Batching Examples
The following illustrates the construction of the Merkle tree with an array of 6 operations:
* The smallest balance subtree I of 2 leaves [4, 5] is merged with the adjacent balanced tree J of 4 leaves [0, 1, 2, 3] to form the final Merkle tree.
* Receipt for [0] will be [B, H, I], and receipt for [5] will be [E, J].

```
                          ROOT=H(J+I)
                          /          \
                        /              \
                J=H(G+H)                 \
              /        \                   \
            /            \                   \
      G=H(A+B)             H=H(C+D)          I=H(E+F)
      /      \             /     \           /      \
    /        \           /        \         /        \
  A=H([0])  B=H([1])  C=H([2])  D=H([3])  E=H([4])  F=H([5])
    |         |         |         |         |         |
    |         |         |         |         |         |
[   0    ,    1    ,    2    ,    3    ,    4    ,    5   ]

Where: [1] -> Denotes the binary buffer of the 1st element in the array of operation data.
        |  -> Denotes the logical relationship between an operation data and its hash.
       H() -> Denotes a hash function that returns a binary buffer representing the hash.
       A+B -> Denotes the concatenation of two binary buffers A and B.
```

The following illustrates the construction of the Merkle tree with an array of 7 operations:
* The smallest balanced subtree G of 1 leaf [6] is merged with the adjacent balanced subtree J of 2 leaves [4, 5] to form parent L, which in turn is merged with the adjacent balanced subtree K of 4 leaves [0, 1, 2, 3] to form the final Merkle tree.
* Receipt for [0] will be [B, I, L]; receipt for [4] will be [F, G, K]; receipt for [6] will be [J, K].
```
                             ROOT=H(K+L)
                          /               \
                        /                  \
                K=H(H+I)                    L=H(J+G)
              /        \                     /       \
            /            \                  /          \
      H=H(A+B)             I=H(C+D)        J=H(E+F)      \
      /      \             /     \         /      \        \
     /        \           /       \       /         \        \
  A=H([0])  B=H([1])  C=H([2])  D=H([3])  E=H([4])  F=H([5])  G=H([6])
    |         |         |         |         |         |         |
    |         |         |         |         |         |         |
[   0    ,    1    ,    2    ,    3    ,    4    ,    5    ,    6   ]
```

### Operation Receipts

While currently unused, Sidetree proposes the following JSON schema to represent a receipt:

```json
{
  "receipt": [
    {
      "hash": "A Merkle tree node hash.",
      "side": "Must be 'left' or 'right', denotes the position of this hash."
    },
    ...
  ]
}
```

Where the first entry in ```receipt``` is the sibling of the operation hash in the Merkle tree; followed by the uncle, then the great uncle and so on.

> NOTE: This scheme does __not__ include the root hash as the last entry of the receipt.

> NOTE: Receipt array will be empty thus is optional if no batching occurs (i.e. a tree of one operation).


## FAQs
* Why introduce the concept of an _anchor file_? Why not just anchor the _batch file hash_ directly on blockchain?

  It would be ideal to be able to fetch metadata about the batched operations efficiently,
  without needing to download the entire batch file.
  This design is needed for the implementation of "light nodes", it also opens up possibilities of other applications of the Sidetree protocol.

* Why assign a _transaction number_ to invalid transactions?

  In the case of an _unresolvable transaction_, it is unknown if the transaction will be valid or not if it becomes resolvable, thus it is assigned a transaction number such that if the transaction turns out to be valid, the transaction number of valid transactions that occur at a later time remain immutable. This also enables all Sidetree nodes to refer to the same transaction using the same transaction number.<|MERGE_RESOLUTION|>--- conflicted
+++ resolved
@@ -313,13 +313,8 @@
 #### `operationData` property schema
 ```json
 {
-<<<<<<< HEAD
-    "nextUpdateCommitmentHash": "Commitment hash to be used for the next update.",
-    "document": "Document content."
-=======
   "patches": "An array of patches where each entry is a patch defined by the document patch schema.",
-  "nextUpdateOtpHash": "Hash of the one-time password to be used for the next update.",
->>>>>>> cc17451f
+  "nextUpdateCommitmentHash": "Commitment hash to be used for the next update.",
 }
 ```
 
@@ -448,151 +443,12 @@
 #### Update `operationData` property schema
 ```json
 {
-<<<<<<< HEAD
-  "documentPatch": ["An array of patches each must adhere to the document patch schema defined below."],
+  "patches": "An array of patches where each entry is a patch defined by the patch schema.",
   "nextUpdateCommitmentHash": "Commitment hash to be used for the next update."
 }
 ```
 
-#### Document patch schema
-##### Add public keys
-```json
-{
-  "action": "add-public-keys",
-  "publicKeys": [
-    {
-      "id": "A string that begins with '#'.",
-      "type": "Secp256k1VerificationKey2018 | RsaVerificationKey2018",
-      "publicKeyHex": "Must be compressed format (66 chars) for Secp256k1VerificationKey2018, else any property can be used.",
-    }
-  ]
-}
-```
-
-Example:
-```json
-{
-  "action": "add-public-keys",
-  "publicKeys": [
-    {
-      "id": "#key1",
-      "type": "Secp256k1VerificationKey2018",
-      "publicKeyHex": "0268ccc80007f82d49c2f2ee25a9dae856559330611f0a62356e59ec8cdb566e69"
-    },
-    {
-      "id": "#key2",
-      "type": "RsaVerificationKey2018",
-      "publicKeyPem": "-----BEGIN PUBLIC KEY...END PUBLIC KEY-----"
-    }
-  ]
-}
-```
-
-##### Remove public keys
-```json
-{
-  "action": "remove-public-keys",
-  "publicKeys": ["Array of 'id' property of public keys to remove."]
-}
-```
-
-Example:
-```json
-{
-  "action": "remove-public-keys",
-  "publicKeys": ["#key1", "#key2"]
-}
-```
-
-##### Add service endpoints
-```json
-{
-  "action": "add-service-endpoints",
-  "serviceType": "IdentityHub",
-  "serviceEndpoints": [
-    "Array of DID to add."
-  ]
-}
-```
-
-Example:
-```json
-{
-  "action": "add-service-endpoints",
-  "serviceType": "IdentityHub",
-  "serviceEndpoints": [
-    "did:sidetree:EiDk2RpPVuC4wNANUTn_4YXJczjzi10zLG1XE4AjkcGOLA",
-    "did:sidetree:EiBQilmIz0H8818Cmp-38Fl1ao03yOjOh03rd9znsK2-8A"
-  ]
-}
-```
-
-##### Remove service endpoints
-```json
-{
-  "action": "remove-service-endpoints",
-  "serviceType": "IdentityHub",
-  "serviceEndpoints": [
-    "Array of DID to remove."
-  ]
-}
-```
-
-Example:
-```json
-{
-  "action": "remove-service-endpoints",
-  "serviceType": "IdentityHub",
-  "serviceEndpoints": [
-    "did:sidetree:EiDk2RpPVuC4wNANUTn_4YXJczjzi10zLG1XE4AjkcGOLA",
-    "did:sidetree:EiBQilmIz0H8818Cmp-38Fl1ao03yOjOh03rd9znsK2-8A"
-  ]
-}
-```
-
-
-#### Update payload example
-```json
-{
-  "type": "update",
-  "didUniqueSuffix": "EiBQilmIz0H8818Cmp-38Fl1ao03yOjOh03rd9znsK2-8A",
-  "patches": [
-    {
-      "action": "add-public-keys",
-      "publicKeys": [
-        {
-          "id": "#key1",
-          "type": "Secp256k1VerificationKey2018",
-          "publicKeyHex": "0268ccc80007f82d49c2f2ee25a9dae856559330611f0a62356e59ec8cdb566e69"
-        },
-        {
-          "id": "#key2",
-          "type": "RsaVerificationKey2018",
-          "publicKeyPem": "-----BEGIN PUBLIC KEY...END PUBLIC KEY-----"
-        }
-      ]
-    },
-    {
-      "action": "remove-service-endpoints",
-      "serviceType": "IdentityHub",
-      "serviceEndpoints": [
-        "did:sidetree:EiBJz4qd3Lvof3boqBQgzhMDYXWQ_wZs67jGiAhFCiQFjw",
-        "did:sidetree:EiAJ6AlyUPaEOxXk-AdXoEikeTf7DhcXvF61MfgnjJgazg"
-      ]
-    }
-  ],
-  "updateRevealValue": "iDk2RpPVuC4wNANUTn_4YXJczjzi10zLG1XE4AjkcGOLAa",
-  "nextUpdateCommitmentHash": "EiDJesPq9hAIPrBiDw7PBZG8OUCG4XT5d6debxCUIVFUrg",
-}
-```
-=======
-  "patches": "An array of patches where each entry is a patch defined by the patch schema.",
-  "nextUpdateOtpHash": "Hash of the one-time password to be used for the next update."
-}
-```
-
 See [document patch schema](#Document-patch-schema) section for all the supported patch actions.
->>>>>>> cc17451f
 
 #### Response body
 None.
@@ -637,13 +493,8 @@
 #### `operationData` schema
 ```json
 {
-<<<<<<< HEAD
+  "patches": "An array of patches where each entry is a patch defined by the patch schema.",
   "nextUpdateCommitmentHash": "Commitment hash to be used for the next update.",
-  "document": "Opaque content."
-=======
-  "patches": "An array of patches where each entry is a patch defined by the patch schema.",
-  "nextUpdateOtpHash": "Hash of the one-time password to be used for the next update.",
->>>>>>> cc17451f
 }
 ```
 
