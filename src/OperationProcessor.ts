import * as Protocol from './Protocol';
import { Cas } from '../src/Cas';
import Cryptography from './lib/Cryptography';
import DidPublicKey from './lib/DidPublicKey';
import Document from './lib/Document';
import { DidDocument } from '@decentralized-identity/did-common-typescript';
<<<<<<< HEAD
import { WriteOperation, OperationType, getOperationHash } from './Operation';
import { createOperationStore, OperationStore } from './OperationStore';
=======
import { getOperationHash, Operation, OperationType } from './Operation';
import { LinkedList } from 'linked-list-typescript';
import { OperationStore } from './OperationStore';

/**
 * Each operation that is submitted to OperationProcessor for processing
 * has one of the following status at any given point.
 *
 * Terminology useful for various comments below:
 *
 * Parent/Prev: For a non-create operation o this refers to the previous operation (version)
 * specified by o.
 * Ancestor: Transitive closure of the Parent relation.
 * Descendant: Inverse of Ancestor
 * Known Ancestry/Complete Ancestry: A predicate/property of an operation that indicates whether all the
 * ancestors of the operation are known (by the OperationProcessor).
 * Siblings: Two or more operations that point to the same parent.
 */
enum OperationStatus {
  /**
   * An operation is in Unvalidated state if its ancestry is incomplete.
   */
  Unvalidated,

  /**
   * An operation is in Valid state if all the following conditions hold:
   * (1) It's ancestry is complete
   * (2) Validation checks such as signature verification pass
   * (3) It is the earliest sibling in terms of its timestamp (see earliest interface below).
   */
  Valid,

  /**
   * An operation is in Invalid state if its ancestry is complete but at least one of the three conditions
   * above is false.
   */
  Invalid
}

/**
 * VersionId identifies the version of a DID document. We use the hash of the
 * operation that produces a particular version of a DID document as its versionId.
 * This usage is guaranteed to produce unique VersionId's since the operation contains
 * as one of its properties the previous VersionId. Since the operation hash is
 * just a string we alias VersionId to string.
 *
 * With this usage, the operation hash serves two roles (1) an identifier for an operation
 * (2) an identifier for the DID document produced by the operation. In the code below,
 * we always use VersionId in places where we mean (2) and an OperationHash defined below
 * when we mean (1).
 *
 * Since we identify versions using the operation it is meaningful to apply OperationStatus
 * to versions.
 */
export type VersionId = string;

/**
 * Alias OperationHash to string - see comment above
 */
export type OperationHash = string;
>>>>>>> 37f18ce3

/**
 * Represents the interface used by other components to process DID operations
 * (create, update, delete, recover) and to retrieve the current version of a
 * DID document.
 */
export interface OperationProcessor {

  /**
   * Process a DID write (state changing) operation with the guarantee
   * that any future resolve for the same DID sees the effect of the
   * operation.
   */
<<<<<<< HEAD
  process (operation: WriteOperation): Promise<void>;
=======
  process (operation: Operation): Promise<string>;
>>>>>>> 37f18ce3

  /**
   * Remove all previously processed operations with transactionNumber
   * greater or equal to the provided parameter value.
   * The intended use case for this method is to handle rollbacks
   * in the blockchain.
   */
  rollback (transactionNumber?: number): Promise<void>;

  /**
   * Resolve a did.
   * @param did The DID to resolve. e.g. did:sidetree:abc123.
   * @returns DID Document of the given DID. Undefined if the DID is deleted or not found.
   */
  resolve (did: string): Promise<DidDocument | undefined>;
}

/**
<<<<<<< HEAD
 * Implementation of OperationProcessor. Uses a OperationStore
 * that might, e.g., use a backend database for persistence.
 * All 'processing' is deferred to resolve time, with process()
 * simply storing the operation in the store.
=======
 * Information about an operation relevant for maintaining OperationProcessor state.
 */
interface OperationInfo {
  readonly type: OperationType;
  readonly timestamp: OperationTimestamp;
  readonly parent?: VersionId;

  status: OperationStatus;

  // Most recent missing ancestor if one of the ancestors is missing. Defined only if status
  // is Unvalidated.
  missingAncestor?: VersionId;
}

/**
 * The current implementation of OperationProcessor is a main-memory implementation without any persistence. This
 * means that when a node is powered down and restarted DID operations need to be applied
 * from the beginning of time. This implementation will be extended in the future to support
 * persistence.
>>>>>>> 37f18ce3
 */
class OperationProcessorImpl implements OperationProcessor {

  private operationStore: OperationStore;

  public constructor (private didMethodName: string) {
    this.operationStore = createOperationStore(didMethodName);
  }

  /**
   * Processes a specified DID state changing operation. Simply store
   * the operation in the store.
   */
<<<<<<< HEAD
  public async process (operation: WriteOperation): Promise<void> {
    return this.operationStore.put(operation);
=======
  public async process (operation: Operation): Promise<string> {
    const opHash = getOperationHash(operation);

    // Throw errors if missing any required metadata:
    // any operation anchored in a blockchain must have this metadata.
    if (operation.transactionTime === undefined) {
      throw Error('Invalid operation: transactionTime undefined');
    }

    if (operation.transactionNumber === undefined) {
      throw Error('Invalid operation: transactionNumber undefined');
    }

    if (operation.operationIndex === undefined) {
      throw Error('Invalid operation: operationIndex undefined');
    }

    if (operation.batchFileHash === undefined) {
      throw Error('Invalid operation: batchFileHash undefined');
    }

    this.operationStore.store(opHash, operation);

    const did = this.getDidUniqueSuffix(operation, opHash);
    this.getDeferredOperationsList(did).append(opHash);

    return opHash;
>>>>>>> 37f18ce3
  }

  /**
   * Remove all previously processed operations with transactionNumber
   * greater or equal to the provided transaction number. Relies on
   * OperationStore.delete that implements this functionality.
   */
  public async rollback (transactionNumber?: number): Promise<void> {
    return this.operationStore.delete(transactionNumber);
  }

  /**
   * Resolve the given DID to its DID Doducment.
   * @param did The DID to resolve. e.g. did:sidetree:abc123.
   * @returns DID Document of the given DID. Undefined if the DID is deleted or not found.
   *
   * Iterate over all operations in blockchain-time order extending the
   * the operation chain while checking validity.
   */
  public async resolve (did: string): Promise<DidDocument | undefined> {
    let didDocument: DidDocument | undefined;
    let previousOperation: WriteOperation | undefined;

    const didUniqueSuffix = did.substring(this.didMethodName.length);

    const didOps = await this.operationStore.get(didUniqueSuffix);
    for (const operation of didOps) {
      if (await this.isValid(operation, previousOperation, didDocument)) {
        didDocument = this.getUpdatedDocument(didDocument, operation);
        previousOperation = operation;
      }
    }

    return didDocument;
  }

  /**
   * Is an operation valid in the context of a resolve() when extending
   * operation chain for a DID. When this function is called, resolve() has
   * constructed a valid operation that starts with some Create operation and
   * ends with previousOperation, resulting the DID Document 'currentDidDocument'.
   * This function checks if parameter operation can be used to legitimately
   * extend this chain.
   */
  private async isValid (operation: WriteOperation, previousOperation: WriteOperation | undefined, currentDidDocument: DidDocument | undefined):
    Promise<boolean> {

    if (operation.type === OperationType.Create) {

      // If either of these is defined, then we have seen a previous create operation.
      if (previousOperation || currentDidDocument) {
        return false;
      }

      // TODO: Add signature verification for create operation
      return true;
    } else {
<<<<<<< HEAD
      // Every operation other than a create has a previous operation and a valid
      // current DID document.
      if (!previousOperation || !currentDidDocument) {
        return false;
=======
      const prevVersion = op.previousOperationHash!;
      const prevDidDoc = await this.lookup(prevVersion);
      if (prevDidDoc === undefined) {
        return undefined;
      } else {
        return Operation.applyJsonPatchToDidDocument(prevDidDoc, op.patch!);
>>>>>>> 37f18ce3
      }

      // If previous operation is a delete, then any subsequent operation is not valid
      if (previousOperation.type === OperationType.Delete) {
        return false;
      }

      // Any non-create needs a previous operation hash  ...
      if (!operation.previousOperationHash) {
        return false;
      }

      // ... that should match the hash of the latest valid operation (previousOperation)
      if (operation.previousOperationHash !== getOperationHash(previousOperation)) {
        return false;
      }

      // The current did document should contain the public key mentioned in the operation ...
      const publicKey = OperationProcessorImpl.getPublicKey(currentDidDocument, operation.signingKeyId);
      if (!publicKey) {
        return false;
      }

      // ... and the signature should verify
      if (!(await Cryptography.verifySignature(operation.encodedPayload, operation.signature, publicKey))) {
        return false;
      }

      return true;
    }
  }

  // Update a document with a specified operation.
  private getUpdatedDocument (didDocument: DidDocument | undefined, operation: WriteOperation): DidDocument {
    if (operation.type === OperationType.Create) {
      const protocolVersion = Protocol.getProtocol(operation.transactionTime!);
      return Document.from(operation.encodedPayload, this.didMethodName, protocolVersion.hashAlgorithmInMultihashCode);
    } else {
      return WriteOperation.applyJsonPatchToDidDocument(didDocument!, operation.patch!);
    }
  }

  /**
   * Gets the specified public key from the given DID Document.
   * Returns undefined if not found.
   * @param keyId The ID of the public-key.
   */
  private static getPublicKey (didDocument: DidDocument, keyId: string): DidPublicKey | undefined {
    for (let i = 0; i < didDocument.publicKey.length; i++) {
      const publicKey = didDocument.publicKey[i];

      if (publicKey.id && publicKey.id.endsWith(keyId)) {
        return publicKey;
      }
    }

    return undefined;
  }
<<<<<<< HEAD
=======

  /**
   * Get the deferred operations list for a did. If the list is not present,
   * an empty list is created and associated with the did, and returned as output.
   */
  private getDeferredOperationsList (did: string): LinkedList<OperationHash> {
    let deferredOperationsList = this.deferredOperations.get(did);
    if (deferredOperationsList === undefined) {
      deferredOperationsList = new LinkedList();
      this.deferredOperations.set(did, deferredOperationsList);
    }

    return deferredOperationsList;
  }

  /**
   * Gets the DID unique suffix of an operation. For create operation, this is the operation hash;
   * for others the DID included with the operation can be used to obtain the unique suffix.
   */
  private getDidUniqueSuffix (operation: Operation, operationHash: OperationHash): string {
    if (operation.type === OperationType.Create) {
      return operationHash;
    } else {
      const didUniqueSuffix = operation.did!.substring(this.didMethodName.length);
      return didUniqueSuffix;
    }
  }

  /**
   * Iterate over the deferred (unapplied) operations of a did and process the same.
   */
  private async processDeferredOperationsOfDid (did: string): Promise<void> {
    const deferredOperationsList = this.deferredOperations.get(did);
    if (deferredOperationsList !== undefined) {
      for (const deferredOpHash of deferredOperationsList) {
        await this.processOperation(deferredOpHash);
      }
      this.deferredOperations.delete(did);
    }
  }
>>>>>>> 37f18ce3
}

/**
 * Factory function for creating a operation processor
 */
export function createOperationProcessor (_cas: Cas, didMethodName: string): OperationProcessor {
  return new OperationProcessorImpl(didMethodName);
}<|MERGE_RESOLUTION|>--- conflicted
+++ resolved
@@ -4,71 +4,8 @@
 import DidPublicKey from './lib/DidPublicKey';
 import Document from './lib/Document';
 import { DidDocument } from '@decentralized-identity/did-common-typescript';
-<<<<<<< HEAD
-import { WriteOperation, OperationType, getOperationHash } from './Operation';
+import { Operation, OperationType, getOperationHash } from './Operation';
 import { createOperationStore, OperationStore } from './OperationStore';
-=======
-import { getOperationHash, Operation, OperationType } from './Operation';
-import { LinkedList } from 'linked-list-typescript';
-import { OperationStore } from './OperationStore';
-
-/**
- * Each operation that is submitted to OperationProcessor for processing
- * has one of the following status at any given point.
- *
- * Terminology useful for various comments below:
- *
- * Parent/Prev: For a non-create operation o this refers to the previous operation (version)
- * specified by o.
- * Ancestor: Transitive closure of the Parent relation.
- * Descendant: Inverse of Ancestor
- * Known Ancestry/Complete Ancestry: A predicate/property of an operation that indicates whether all the
- * ancestors of the operation are known (by the OperationProcessor).
- * Siblings: Two or more operations that point to the same parent.
- */
-enum OperationStatus {
-  /**
-   * An operation is in Unvalidated state if its ancestry is incomplete.
-   */
-  Unvalidated,
-
-  /**
-   * An operation is in Valid state if all the following conditions hold:
-   * (1) It's ancestry is complete
-   * (2) Validation checks such as signature verification pass
-   * (3) It is the earliest sibling in terms of its timestamp (see earliest interface below).
-   */
-  Valid,
-
-  /**
-   * An operation is in Invalid state if its ancestry is complete but at least one of the three conditions
-   * above is false.
-   */
-  Invalid
-}
-
-/**
- * VersionId identifies the version of a DID document. We use the hash of the
- * operation that produces a particular version of a DID document as its versionId.
- * This usage is guaranteed to produce unique VersionId's since the operation contains
- * as one of its properties the previous VersionId. Since the operation hash is
- * just a string we alias VersionId to string.
- *
- * With this usage, the operation hash serves two roles (1) an identifier for an operation
- * (2) an identifier for the DID document produced by the operation. In the code below,
- * we always use VersionId in places where we mean (2) and an OperationHash defined below
- * when we mean (1).
- *
- * Since we identify versions using the operation it is meaningful to apply OperationStatus
- * to versions.
- */
-export type VersionId = string;
-
-/**
- * Alias OperationHash to string - see comment above
- */
-export type OperationHash = string;
->>>>>>> 37f18ce3
 
 /**
  * Represents the interface used by other components to process DID operations
@@ -82,11 +19,7 @@
    * that any future resolve for the same DID sees the effect of the
    * operation.
    */
-<<<<<<< HEAD
-  process (operation: WriteOperation): Promise<void>;
-=======
-  process (operation: Operation): Promise<string>;
->>>>>>> 37f18ce3
+  process (operation: Operation): Promise<void>;
 
   /**
    * Remove all previously processed operations with transactionNumber
@@ -105,32 +38,10 @@
 }
 
 /**
-<<<<<<< HEAD
  * Implementation of OperationProcessor. Uses a OperationStore
  * that might, e.g., use a backend database for persistence.
  * All 'processing' is deferred to resolve time, with process()
  * simply storing the operation in the store.
-=======
- * Information about an operation relevant for maintaining OperationProcessor state.
- */
-interface OperationInfo {
-  readonly type: OperationType;
-  readonly timestamp: OperationTimestamp;
-  readonly parent?: VersionId;
-
-  status: OperationStatus;
-
-  // Most recent missing ancestor if one of the ancestors is missing. Defined only if status
-  // is Unvalidated.
-  missingAncestor?: VersionId;
-}
-
-/**
- * The current implementation of OperationProcessor is a main-memory implementation without any persistence. This
- * means that when a node is powered down and restarted DID operations need to be applied
- * from the beginning of time. This implementation will be extended in the future to support
- * persistence.
->>>>>>> 37f18ce3
  */
 class OperationProcessorImpl implements OperationProcessor {
 
@@ -144,38 +55,8 @@
    * Processes a specified DID state changing operation. Simply store
    * the operation in the store.
    */
-<<<<<<< HEAD
-  public async process (operation: WriteOperation): Promise<void> {
+  public async process (operation: Operation): Promise<void> {
     return this.operationStore.put(operation);
-=======
-  public async process (operation: Operation): Promise<string> {
-    const opHash = getOperationHash(operation);
-
-    // Throw errors if missing any required metadata:
-    // any operation anchored in a blockchain must have this metadata.
-    if (operation.transactionTime === undefined) {
-      throw Error('Invalid operation: transactionTime undefined');
-    }
-
-    if (operation.transactionNumber === undefined) {
-      throw Error('Invalid operation: transactionNumber undefined');
-    }
-
-    if (operation.operationIndex === undefined) {
-      throw Error('Invalid operation: operationIndex undefined');
-    }
-
-    if (operation.batchFileHash === undefined) {
-      throw Error('Invalid operation: batchFileHash undefined');
-    }
-
-    this.operationStore.store(opHash, operation);
-
-    const did = this.getDidUniqueSuffix(operation, opHash);
-    this.getDeferredOperationsList(did).append(opHash);
-
-    return opHash;
->>>>>>> 37f18ce3
   }
 
   /**
@@ -197,7 +78,7 @@
    */
   public async resolve (did: string): Promise<DidDocument | undefined> {
     let didDocument: DidDocument | undefined;
-    let previousOperation: WriteOperation | undefined;
+    let previousOperation: Operation | undefined;
 
     const didUniqueSuffix = did.substring(this.didMethodName.length);
 
@@ -220,7 +101,7 @@
    * This function checks if parameter operation can be used to legitimately
    * extend this chain.
    */
-  private async isValid (operation: WriteOperation, previousOperation: WriteOperation | undefined, currentDidDocument: DidDocument | undefined):
+  private async isValid (operation: Operation, previousOperation: Operation | undefined, currentDidDocument: DidDocument | undefined):
     Promise<boolean> {
 
     if (operation.type === OperationType.Create) {
@@ -233,19 +114,10 @@
       // TODO: Add signature verification for create operation
       return true;
     } else {
-<<<<<<< HEAD
       // Every operation other than a create has a previous operation and a valid
       // current DID document.
       if (!previousOperation || !currentDidDocument) {
         return false;
-=======
-      const prevVersion = op.previousOperationHash!;
-      const prevDidDoc = await this.lookup(prevVersion);
-      if (prevDidDoc === undefined) {
-        return undefined;
-      } else {
-        return Operation.applyJsonPatchToDidDocument(prevDidDoc, op.patch!);
->>>>>>> 37f18ce3
       }
 
       // If previous operation is a delete, then any subsequent operation is not valid
@@ -279,12 +151,12 @@
   }
 
   // Update a document with a specified operation.
-  private getUpdatedDocument (didDocument: DidDocument | undefined, operation: WriteOperation): DidDocument {
+  private getUpdatedDocument (didDocument: DidDocument | undefined, operation: Operation): DidDocument {
     if (operation.type === OperationType.Create) {
       const protocolVersion = Protocol.getProtocol(operation.transactionTime!);
       return Document.from(operation.encodedPayload, this.didMethodName, protocolVersion.hashAlgorithmInMultihashCode);
     } else {
-      return WriteOperation.applyJsonPatchToDidDocument(didDocument!, operation.patch!);
+      return Operation.applyJsonPatchToDidDocument(didDocument!, operation.patch!);
     }
   }
 
@@ -304,49 +176,6 @@
 
     return undefined;
   }
-<<<<<<< HEAD
-=======
-
-  /**
-   * Get the deferred operations list for a did. If the list is not present,
-   * an empty list is created and associated with the did, and returned as output.
-   */
-  private getDeferredOperationsList (did: string): LinkedList<OperationHash> {
-    let deferredOperationsList = this.deferredOperations.get(did);
-    if (deferredOperationsList === undefined) {
-      deferredOperationsList = new LinkedList();
-      this.deferredOperations.set(did, deferredOperationsList);
-    }
-
-    return deferredOperationsList;
-  }
-
-  /**
-   * Gets the DID unique suffix of an operation. For create operation, this is the operation hash;
-   * for others the DID included with the operation can be used to obtain the unique suffix.
-   */
-  private getDidUniqueSuffix (operation: Operation, operationHash: OperationHash): string {
-    if (operation.type === OperationType.Create) {
-      return operationHash;
-    } else {
-      const didUniqueSuffix = operation.did!.substring(this.didMethodName.length);
-      return didUniqueSuffix;
-    }
-  }
-
-  /**
-   * Iterate over the deferred (unapplied) operations of a did and process the same.
-   */
-  private async processDeferredOperationsOfDid (did: string): Promise<void> {
-    const deferredOperationsList = this.deferredOperations.get(did);
-    if (deferredOperationsList !== undefined) {
-      for (const deferredOpHash of deferredOperationsList) {
-        await this.processOperation(deferredOpHash);
-      }
-      this.deferredOperations.delete(did);
-    }
-  }
->>>>>>> 37f18ce3
 }
 
 /**
