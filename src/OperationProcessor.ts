--- conflicted
+++ resolved
@@ -1,9 +1,6 @@
 import Cryptography from './lib/Cryptography';
-<<<<<<< HEAD
 import { Cache, getCache } from './Cache';
-=======
 import DidPublicKey from './lib/DidPublicKey';
->>>>>>> 859f9ccd
 import { Cas } from './Cas';
 import { DidDocument } from '@decentralized-identity/did-common-typescript';
 import { LinkedList } from 'linked-list-typescript';
