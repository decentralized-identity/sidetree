import Cryptography from './lib/Cryptography';
import DidPublicKey from './lib/DidPublicKey';
import { Cas } from './Cas';
import { DidDocument } from '@decentralized-identity/did-common-typescript';
import { LinkedList } from 'linked-list-typescript';
import { getOperationHash, WriteOperation, OperationType } from './Operation';
import { OperationStore } from './OperationStore';

/**
 * Each operation that is submitted to OperationProcessor for processing
 * has one of the following status at any given point.
 *
 * Terminology useful for various comments below:
 *
 * Parent/Prev: For a non-create operation o this refers to the previous operation (version)
 * specified by o.
 * Ancestor: Transitive closure of the Parent relation.
 * Descendant: Inverse of Ancestor
 * Known Ancestry/Complete Ancestry: A predicate/property of an operation that indicates whether all the
 * ancestors of the operation are known (by the OperationProcessor).
 * Siblings: Two or more operations that point to the same parent.
 */
enum OperationStatus {
  /**
   * An operation is in Unvalidated state if its ancestry is incomplete.
   */
  Unvalidated,

  /**
   * An operation is in Valid state if all the following conditions hold:
   * (1) It's ancestry is complete
   * (2) Validation checks such as signature verification pass
   * (3) It is the earliest sibling in terms of its timestamp (see earliest interface below).
   */
  Valid,

  /**
   * An operation is in Invalid state if its ancestry is complete but at least one of the three conditions
   * above is false.
   */
  Invalid
}

/**
 * VersionId identifies the version of a DID document. We use the hash of the
 * operation that produces a particular version of a DID document as its versionId.
 * This usage is guaranteed to produce unique VersionId's since the operation contains
 * as one of its properties the previous VersionId. Since the operation hash is
 * just a string we alias VersionId to string.
 *
 * With this usage, the operation hash serves two roles (1) an identifier for an operation
 * (2) an identifier for the DID document produced by the operation. In the code below,
 * we always use VersionId in places where we mean (2) and an OperationHash defined below
 * when we mean (1).
 *
 * Since we identify versions using the operation it is meaningful to apply OperationStatus
 * to versions.
 */
export type VersionId = string;

/**
 * Alias OperationHash to string - see comment above
 */
export type OperationHash = string;

/**
 * Represents the interface used by other components to process DID operations
 * (create, update, delete, recover) and to retrieve the current version of a
 * DID document.
 */
export interface OperationProcessor {
  /**
   * Process a DID write (state changing) operation.
   * @returns An identifier that can be used to retrieve
   * the DID document version produced by the operation
   * and to traverse the version chain using the
   * first/last/prev/next methods below. If the write
   * operation is not legitimate return undefined.
   */
  process (operation: WriteOperation): Promise<string | undefined>;

  /**
   * Remove all previously processed operations with transactionNumber
   * greater than the provided parameter value.
   * The intended use case for this method is to handle rollbacks
   * in the blockchain.
   */
<<<<<<< HEAD
  rollback (transactionNumber: number): Promise<void>;
=======
  rollback (transactionNumber?: number): void;
>>>>>>> 087b2c52

  /**
   * Resolve a did.
   */
  resolve (didUniquePortion: string): Promise<DidDocument | undefined>;

  /**
   * Returns the Did document for a given version identifier.
   */
  lookup (versionId: VersionId): Promise<DidDocument | undefined>;

  /**
   * Return the first (initial) version identifier given
   * version identifier, which is also the DID for the
   * document corresponding to the versions. Return undefined
   * if the version id or some previous version in the chain
   * is unknown.
   */
  first (versionId: VersionId): Promise<VersionId | undefined>;

  /**
   * Return the last (latest/most recent) version identifier of
   * a given version identifier. Return undefined if the version
   * identifier is unknown or some successor identifier is unknown.
   */
  last (versionId: VersionId): Promise<VersionId | undefined>;

  /**
   * Return the previous version identifier of a given DID version
   * identifier. Return undefined if no such identifier is known.
   */
  previous (versionId: VersionId): Promise<VersionId | undefined>;

  /**
   * Return the next version identifier of a given DID version
   * identifier. Return undefined if no such identifier is known.
   */
  next (versionId: VersionId): Promise<VersionId | undefined>;
}

/**
 * The timestamp of an operation. We define a linear ordering of
 * timestamps using the function earlier() below.
 * TODO: Consider consolidating this modal interface with ResolvedTransaction.
 */
interface OperationTimestamp {
  readonly transactionNumber: number;
  readonly operationIndex: number;
}

function earlier (ts1: OperationTimestamp, ts2: OperationTimestamp): boolean {
  return ((ts1.transactionNumber < ts2.transactionNumber) ||
          (ts1.transactionNumber === ts2.transactionNumber) && (ts1.operationIndex < ts2.operationIndex));
}

/**
 * Information about a write operation relevant for maintaining OperationProcessor state.
 */
interface OperationInfo {
  readonly type: OperationType;
  readonly timestamp: OperationTimestamp;
  readonly parent?: VersionId;

  status: OperationStatus;

  // Most recent missing ancestor if one of the ancestors is missing. Defined only if status
  // is Unvalidated.
  missingAncestor?: VersionId;
}

/**
 * The current implementation of OperationProcessor is a main-memory implementation without any persistence. This
 * means that when a node is powered down and restarted DID operations need to be applied
 * from the beginning of time. This implementation will be extended in the future to support
 * persistence.
 */
class OperationProcessorImpl implements OperationProcessor {

  /**
   * Map a operation hash to the OperationInfo which contains sufficient
   * information to reconstruct the operation.
   */
  private opHashToInfo: Map<OperationHash, OperationInfo> = new Map();

  /**
   * The set of deleted DIDs.
   */
  private deletedDids: Set<string> = new Set();

  /**
   * Map a valid versionId to the next valid versionId whenever one exists. The next
   * version of a valid node is a valid child node. There is at most one valid child node
   * (it could have zero) due to our validity checks (condition 3 in comment above Valid).
   */
  private nextVersion: Map<VersionId, VersionId> = new Map();

  /**
   * Map a "missing" operation (hash) to the list of descendant operations. The
   * missing operation is the nearest ancestor of each of the descendants. The
   * descendants are listed in topological sort order. For example, given these operations
   *
   *               m <- o1 <- o2 <- o3
   *                      \
   *                       \<- o4 <- o5.
   *
   * the linked list for missing operation m might be o1 - o4 - o5 - o2 - o3, but not
   * o1 - o3 - o2 - o4 - o5.
   *
   */
  private waitingDescendants: Map<OperationHash, LinkedList<OperationHash>> = new Map();

  private operationStore: OperationStore;

  /**
   * The list of deferred (unapplied) operations, stored as a mapping from each did to the list
   * of deferred operations for the did.
   */
  private deferredOperations: Map<OperationHash, LinkedList<OperationHash>> = new Map();

  public constructor (private readonly cas: Cas, private didMethodName: string) {
    this.operationStore = new OperationStore(this.cas);
  }

  /**
   * Processes a specified DID state changing operation.
   * @returns Hash of the operation if:
   *            1. The operation (of the same hash) is not process before; or
   *            2. The operation is processed before but this operation has an earlier timestamp.
   *          Returns undefined if the same operation with an earlier timestamp was processed previously.
   *
   * The current implementation simply stores the operation in a deferred operations list and returns. The
   * deferred operations for a particular did are processed during the next resolve of the did.
   */
  public async process (operation: WriteOperation): Promise<string | undefined> {
    const opHash = getOperationHash(operation);

    // Throw errors if missing any required metadata:
    // any operation anchored in a blockchain must have this metadata.
    if (operation.transactionTime === undefined) {
      throw Error('Invalid operation: transactionTime undefined');
    }

    if (operation.transactionNumber === undefined) {
      throw Error('Invalid operation: transactionNumber undefined');
    }

    if (operation.operationIndex === undefined) {
      throw Error('Invalid operation: operationIndex undefined');
    }

    if (operation.batchFileHash === undefined) {
      throw Error('Invalid operation: batchFileHash undefined');
    }

    this.operationStore.store(opHash, operation);

    const did = this.getDid(operation, opHash);
    this.getDeferredOperationsList(did).append(opHash);

    return opHash;
  }

  /**
   * Remove all previously processed operations
   * with transactionNumber greater than the provided transaction number.
   * If no transaction number is given, all operations are rolled back (unlikely scenario).
   * The intended use case for this method is to handle rollbacks
   * in the blockchain.
   *
   * The current implementation is inefficient: It simply scans the two
   * hashmaps storing the core Did state and removes all entries with
   * a greater transaction number.  In future, the implementation should be optimized
   * for the common case by keeping a sliding window of recent operations.
   */
<<<<<<< HEAD
  public async rollback (transactionNumber: number): Promise<void> {
=======
  public rollback (transactionNumber?: number) {

    // If no transaction number is given to rollback to, rollback everything.
    if (!transactionNumber) {
      console.warn('Rolling back all operations...');
      this.opHashToInfo.clear();
      this.deletedDids.clear();
      this.nextVersion.clear();
      this.waitingDescendants.clear();
      this.operationStore = new OperationStore(this.cas);
      console.warn('Rolled back all operations.');
      return;
    }
>>>>>>> 087b2c52

    // Iterate over all operations and remove those with with
    // transactionNumber greater or equal to the provided parameter.
    // applied operations are in opHashToInfo structure...
    this.opHashToInfo.forEach((opInfo, opHash, map) => {
      if (opInfo.timestamp.transactionNumber >= transactionNumber) {

        // In addition to removing the obsolete operation from the opHashToInfo map (after this if-block),
        // If the obsolete operation was considered valid, then the parent's next link is invalid, need to remove the next link also.
        // Else if the operation has a missing ancestor, then need to remove the operation from the list of waiting descendants of the missing ancestor.
        if (opInfo.status === OperationStatus.Valid) {
          this.invalidatePreviouslyValidOperation(opHash);
        } else if (opInfo.status === OperationStatus.Unvalidated) {
          const missingAncestor = opInfo.missingAncestor!;
          const waitingDescendantsOfAncestor = this.waitingDescendants.get(missingAncestor)!;
          waitingDescendantsOfAncestor.remove(opHash);
        }

        map.delete(opHash);
      }
    });

    // ... deferred operations are in the deferred operations list
    for (const [, opList] of this.deferredOperations.entries()) {
      // The documentation for LinkedList does not say anything about iteration with list updates.
      // To be safe, we store the deleted operations in a separate list and delete them after the
      // iteration of opList.
      const deletedOpList = new LinkedList<OperationHash>();
      for (const opHash of opList) {
        const operator = await this.operationStore.lookup(opHash);
        if (operator.transactionNumber! >= transactionNumber) {
          deletedOpList.append(opHash);
        }
      }

      for (const deletedOpHash of deletedOpList) {
        opList.remove(deletedOpHash);
      }
    }
  }

  /**
   * Resolve the given DID to its DID Doducment.
   * @param did The DID to resolve. e.g. did:sidetree:abc123.
   * @returns DID Document of the given DID. Undefined if the DID is deleted or not found.
   */
  public async resolve (did: string): Promise<DidDocument | undefined> {
    const didUniquePortion = did.substring(this.didMethodName.length);

    await this.processDeferredOperationsOfDid(didUniquePortion);

    if (this.deletedDids.has(did)) {
      return undefined;
    }

    const latestVersion = await this.last(didUniquePortion);

    // lastVersion === undefined implies we do not know about the did
    if (latestVersion === undefined) {
      return undefined;
    }

    return this.lookup(latestVersion);
  }

  /**
   * Returns the DID Document for a given version identifier.
   */
  public async lookup (versionId: VersionId): Promise<DidDocument | undefined> {
    // Version id is also the operation hash that produces the document
    const opHash = versionId;

    const opInfo = this.opHashToInfo.get(opHash);

    // We don't know anything about this operation
    if (opInfo === undefined) {
      return undefined;
    }

    // Construct the operation using a CAS lookup
    const op = await this.operationStore.lookup(opHash);

    if (this.isInitialVersion(opInfo)) {
      return WriteOperation.toDidDocument(op, this.didMethodName);
    } else {
      const prevVersion = op.previousOperationHash!;
      const prevDidDoc = await this.lookup(prevVersion);
      if (prevDidDoc === undefined) {
        return undefined;
      } else {
        return WriteOperation.applyJsonPatchToDidDocument(prevDidDoc, op.patch!);
      }
    }
  }

  /**
   * Return the previous version id of a given DID version. The implementation
   * is inefficient and involves an async cas read. This should not be a problem
   * since this method is not hit for any of the externally exposed DID operations.
   */
  public async previous (versionId: VersionId): Promise<VersionId | undefined> {
    const opInfo = this.opHashToInfo.get(versionId);
    if (opInfo !== undefined) {
      return opInfo.parent;
    }
    return undefined;
  }

  /**
   * Return the first version of a DID document given a possibly later version.
   * A simple recursive implementation using prev; not very efficient but should
   * not matter since this method is not hit for any externally exposed DID
   * operations.
   */
  public async first (versionId: VersionId): Promise<VersionId | undefined> {
    const opInfo = this.opHashToInfo.get(versionId);
    if (opInfo === undefined) {
      return undefined;
    }

    while (true) {
      const prevVersionId = await this.previous(versionId);
      if (prevVersionId === undefined) {
        return versionId;
      }

      versionId = prevVersionId;
    }
  }

  /**
   * Return the next version of a DID document if it exists or undefined otherwise.
   */
  public async next (versionId: VersionId): Promise<VersionId | undefined> {
    const nextVersionId = this.nextVersion.get(versionId);
    if (nextVersionId === undefined) {
      return undefined;
    } else {
      return nextVersionId;
    }
  }

  /**
   * Returns the latest (most recent) version of a DID Document.
   * Returns undefined if the version is unknown.
   */
  public async last (versionId: VersionId): Promise<VersionId | undefined> {

    const opInfo = this.opHashToInfo.get(versionId);
    if (opInfo === undefined) {
      return undefined;
    }

    while (true) {
      const nextVersionId = await this.next(versionId);
      if (nextVersionId === undefined) {
        return versionId;
      } else {
        versionId = nextVersionId;
      }
    }
  }

  /**
   * Return true if the provided operation is an initial version i.e.,
   * produced by a create operation.
   */
  private isInitialVersion (opInfo: OperationInfo): boolean {
    return opInfo.type === OperationType.Create;
  }

  /**
   * Processes a specified DID state changing operation.
   */
  private async processOperation (opHash: OperationHash): Promise<void> {
    const operation = await this.operationStore.lookup(opHash);

    // opInfo is operation with derivable properties projected out
    const opTimestamp: OperationTimestamp = {
      transactionNumber: operation.transactionNumber!,
      operationIndex: operation.operationIndex!
    };

    const opInfo: OperationInfo = {
      type: operation.type,
      timestamp: opTimestamp,
      parent: operation.previousOperationHash,
      status: OperationStatus.Unvalidated
    };

    // If there is already a known operation with the same hash
    // and that operation is timestamped earlier than this incoming one being processed,
    // we can ignore incoming operation because the earlier operation of the same hash takes precedence.
    const existingOperationInfo = this.opHashToInfo.get(opHash);
    if (existingOperationInfo !== undefined && earlier(existingOperationInfo.timestamp, opInfo.timestamp)) {
      return undefined;
    }

    // Update our mapping of operation hash to operation info overwriting
    // previous info if it exists
    this.opHashToInfo.set(opHash, opInfo);

    if (operation.type === OperationType.Delete ||
        operation.type === OperationType.Recover) {
      // NOTE: only assuming and hanldling delete currently.
      // TODO: validate recovery key.

      this.deletedDids.add(operation.did!);
    }

    // Else the operation is a create or an update.
    await this.processInternal(opHash, opInfo);
  }

  private async processInternal (opHash: OperationHash, opInfo: OperationInfo): Promise<void> {
    // Create operation (which has no parents) is handled differently from the other
    // operations which do have parents.
    if (opInfo.type === OperationType.Create) {
      await this.processCreateOperation(opHash, opInfo);
    } else {
      await this.processOperationWithParent(opHash, opInfo);
    }

    // Process operations waiting on this operation
    await this.processDescendantsWaitingOn(opHash);
  }

  private async processCreateOperation (operationHash: OperationHash, operationInfo: OperationInfo): Promise<void> {
    // Get the DID Document formed up until the parent operation.
    const didDocument = await this.lookup(operationHash);

    // Fetch the public key to be used for signature verification.
    const operation = await this.operationStore.lookup(operationHash);
    const publicKey = OperationProcessorImpl.getPublicKey(didDocument!, operation.signingKeyId);

    // Signature verification.
    let verified = false;
    if (publicKey) {
      verified = await Cryptography.verifySignature(operation.encodedPayload, operation.signature, publicKey);
    }

    if (verified) {
      operationInfo.status = OperationStatus.Valid;
    } else {
      operationInfo.status = OperationStatus.Invalid;
    }
  }

  private async processOperationWithParent (opHash: OperationHash, opInfo: OperationInfo): Promise<void> {
    const parentOpHash = opInfo.parent!;
    const parentOpInfo = this.opHashToInfo.get(parentOpHash);

    // If we do not know about the parent, then the ancestry of this operation is incomplete.
    // The operation status is Unvalidated so we add this operation to the list of waiting descendants
    // of the parent operation (hash).
    if (parentOpInfo === undefined) {
      opInfo.status = OperationStatus.Unvalidated;
      opInfo.missingAncestor = parentOpHash;
      this.addWaitingDescendants(opInfo.missingAncestor, opHash);
      return;
    }

    // The parent has an Unvalidated status. This implies an incomplete ancestry of the
    // parent and therefore of this operation. We leave the status to be Unvalidated and
    // update the waitingDescendants of the closest missing ancestor.
    if (parentOpInfo.status === OperationStatus.Unvalidated) {
      opInfo.missingAncestor = parentOpInfo.missingAncestor!;
      this.addWaitingDescendants(opInfo.missingAncestor, opHash);
      return;
    }

    // If the parent is invalid, then this operation is invalid as well.
    if (parentOpInfo.status === OperationStatus.Invalid) {
      opInfo.status = OperationStatus.Invalid;
      return;
    }

    // Assert: parentOpInfo.status === OperationStatus.Valid. Validate the operation
    if (!await this.validate(opHash, opInfo)) {
      opInfo.status = OperationStatus.Invalid;
      return;
    }

    // The operation is intrinsically valid. Before we set it to valid, we need
    // to ensure that it is the earliest sibling among child nodes of its parent.
    const earliestSiblingHash = this.nextVersion.get(parentOpHash);

    if (earliestSiblingHash !== undefined) {
      const earliestSiblingInfo = this.opHashToInfo.get(earliestSiblingHash)!;

      // If the existing earliest sibling operation is earlier than the operation to be added,
      //   then the operation to be added is invalid.
      // Else current operation is the earliest sibling operation and thus is valid,
      //   the existing sibling's entire descendant chain in the next version map need to be removed.
      if (earlier(earliestSiblingInfo.timestamp, opInfo.timestamp)) {
        opInfo.status = OperationStatus.Invalid;
        return;
      } else {
        let opToInvalidate: string | undefined = earliestSiblingHash;
        do {
          this.invalidatePreviouslyValidOperation(opToInvalidate);
          opToInvalidate = this.nextVersion.get(opToInvalidate);
        } while (opToInvalidate !== undefined);
        // fall through ...
      }
    }

    opInfo.status = OperationStatus.Valid;
    this.nextVersion.set(parentOpHash, opHash);
    return;
  }

  private addWaitingDescendants (missingAncestor: OperationHash, opHash: OperationHash) {
    const waitingDescendants = this.waitingDescendants.get(missingAncestor);
    if (waitingDescendants === undefined) {
      this.waitingDescendants.set(missingAncestor, new LinkedList<OperationHash>(opHash));
    } else {
      waitingDescendants.append(opHash);
    }
  }

  private async validate (opHash: OperationHash, opInfo: OperationInfo): Promise<boolean> {
    const parentOpHash = opInfo.parent!;
    const parentOpInfo = this.opHashToInfo.get(parentOpHash)!;
    // Assert: parentOpInfo.status === OperationStatus.Valid.

    if (!earlier(parentOpInfo.timestamp, opInfo.timestamp)) {
      return false;
    }

    // TODO Perform:
    // - operation number validation

    // Get the DID Document formed up until the parent operation.
    const didDocument = await this.lookup(parentOpHash);

    // Fetch the public key to be used for signature verification.
    const operation = await this.operationStore.lookup(opHash);
    const publicKey = OperationProcessorImpl.getPublicKey(didDocument!, operation.signingKeyId);

    // Signature verification.
    let verified = false;
    if (publicKey) {
      verified = await Cryptography.verifySignature(operation.encodedPayload, operation.signature, publicKey);
    }
    return verified;

    return true;
  }

  /**
   * Invalidates the given operation by:
   * 1. Removing its parent's reference to it in the next version map.
   * 2. Sets the operation status to be 'Invalid'.
   * @param opHash The hash of the operation to be invalidated.
   */
  private invalidatePreviouslyValidOperation (opHash: OperationHash) {
    const opInfo = this.opHashToInfo.get(opHash)!;

    if (opInfo.parent) {
      this.nextVersion.delete(opInfo.parent);
    }

    opInfo.status = OperationStatus.Invalid;
  }

  private async processDescendantsWaitingOn (opHash: OperationHash) {
    const waitingDescendants = this.waitingDescendants.get(opHash);
    if (waitingDescendants === undefined) {
      return;
    }

    for (const descendantHash of waitingDescendants) {
      const descendantInfo = this.opHashToInfo.get(descendantHash)!;
      // assert: descendantInfo.status === Unvalidated and descendantInfo.missingAncestor === opHash
      await this.processInternal(descendantHash, descendantInfo);
    }
  }

  /**
   * Gets the specified public key from the given DID Document.
   * Returns undefined if not found.
   * @param keyId The ID of the public-key.
   */
  private static getPublicKey (didDocument: DidDocument, keyId: string): DidPublicKey | undefined {
    for (let i = 0; i < didDocument.publicKey.length; i++) {
      const publicKey = didDocument.publicKey[i];

      if (publicKey.id && publicKey.id.endsWith(keyId)) {
        return publicKey;
      }
    }

    return undefined;
  }

  /**
   * Get the deferred operations list for a did. If the list is not present,
   * an empty list is created and associated with the did, and returned as output.
   */
  private getDeferredOperationsList (did: string): LinkedList<OperationHash> {
    let deferredOperationsList = this.deferredOperations.get(did);
    if (deferredOperationsList === undefined) {
      deferredOperationsList = new LinkedList();
      this.deferredOperations.set(did, deferredOperationsList);
    }

    return deferredOperationsList;
  }

  /**
   * Get a did for an operation. For create operation, this is the operation hash;
   * for others the did is a property included with the operation.
   */
  private getDid (operation: WriteOperation, operationHash: OperationHash): string {
    if (operation.type === OperationType.Create) {
      return operationHash;
    } else {
      const didUniquePortion = operation.did!.substring(this.didMethodName.length);
      return didUniquePortion;
    }
  }

  /**
   * Iterate over the deferred (unapplied) operations of a did and process the same.
   */
  private async processDeferredOperationsOfDid (did: string): Promise<void> {
    const deferredOperationsList = this.deferredOperations.get(did);
    if (deferredOperationsList !== undefined) {
      for (const deferredOpHash of deferredOperationsList) {
        await this.processOperation(deferredOpHash);
      }
      this.deferredOperations.delete(did);
    }
  }
}

/**
 * Factory function for creating a operation processor
 */
export function createOperationProcessor (cas: Cas, didMethodName: string): OperationProcessor {
  return new OperationProcessorImpl(cas, didMethodName);
}<|MERGE_RESOLUTION|>--- conflicted
+++ resolved
@@ -85,11 +85,7 @@
    * The intended use case for this method is to handle rollbacks
    * in the blockchain.
    */
-<<<<<<< HEAD
-  rollback (transactionNumber: number): Promise<void>;
-=======
-  rollback (transactionNumber?: number): void;
->>>>>>> 087b2c52
+  rollback (transactionNumber?: number): Promise<void>;
 
   /**
    * Resolve a did.
@@ -264,10 +260,7 @@
    * a greater transaction number.  In future, the implementation should be optimized
    * for the common case by keeping a sliding window of recent operations.
    */
-<<<<<<< HEAD
-  public async rollback (transactionNumber: number): Promise<void> {
-=======
-  public rollback (transactionNumber?: number) {
+  public async rollback (transactionNumber?: number): Promise<void> {
 
     // If no transaction number is given to rollback to, rollback everything.
     if (!transactionNumber) {
@@ -280,7 +273,6 @@
       console.warn('Rolled back all operations.');
       return;
     }
->>>>>>> 087b2c52
 
     // Iterate over all operations and remove those with with
     // transactionNumber greater or equal to the provided parameter.
