--- conflicted
+++ resolved
@@ -16,11 +16,8 @@
   requestTimeoutInMilliseconds: number | undefined;
   requestMaxRetries: number | undefined;
   transactionPollPeriodInSeconds: number | undefined;
-<<<<<<< HEAD
   sidetreeTransactionFeeMarkupPercentage: number;
-=======
   valueTimeLockAmountInBitcoins: number;
   valueTimeLockPollPeriodInSeconds: number | undefined;
   valueTimeLockTransactionFeesAmountInBitcoins: number | undefined;
->>>>>>> f30c677c
 }