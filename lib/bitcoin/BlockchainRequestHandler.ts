import { IResponse, ResponseStatus } from '../core/Response';
import nodeFetch, { Response, RequestInit, FetchError } from 'node-fetch';
import * as HttpStatus from 'http-status';
import TransactionNumber from './TransactionNumber';
import { ITransaction } from '../core/Transaction';
import { Script } from 'bitcore-lib';
import ReadableStreamUtils from '../core/util/ReadableStreamUtils';
import { Agent } from 'https';

/**
 * Sidetree Bitcoin request handler class
 */
export default class BlockchainRequestHandler {

  /** The bitcore path prefix for any api call */
  private apiPrefix: string;
  /** HTTPS agent to use when making requests */
  private agent: Agent;
  /** Default GET parameters */
  private readonly BITCORE_GET_PARAMETERS = {
    method: 'get',
    timeout: 1000,
    agent: this.agent
  };

  /**
   * @param bitcoreExtensionUri URI for the bitcore exention
   * @param sidetreeTransactionPrefix prefix used to identify Sidetree transactions in Bitcoin's blockchain
   * @param genesisTransactionNumber the first Sidetree transaction number in Bitcoin's blockchain
   * @param genesisTimeHash the corresponding timehash of genesis transaction number
   * @param bitcoreBlockchain the blockchain to use (BTC, BCH, ETH, etc.)
   * @param bitcoreNetwork the blockchain network to query (mainnet, testnet, etc.)
   */
  public constructor (
    public bitcoreExtensionUri: string,
    public sidetreeTransactionPrefix: string,
    public genesisTransactionNumber: number,
    public genesisTimeHash: string,
    public bitcoreBlockchain: string = 'BTC',
    public bitcoreNetwork: string = 'testnet') {
    this.apiPrefix = `/api/${this.bitcoreBlockchain}/${this.bitcoreNetwork}`;
    this.agent = new Agent({
      keepAlive: true
    });
  }

  /**
   * Calls node Fetch and retries the request on temporal errors
   * @param uri URI to fetch
   * @param requestParameters GET parameters to use
   * @returns Response of the fetch
   */
  private async fetchWithRetry (uri: string, requestParameters?: RequestInit | undefined): Promise<Response> {
    let retryCount = 0;
    let timeout: number;
    do {
      timeout = 1000 + 1000 * 2 ** retryCount;
      const params = Object.assign({}, this.BITCORE_GET_PARAMETERS, requestParameters, {
        timeout
      });
      try {
        return await nodeFetch(uri, params);
      } catch (error) {
        if (error instanceof FetchError) {
          retryCount++;
          switch (error.type) {
            case 'request-timeout':
              console.debug(`request timeout: ${uri}`);
              await this.waitFor(Math.round(Math.random() * 1000 * 2 ** retryCount + 1000));
              console.debug(`retrying request: ${uri}`);
              continue;
            case 'system':
              if (error.code === 'EADDRINUSE') {
                console.debug(`socket backoff: ${uri}`);
                await this.waitFor(Math.round(Math.random() * 5000 + 5000));
                console.debug(`retrying request: ${uri}`);
                continue;
              }
          }
        }
        console.error(error);
        throw error;
      }
    } while (true);
  }

  private async waitFor(milliseconds: number): Promise<void> {
    return new Promise((resolve) => {
      setTimeout(resolve, milliseconds);
    });
  }

  /**
   * Fetches Sidetree transactions (i.e., anchor file hashes) that are newer than the specified transactionNumber.
   * @param sinceTransactionNumber specifies the minimum transactionNumber that the caller knows about
   */
  private async handleFetchRequestHelper (sinceTransactionNumber: number): Promise<IResponse> {
    const defaultResponse = {
      status: ResponseStatus.Succeeded,
      body: {
        'moreTransactions': false,
        'transactions': []
      }
    };

    const prefix = this.sidetreeTransactionPrefix;
<<<<<<< HEAD
=======
    const baseUrl = this.bitcoreExtensionUri;
    const requestParameters = {
      method: 'get'
    };
>>>>>>> 4036e17a

    const errorResponse = {
      status: ResponseStatus.ServerError
    };

    // determine the block number that we wish to query
    let blockNumber = TransactionNumber.getBlockNumber(sinceTransactionNumber) + 1;

    // get the height of the tip of the blockchain
    let blockNumberTip = 0;
    const blockResponse = await this.handleLastBlockRequest();
    if (blockResponse.status === ResponseStatus.Succeeded) {
      const blockResponseBody = JSON.parse(JSON.stringify(blockResponse.body));
      blockNumberTip = blockResponseBody['time'];
    } else {
      return errorResponse;
    }

    do {
      // this is the number of blocks we will examine in one REST call
      const blockBudget = 0;
      let blockNumberEnd = blockNumber + blockBudget;
      if (blockNumberEnd > blockNumberTip) {
        blockNumberEnd = blockNumberTip;
      }

      try {
        const transactions = await this.queryTransactionRange(blockNumber, blockNumberEnd, prefix);

        if (transactions.length > 0) {
          return {
            status: ResponseStatus.Succeeded,
            body: {
              'moreTransactions': true,
              'transactions': transactions
            }
          };
        }
      } catch {
        return errorResponse;
      }

      // setup the block number for the next iteration
      blockNumber = blockNumberEnd + 1;
    } while (blockNumber <= blockNumberTip);

    return defaultResponse;
  }

  /**
   *
   * @param blockNumber Beginning block number of the query range
   * @param blockNumberEnd Ending block number (inclusive) of the query range
   * @param prefix Sidetree prefix to filter data by
   * @returns Transactions within the block range
   */
  private async queryTransactionRange (blockNumber: number, blockNumberEnd: number, prefix: string):
    Promise<ITransaction[]> {
    console.debug(`Scanning blocks [${blockNumber}, ${blockNumberEnd}]`);

    const transactionRequests: Promise<ITransaction[]>[] = [];
    for (let blockHeight = blockNumber; blockHeight <= blockNumberEnd; blockHeight++) {
      transactionRequests.push((async (): Promise<ITransaction[]> => {
        const transactions: ITransaction[] = [];
        const uri = `${this.bitcoreSidetreeServiceUri}${this.apiPrefix}/tx?blockHeight=${blockHeight}`;

        const content = await this.fetchWithRetry(uri, this.BITCORE_GET_PARAMETERS);

        const responseBodyString = await ReadableStreamUtils.readAll(content.body);
        if (content.status === HttpStatus.OK) {
          // array of objects with "txid"
          const contentBody: Array<any> = JSON.parse(responseBodyString);
          console.debug(`Scanning block ${blockHeight}: ${contentBody.length} transactions found`);
          const anchorRequests: Promise<string[]>[] = [];
          for (let transactionIndex = 0; transactionIndex < contentBody.length; transactionIndex++) {
            const transaction = contentBody[transactionIndex];
            anchorRequests.push(this.queryTransaction(transaction.txid, prefix));
          }
          const anchorHashesReturned = await Promise.all(anchorRequests);
          const anchorHashes = anchorHashesReturned.reduce((anchorHashes: string[], current: string[]): string[] => {
            return anchorHashes.concat(current);
          });
          console.debug(`Scanned block ${blockHeight}: ${anchorHashes.length} sidetree anchor hashes found`);
          if (anchorHashes.length > 0) {
            // get the blockhash from any of the transactions
            const blockHash = contentBody[0].blockHash;
            anchorHashes.forEach((anchorHash, index) => {
              transactions.push({
                transactionTime: blockHeight,
                transactionTimeHash: blockHash,
                anchorFileHash: anchorHash,
                transactionNumber: TransactionNumber.construct(blockHeight, index)
              });
            });
          }
        } else {
          console.error(`Failed to retrieve block ${blockHeight}: ${responseBodyString}`);
          throw new Error(responseBodyString);
        }
        return transactions;
      })());
    }
    const transactions = await Promise.all(transactionRequests);
    return transactions.reduce((transactions: ITransaction[], current: ITransaction[]): ITransaction[] => {
      return transactions.concat(current);
    });
  }

  /**
   * Given a bitcoin transaction Id, queries all output scripts for sidetree transactions using prefix
   * @param transaction Bitcoin Transaction Id
   * @param prefix Sidetree prefix to filter data by
   * @returns Anchor file hashes within the transaction
   */
  private async queryTransaction (transaction: string, prefix: string): Promise<string[]> {
    let hashes: string[] = [];

    const coinUri = `${this.bitcoreSidetreeServiceUri}${this.apiPrefix}/tx/${transaction}/coins`;

    const transactionContent = await this.fetchWithRetry(coinUri, this.BITCORE_GET_PARAMETERS);

    const coinsBodyString = await ReadableStreamUtils.readAll(transactionContent.body);
    if (transactionContent.status === HttpStatus.OK) {
      const transactionCoins: any = JSON.parse(coinsBodyString);
      // object with "outputs" array
      const outputs = transactionCoins.outputs as Array<any>;
      for (let outputIndex = 0; outputIndex < outputs.length; outputIndex++) {
        const scriptData = outputs[outputIndex].script as string;
        const script = new Script(scriptData);
        try {
          const data = script.getData().toString();
          if (data.startsWith(prefix)) {
            hashes.push(data.slice(prefix.length));
          }
        } catch (error) {
          // these are script parsing errors, and do not comply with sidetree standards
          // so its safe to ignore
        }
      }
    } else {
      console.error(`Failed to retrieve coins for transaction ${transaction}: ${coinsBodyString}`);
      throw new Error(coinsBodyString);
    }
    return hashes;
  }

  /**
   * Verifies whether the tuple (@param transactionNumber, @param transactionTimeHash) are valid on the blockchain
   */
  public async verifyTransactionTimeHash (transactionNumber: number, transactionTimeHash: string): Promise<IResponse> {
    const errorResponse = {
      status: ResponseStatus.ServerError
    };

    try {
      const blockResponse = await this.handleBlockByHeightRequest(TransactionNumber.getBlockNumber(transactionNumber));
      if (blockResponse.status === ResponseStatus.Succeeded) {
        const blockResponseBody = JSON.parse(JSON.stringify(blockResponse.body));

        let match = true;
        if (blockResponseBody['hash'] !== transactionTimeHash) {
          match = false;
        }

        return {
          status: ResponseStatus.Succeeded,
          body: {
            'match': match
          }
        };
      } else {
        return errorResponse;
      }
    } catch {
      return errorResponse;
    }
  }

  /**
   * Handles the firstValid request
   * @param requestBody Request body containing the list of transactions to be validated
   */
  public async handleFirstValidRequest (requestBody: Buffer): Promise<IResponse> {
    const jsonBody = JSON.parse(requestBody.toString());
    const transactions = jsonBody.transactions;

    // Respond with 'bad request' if no transactions list were provided
    if (!transactions) {
      return {
        status: ResponseStatus.BadRequest
      };
    }

    try {
      const transactionsObj = jsonBody['transactions'];
      for (let i = 0; i < transactionsObj.length; i++) {
        const transaction = transactionsObj[i];
        const transactionNumber = transaction['transactionNumber'];
        const transactionTime = transaction['transactionTime'];
        const transactionTimeHash = transaction['transactionTimeHash'];
        const anchorFileHash = transaction['anchorFileHash'];

        // make a call to verify if the tuple (transactionNumber, transactionTimeHash) are valid
        const verifyResponse = await this.verifyTransactionTimeHash(transactionNumber, transactionTimeHash);

        // check if the request succeeded
        if (verifyResponse.status !== ResponseStatus.Succeeded) {
          // an error occured, so return the default response
          return {
            status: ResponseStatus.ServerError
          };
        }

        const verifyResponseBody = verifyResponse.body;
        // check if there was a match; if so return
        if (Boolean(verifyResponseBody['match']) === true) {
          return {
            status: ResponseStatus.Succeeded,
            body: {
              'transactionNumber': transactionNumber,
              'transactionTime': transactionTime,
              'transactionTimeHash': transactionTimeHash,
              'anchorFileHash': anchorFileHash
            }
          };
        }
      }
      // none of the (transactionNumber, transactionTimeHash) tuples is valid, so return 404 NOT FOUND
      return {
        status: ResponseStatus.NotFound
      };
    } catch {
      return {
        status: ResponseStatus.ServerError
      };
    }
  }

  /**
   * Handles the fetch request
   * @param sinceOptional specifies the minimum Sidetree transaction number that the caller is interested in
   * @param transactionTimeHashOptional specifies the transactionTimeHash corresponding to the since parameter
   */
  public async handleFetchRequest (sinceOptional?: number, transactionTimeHashOptional?: string): Promise<IResponse> {

    const errorResponse = {
      status: ResponseStatus.ServerError,
      body: {}
    };

    let sinceTransactionNumber = this.genesisTransactionNumber;
    let transactionTimeHash = this.genesisTimeHash;

    // determine default values for optional parameters
    if (sinceOptional !== undefined) {
      sinceTransactionNumber = sinceOptional;

      if (transactionTimeHashOptional !== undefined) {
        transactionTimeHash = transactionTimeHashOptional;
      } else {
        // if since was supplied, transactionTimeHash must exist
        return {
          status: ResponseStatus.BadRequest
        };
      }
    }

    // verify the validity of since and transactionTimeHash
    const verifyResponse = await this.verifyTransactionTimeHash(sinceTransactionNumber, transactionTimeHash);
    if (verifyResponse.status === ResponseStatus.Succeeded) {
      const verifyResponseBody = verifyResponse.body;

      // return HTTP 400 if the requested transactionNumber does not match the transactionTimeHash
      if (verifyResponseBody['match'] === false) {
        return {
          status: ResponseStatus.BadRequest,
          body: {
            'code': 'invalid_transaction_number_or_time_hash'
          }
        };
      }
    } else {
      // an error occured, so return the default response
      return errorResponse;
    }

    // produce a list of Sidetree transactions starting from the transactionNumber
    const response = this.handleFetchRequestHelper(sinceTransactionNumber);
    return response;
  }

  /**
   * Handles sidetree transaction anchor request
   * @param requestBody Request body containing the anchor file hash.
   */
  public async handleAnchorRequest (requestBody: Buffer): Promise<IResponse> {
    const jsonBody = JSON.parse(requestBody.toString());
    const anchorFileHash = jsonBody.anchorFileHash;

    // Respond with 'bad request' if no anchor file hash was given.
    if (!anchorFileHash) {
      return {
        status: ResponseStatus.BadRequest
      };
    }

    const prefix = this.sidetreeTransactionPrefix;
    const baseUrl = this.bitcoreExtensionUri;
    const sidetreeTransaction = prefix + anchorFileHash;
    const queryString = '/anchor/';

    const uri = baseUrl + queryString;

    const sidetreeTransactionObject = {
      'transaction': sidetreeTransaction
    };

    const requestParameters = {
      method: 'post',
      body: Buffer.from(JSON.stringify(sidetreeTransactionObject)),
      headers: { 'Content-Type': 'application/json' }
    };

    try {
      const response = await nodeFetch(uri, requestParameters);

      if (response.status === HttpStatus.OK) {
        // Log the anchor file hash and the bitcoin transaction it will be written in.
        const responseBodyString = (response.body.read() as Buffer).toString();
        const resposneBody = JSON.parse(responseBodyString);
        const bitcoinTransactionHash = resposneBody.transactionId;
        console.info(`Anchor file hash '${anchorFileHash}' will be written in bitcoin transaction '${bitcoinTransactionHash}'.`);

        return {
          status: ResponseStatus.Succeeded
        };
      } else {
        return {
          status: response.status,
          body: response.body
        };
      }
    } catch {
      return {
        status: ResponseStatus.ServerError
      };
    }
  }

  /**
   * Helper method that interacts with the back-end service at @param uri to fetch metadata about a block
   */
  private async handleBlockRequestHelper (uri: string): Promise<IResponse> {

    try {
      const content = await nodeFetch(uri, this.BITCORE_GET_PARAMETERS);

      if (content.status === HttpStatus.OK) {
        const responseBodyString = await ReadableStreamUtils.readAll(content.body);
        const contentBody = JSON.parse(responseBodyString);
        return {
          status: ResponseStatus.Succeeded,
          body: {
            'time': contentBody['height'],
            'hash': contentBody['hash']
          }
        };
      } else {
        return {
          status: ResponseStatus.ServerError,
          body: content.body
        };
      }
    } catch {
      return {
        status: ResponseStatus.ServerError
      };
    }
  }

  /**
   * Returns a block associated with the requested hash
   * @param hash Specifies the hash of the block the caller is interested in
   */
  public async handleBlockByHashRequest (hash: string): Promise<IResponse> {
<<<<<<< HEAD
    const baseUrl = this.bitcoreSidetreeServiceUri;
    const queryString = `${this.apiPrefix}/block/${hash}`;
=======
    const baseUrl = this.bitcoreExtensionUri;
    const queryString = '/blocks/' + hash;
>>>>>>> 4036e17a
    const uri = baseUrl + queryString;
    return this.handleBlockRequestHelper(uri);
  }

  /**
   * Returns a block associated with the requested height
   * @param height Specifies the height of the block the caller is interested in
   */
  public async handleBlockByHeightRequest (height: number): Promise<IResponse> {
<<<<<<< HEAD
    const baseUrl = this.bitcoreSidetreeServiceUri;
    const queryString = `${this.apiPrefix}/block/${height}`;
=======
    const baseUrl = this.bitcoreExtensionUri;
    const queryString = '/blocks/' + height;
>>>>>>> 4036e17a
    const uri = baseUrl + queryString;
    return this.handleBlockRequestHelper(uri);
  }

  /**
   * Returns the blockhash of the last block in the blockchain
   */
  public async handleLastBlockRequest (): Promise<IResponse> {
<<<<<<< HEAD
    const baseUrl = this.bitcoreSidetreeServiceUri;
    const queryString = `${this.apiPrefix}/block/tip`;
=======
    const baseUrl = this.bitcoreExtensionUri;
    const queryString = '/blocks/last';
>>>>>>> 4036e17a
    const uri = baseUrl + queryString;
    return this.handleBlockRequestHelper(uri);
  }
}<|MERGE_RESOLUTION|>--- conflicted
+++ resolved
@@ -84,7 +84,7 @@
     } while (true);
   }
 
-  private async waitFor(milliseconds: number): Promise<void> {
+  private async waitFor (milliseconds: number): Promise<void> {
     return new Promise((resolve) => {
       setTimeout(resolve, milliseconds);
     });
@@ -104,13 +104,6 @@
     };
 
     const prefix = this.sidetreeTransactionPrefix;
-<<<<<<< HEAD
-=======
-    const baseUrl = this.bitcoreExtensionUri;
-    const requestParameters = {
-      method: 'get'
-    };
->>>>>>> 4036e17a
 
     const errorResponse = {
       status: ResponseStatus.ServerError
@@ -175,7 +168,7 @@
     for (let blockHeight = blockNumber; blockHeight <= blockNumberEnd; blockHeight++) {
       transactionRequests.push((async (): Promise<ITransaction[]> => {
         const transactions: ITransaction[] = [];
-        const uri = `${this.bitcoreSidetreeServiceUri}${this.apiPrefix}/tx?blockHeight=${blockHeight}`;
+        const uri = `${this.bitcoreExtensionUri}${this.apiPrefix}/tx?blockHeight=${blockHeight}`;
 
         const content = await this.fetchWithRetry(uri, this.BITCORE_GET_PARAMETERS);
 
@@ -228,7 +221,7 @@
   private async queryTransaction (transaction: string, prefix: string): Promise<string[]> {
     let hashes: string[] = [];
 
-    const coinUri = `${this.bitcoreSidetreeServiceUri}${this.apiPrefix}/tx/${transaction}/coins`;
+    const coinUri = `${this.bitcoreExtensionUri}${this.apiPrefix}/tx/${transaction}/coins`;
 
     const transactionContent = await this.fetchWithRetry(coinUri, this.BITCORE_GET_PARAMETERS);
 
@@ -496,13 +489,8 @@
    * @param hash Specifies the hash of the block the caller is interested in
    */
   public async handleBlockByHashRequest (hash: string): Promise<IResponse> {
-<<<<<<< HEAD
-    const baseUrl = this.bitcoreSidetreeServiceUri;
+    const baseUrl = this.bitcoreExtensionUri;
     const queryString = `${this.apiPrefix}/block/${hash}`;
-=======
-    const baseUrl = this.bitcoreExtensionUri;
-    const queryString = '/blocks/' + hash;
->>>>>>> 4036e17a
     const uri = baseUrl + queryString;
     return this.handleBlockRequestHelper(uri);
   }
@@ -512,13 +500,8 @@
    * @param height Specifies the height of the block the caller is interested in
    */
   public async handleBlockByHeightRequest (height: number): Promise<IResponse> {
-<<<<<<< HEAD
-    const baseUrl = this.bitcoreSidetreeServiceUri;
+    const baseUrl = this.bitcoreExtensionUri;
     const queryString = `${this.apiPrefix}/block/${height}`;
-=======
-    const baseUrl = this.bitcoreExtensionUri;
-    const queryString = '/blocks/' + height;
->>>>>>> 4036e17a
     const uri = baseUrl + queryString;
     return this.handleBlockRequestHelper(uri);
   }
@@ -527,13 +510,8 @@
    * Returns the blockhash of the last block in the blockchain
    */
   public async handleLastBlockRequest (): Promise<IResponse> {
-<<<<<<< HEAD
-    const baseUrl = this.bitcoreSidetreeServiceUri;
+    const baseUrl = this.bitcoreExtensionUri;
     const queryString = `${this.apiPrefix}/block/tip`;
-=======
-    const baseUrl = this.bitcoreExtensionUri;
-    const queryString = '/blocks/last';
->>>>>>> 4036e17a
     const uri = baseUrl + queryString;
     return this.handleBlockRequestHelper(uri);
   }
