--- conflicted
+++ resolved
@@ -1,170 +1,166 @@
-import BitcoinClient from '../BitcoinClient';
-import BitcoinError from '../BitcoinError';
-import BitcoinTransactionModel from '../models/BitcoinTransactionModel';
-import BitcoinOutputModel from '../models/BitcoinOutputModel';
-import ErrorCode from '../ErrorCode';
-import LockIdentifierModel from '../models/LockIdentifierModel';
-import LockIdentifierSerializer from './LockIdentifierSerializer';
-import ValueTimeLockModel from '../../common/models/ValueTimeLockModel';
-import { Script } from 'bitcore-lib';
-
-/** Structure (internal for this class) to hold the redeem script verification results */
-interface LockScriptVerifyResult {
-  /** whether or not the script was valid */
-  isScriptValid: boolean;
-  /** the public key hash of the target address when the script unlcoks; undefined if the script is not valid. */
-  publicKeyHash: string | undefined;
-  /** the block at which the amount gets unlocked; undefined if the script is not valid. */
-  unlockAtBlock: number | undefined;
-}
-
-/**
- * Encapsulates functionality for verifying a bitcoin lock created by this service.
- */
-export default class LockResolver {
-
-  constructor (private bitcoinClient: BitcoinClient) {
-  }
-
-  /**
-   * Gets the corresponding lock information represented by the specified lock identifier.
-   * @param serializedLockIdentifier The serialized lock identifier.
-   */
-  public async resolveSerializedLockIdentifierAndThrowOnError (serializedLockIdentifier: string): Promise<ValueTimeLockModel> {
-    const lockIdentifier = LockIdentifierSerializer.deserialize(serializedLockIdentifier);
-
-    return this.resolveLockIdentifierAndThrowOnError(lockIdentifier);
-  }
-
-  /**
-   * Gets the corresponding lock information represented by the specified lock identifier. It also verifies
-   * the lock by making sure that the corresponding transaction is indeed a lock transaction paying to the
-   * wallet in the lockIdentifier upon lock expiry.
-   *
-   * @param lockIdentifier The lock identifier.
-   * @returns The blockchain lock model if the specified identifier is verified; throws if verification fails.
-   */
-  public async resolveLockIdentifierAndThrowOnError (lockIdentifier: LockIdentifierModel): Promise<ValueTimeLockModel> {
-
-    console.info(`Starting lock resolution for identifier: ${JSON.stringify(lockIdentifier)}`);
-
-    // The verifictation of a lock-identifier has the following steps:
-    //   (A). The redeem script in the lock-identifier is actually a 'locking' script
-    //   (B). The transaction in the lock-identifier is paying to the redeem script in the lock-identifier
-    //
-    // With above, we can verify that the amount is/was locked for the specified wallet in
-    // the specified transaction.
-
-    // (A). verify redeem script is a lock script
-    const redeemScriptObj = LockResolver.createScript(lockIdentifier.redeemScriptAsHex);
-    const scriptVerifyResult = LockResolver.isRedeemScriptALockScript(redeemScriptObj);
-
-    if (!scriptVerifyResult.isScriptValid) {
-      throw new BitcoinError(ErrorCode.LockResolverRedeemScriptIsNotLock, `${redeemScriptObj.toASM()}`);
-    }
-
-    // (B). verify that the transaction is paying to the target redeem script
-    const lockTransaction = await this.getTransaction(lockIdentifier.transactionId);
-
-    const transactionIsPayingToTargetRedeemScript = lockTransaction.outputs.length > 0 &&
-                                                    LockResolver.isOutputPayingToTargetScript(lockTransaction.outputs[0], redeemScriptObj);
-
-    if (!transactionIsPayingToTargetRedeemScript) {
-      throw new BitcoinError(ErrorCode.LockResolverTransactionIsNotPayingToScript,
-                             `Transaction id: ${lockIdentifier.transactionId} Script: ${redeemScriptObj.toASM()}`);
-    }
-
-    // Now that the lock identifier has been verified, return the lock information
-    const serializedLockIdentifier = LockIdentifierSerializer.serialize(lockIdentifier);
-    const lockStartBlock = await this.calculateLockStartingBlock(lockTransaction);
-
-    return {
-      identifier: serializedLockIdentifier,
-      amountLocked: lockTransaction.outputs[0].satoshis,
-      lockTransactionTime: lockStartBlock,
-      unlockTransactionTime: scriptVerifyResult.unlockAtBlock!,
-      owner: scriptVerifyResult.publicKeyHash!
-    };
-  }
-
-  /**
-   * Checks whether the redeem script is indeed a lock script.
-   * @param redeemScript The script to check.
-   * @returns The verify result object.
-   */
-  private static isRedeemScriptALockScript (redeemScript: Script): LockScriptVerifyResult {
-
-    // Split the script into parts and verify each part
-    const scriptAsmParts = redeemScript.toASM().split(' ');
-
-    // Verify different parts; [0] & [5] indeces are parsed only if the script is valid
-    const isScriptValid =
-      scriptAsmParts.length === 8 &&
-      scriptAsmParts[1] === 'OP_NOP2' &&
-      scriptAsmParts[2] === 'OP_DROP' &&
-      scriptAsmParts[3] === 'OP_DUP' &&
-      scriptAsmParts[4] === 'OP_HASH160' &&
-      scriptAsmParts[6] === 'OP_EQUALVERIFY' &&
-      scriptAsmParts[7] === 'OP_CHECKSIG';
-
-    let unlockAtBlock: number | undefined;
-    let publicKeyHash: string | undefined;
-
-    if (isScriptValid) {
-      const unlockAtBlockBuffer = Buffer.from(scriptAsmParts[0], 'hex');
-      unlockAtBlock = unlockAtBlockBuffer.readIntLE(0, unlockAtBlockBuffer.length);
-
-      publicKeyHash = scriptAsmParts[5];
-    }
-
-    return {
-      isScriptValid: isScriptValid,
-      publicKeyHash: publicKeyHash,
-      unlockAtBlock: unlockAtBlock
-    };
-  }
-
-  /**
-   * Checks whether the specified output is a "paytoscript" type output to the specified script.
-   * @param bitcoinOutput The freeze output from the bitcoin transaction.
-   * @param targetScript The expected redeem script.
-   */
-  private static isOutputPayingToTargetScript (bitcoinOutput: BitcoinOutputModel, targetScript: Script): boolean {
-    const targetScriptHashOut = Script.buildScriptHashOut(targetScript);
-
-    return bitcoinOutput.scriptAsmAsString === targetScriptHashOut.toASM();
-  }
-
-  private static createScript (redeemScriptAsHex: string): Script {
-
-    try {
-      const redeemScriptAsBuffer = Buffer.from(redeemScriptAsHex, 'hex');
-
-      return new Script(redeemScriptAsBuffer);
-    } catch (e) {
-      throw BitcoinError.createFromError(ErrorCode.LockResolverRedeemScriptIsInvalid, e);
-    }
-  }
-
-  private async getTransaction (transactionId: string): Promise<BitcoinTransactionModel> {
-    try {
-      return this.bitcoinClient.getRawTransaction(transactionId);
-    } catch (e) {
-      throw BitcoinError.createFromError(ErrorCode.LockResolverTransactionNotFound, e);
-    }
-  }
-
-  private async calculateLockStartingBlock (transaction: BitcoinTransactionModel): Promise<number> {
-<<<<<<< HEAD
-    if (transaction.confirmations === 0 || transaction.confirmations < 0) {
-=======
-    if (transaction.confirmations <= 0) {
->>>>>>> 6dbcb330
-      throw new BitcoinError(ErrorCode.LockResolverTransactionNotConfirmed, `transaction id: ${transaction.id}`);
-    }
-
-    const blockInfo = await this.bitcoinClient.getBlockInfo(transaction.blockHash);
-
-    return blockInfo.height;
-  }
-}
+import BitcoinClient from '../BitcoinClient';
+import BitcoinError from '../BitcoinError';
+import BitcoinTransactionModel from '../models/BitcoinTransactionModel';
+import BitcoinOutputModel from '../models/BitcoinOutputModel';
+import ErrorCode from '../ErrorCode';
+import LockIdentifierModel from '../models/LockIdentifierModel';
+import LockIdentifierSerializer from './LockIdentifierSerializer';
+import ValueTimeLockModel from '../../common/models/ValueTimeLockModel';
+import { Script } from 'bitcore-lib';
+
+/** Structure (internal for this class) to hold the redeem script verification results */
+interface LockScriptVerifyResult {
+  /** whether or not the script was valid */
+  isScriptValid: boolean;
+  /** the public key hash of the target address when the script unlcoks; undefined if the script is not valid. */
+  publicKeyHash: string | undefined;
+  /** the block at which the amount gets unlocked; undefined if the script is not valid. */
+  unlockAtBlock: number | undefined;
+}
+
+/**
+ * Encapsulates functionality for verifying a bitcoin lock created by this service.
+ */
+export default class LockResolver {
+
+  constructor (private bitcoinClient: BitcoinClient) {
+  }
+
+  /**
+   * Gets the corresponding lock information represented by the specified lock identifier.
+   * @param serializedLockIdentifier The serialized lock identifier.
+   */
+  public async resolveSerializedLockIdentifierAndThrowOnError (serializedLockIdentifier: string): Promise<ValueTimeLockModel> {
+    const lockIdentifier = LockIdentifierSerializer.deserialize(serializedLockIdentifier);
+
+    return this.resolveLockIdentifierAndThrowOnError(lockIdentifier);
+  }
+
+  /**
+   * Gets the corresponding lock information represented by the specified lock identifier. It also verifies
+   * the lock by making sure that the corresponding transaction is indeed a lock transaction paying to the
+   * wallet in the lockIdentifier upon lock expiry.
+   *
+   * @param lockIdentifier The lock identifier.
+   * @returns The blockchain lock model if the specified identifier is verified; throws if verification fails.
+   */
+  public async resolveLockIdentifierAndThrowOnError (lockIdentifier: LockIdentifierModel): Promise<ValueTimeLockModel> {
+
+    console.info(`Starting lock resolution for identifier: ${JSON.stringify(lockIdentifier)}`);
+
+    // The verifictation of a lock-identifier has the following steps:
+    //   (A). The redeem script in the lock-identifier is actually a 'locking' script
+    //   (B). The transaction in the lock-identifier is paying to the redeem script in the lock-identifier
+    //
+    // With above, we can verify that the amount is/was locked for the specified wallet in
+    // the specified transaction.
+
+    // (A). verify redeem script is a lock script
+    const redeemScriptObj = LockResolver.createScript(lockIdentifier.redeemScriptAsHex);
+    const scriptVerifyResult = LockResolver.isRedeemScriptALockScript(redeemScriptObj);
+
+    if (!scriptVerifyResult.isScriptValid) {
+      throw new BitcoinError(ErrorCode.LockResolverRedeemScriptIsNotLock, `${redeemScriptObj.toASM()}`);
+    }
+
+    // (B). verify that the transaction is paying to the target redeem script
+    const lockTransaction = await this.getTransaction(lockIdentifier.transactionId);
+
+    const transactionIsPayingToTargetRedeemScript = lockTransaction.outputs.length > 0 &&
+                                                    LockResolver.isOutputPayingToTargetScript(lockTransaction.outputs[0], redeemScriptObj);
+
+    if (!transactionIsPayingToTargetRedeemScript) {
+      throw new BitcoinError(ErrorCode.LockResolverTransactionIsNotPayingToScript,
+                             `Transaction id: ${lockIdentifier.transactionId} Script: ${redeemScriptObj.toASM()}`);
+    }
+
+    // Now that the lock identifier has been verified, return the lock information
+    const serializedLockIdentifier = LockIdentifierSerializer.serialize(lockIdentifier);
+    const lockStartBlock = await this.calculateLockStartingBlock(lockTransaction);
+
+    return {
+      identifier: serializedLockIdentifier,
+      amountLocked: lockTransaction.outputs[0].satoshis,
+      lockTransactionTime: lockStartBlock,
+      unlockTransactionTime: scriptVerifyResult.unlockAtBlock!,
+      owner: scriptVerifyResult.publicKeyHash!
+    };
+  }
+
+  /**
+   * Checks whether the redeem script is indeed a lock script.
+   * @param redeemScript The script to check.
+   * @returns The verify result object.
+   */
+  private static isRedeemScriptALockScript (redeemScript: Script): LockScriptVerifyResult {
+
+    // Split the script into parts and verify each part
+    const scriptAsmParts = redeemScript.toASM().split(' ');
+
+    // Verify different parts; [0] & [5] indeces are parsed only if the script is valid
+    const isScriptValid =
+      scriptAsmParts.length === 8 &&
+      scriptAsmParts[1] === 'OP_NOP2' &&
+      scriptAsmParts[2] === 'OP_DROP' &&
+      scriptAsmParts[3] === 'OP_DUP' &&
+      scriptAsmParts[4] === 'OP_HASH160' &&
+      scriptAsmParts[6] === 'OP_EQUALVERIFY' &&
+      scriptAsmParts[7] === 'OP_CHECKSIG';
+
+    let unlockAtBlock: number | undefined;
+    let publicKeyHash: string | undefined;
+
+    if (isScriptValid) {
+      const unlockAtBlockBuffer = Buffer.from(scriptAsmParts[0], 'hex');
+      unlockAtBlock = unlockAtBlockBuffer.readIntLE(0, unlockAtBlockBuffer.length);
+
+      publicKeyHash = scriptAsmParts[5];
+    }
+
+    return {
+      isScriptValid: isScriptValid,
+      publicKeyHash: publicKeyHash,
+      unlockAtBlock: unlockAtBlock
+    };
+  }
+
+  /**
+   * Checks whether the specified output is a "paytoscript" type output to the specified script.
+   * @param bitcoinOutput The freeze output from the bitcoin transaction.
+   * @param targetScript The expected redeem script.
+   */
+  private static isOutputPayingToTargetScript (bitcoinOutput: BitcoinOutputModel, targetScript: Script): boolean {
+    const targetScriptHashOut = Script.buildScriptHashOut(targetScript);
+
+    return bitcoinOutput.scriptAsmAsString === targetScriptHashOut.toASM();
+  }
+
+  private static createScript (redeemScriptAsHex: string): Script {
+
+    try {
+      const redeemScriptAsBuffer = Buffer.from(redeemScriptAsHex, 'hex');
+
+      return new Script(redeemScriptAsBuffer);
+    } catch (e) {
+      throw BitcoinError.createFromError(ErrorCode.LockResolverRedeemScriptIsInvalid, e);
+    }
+  }
+
+  private async getTransaction (transactionId: string): Promise<BitcoinTransactionModel> {
+    try {
+      return this.bitcoinClient.getRawTransaction(transactionId);
+    } catch (e) {
+      throw BitcoinError.createFromError(ErrorCode.LockResolverTransactionNotFound, e);
+    }
+  }
+
+  private async calculateLockStartingBlock (transaction: BitcoinTransactionModel): Promise<number> {
+    if (transaction.confirmations <= 0) {
+      throw new BitcoinError(ErrorCode.LockResolverTransactionNotConfirmed, `transaction id: ${transaction.id}`);
+    }
+
+    const blockInfo = await this.bitcoinClient.getBlockInfo(transaction.blockHash);
+
+    return blockInfo.height;
+  }
+}