import * as httpStatus from 'http-status';
import MongoDbTransactionStore from '../core/MongoDbTransactionStore';
import nodeFetch, { FetchError, Response } from 'node-fetch';
<<<<<<< HEAD
import ReadableStream from '../core/util/ReadableStream';
import SidetreeError from '../core/util/SidetreeError';
=======
import ReadableStreamUtils from '../core/util/ReadableStreamUtils';
import SidetreeError, { StatusCode, Code } from '../core/util/SidetreeError';
>>>>>>> 7365c624
import TransactionNumber from './TransactionNumber';
import { Address, Networks, PrivateKey, Script, Transaction } from 'bitcore-lib';
import { IBitcoinConfig } from './IBitcoinConfig';
import { ITransaction } from '../core/Transaction';
import { URL } from 'url';

/**
 * Object representing a blockchain time and hash
 */
export interface IBlockchainTime {
  /** The logical blockchain time */
  time: number;
  /** The hash associated with the blockchain time */
  hash: string;
}

/**
 * Data structure containing block height and hash.
 */
export interface IBlockInfo {
  /** Block height. */
  height: number;
  /** Block hash. */
  hash: string;
}

/**
 * Processor for Bitcoin REST API calls
 */
export default class BitcoinProcessor {

  /** URI for the bitcoin peer's RPC endpoint */
  public readonly bitcoinExtensionUri: string;

  /** Prefix used to identify Sidetree transactions in Bitcoin's blockchain. */
  public readonly sidetreePrefix: string;

  /** Bitcoin transaction fee amount */
  public readonly bitcoinFee: number;

  /** The first Sidetree block in Bitcoin's blockchain. */
  public readonly genesisBlockNumber: number;

  /** Store for the state of sidetree transactions. */
  private readonly transactionStore: MongoDbTransactionStore;

  /** Wallet private key */
  private readonly privateKey: PrivateKey;

  /** Number of items to return per page */
  public pageSize: number;

  /** request timeout in milliseconds */
  public defaultTimeout: number;

  /** maximum number of request retries */
  public maxRetries: number;

  /** Number of seconds between transaction queries */
  public pollPeriod: number;

  /** Days of notice before the wallet is depeleted of all funds */
  public lowBalanceNoticeDays: number;

  /** Last seen block */
  private lastSeenBlock: IBlockInfo | undefined;

  /** Poll timeout identifier */
  private pollTimeoutId: number | undefined;

  public constructor (config: IBitcoinConfig) {
    this.bitcoinExtensionUri = config.bitcoinExtensionUri;
    this.sidetreePrefix = config.sidetreeTransactionPrefix;
    this.bitcoinFee = config.bitcoinFee;
    this.genesisBlockNumber = config.genesisBlockNumber;
    this.transactionStore = new MongoDbTransactionStore(config.mongoDbConnectionString, config.databaseName);
    /// Bitcore has a type file error on PrivateKey
    try {
      this.privateKey = (PrivateKey as any).fromWIF(config.bitcoinWalletImportString);
    } catch (error) {
      throw new Error(`Failed creating private key from '${config.bitcoinWalletImportString}': ${error.message}`);
    }
    this.pageSize = config.transactionFetchPageSize;
    this.defaultTimeout = config.defaultTimeoutInMilliseconds || 300;
    this.maxRetries = config.maxRetries || 3;
    this.pollPeriod = config.transactionPollPeriodInSeconds || 60;
    this.lowBalanceNoticeDays = config.lowBalanceNoticeInDays || 28;
  }

  /**
   * generates a private key in WIF format
   * @param network Which bitcoin network to generate this key for
   */
  public static generatePrivateKey (network: 'mainnet' | 'livenet' | 'testnet' | undefined): string {
    let bitcoreNetwork: Networks.Network | undefined;
    switch (network) {
      case 'mainnet':
        bitcoreNetwork = Networks.mainnet;
        break;
      case 'livenet':
        bitcoreNetwork = Networks.livenet;
        break;
      case 'testnet':
        bitcoreNetwork = Networks.testnet;
        break;
    }
    return new PrivateKey(undefined, bitcoreNetwork).toWIF();
  }

  /**
   * Initializes the Bitcoin processor
   */
  public async initialize () {
    console.debug('Initializing TransactionStore');
    await this.transactionStore.initialize();
    const lastKnownTransaction = await this.transactionStore.getLastTransaction();
    if (lastKnownTransaction) {
      console.info(`Last known block ${lastKnownTransaction.transactionTime} (${lastKnownTransaction.transactionTimeHash})`);
      this.lastSeenBlock = { height: lastKnownTransaction.transactionTime, hash: lastKnownTransaction.transactionTimeHash };
      this.lastSeenBlock = await this.processTransactions(this.lastSeenBlock);
    } else {
      this.lastSeenBlock = await this.processTransactions();
    }
    this.periodicPoll();
  }

  /**
   * Gets the blockchain time of the given time hash.
   * Gets the latest logical blockchain time if time hash is not given.
   * @param hash Blockchain time hash.
   * @returns the current or associated blockchain time of the given time hash.
   */
  public async time (hash?: string): Promise<IBlockchainTime> {
    console.info(`Getting time ${hash ? 'of time hash ' + hash : ''}`);
    let request: any;
    if (hash) {
      request = {
        method: 'getblock',
        params: [
          hash, // hash of the block
          true, // block details
          false // transaction details
        ]
      };
    } else {
      const blockHeight = await this.getCurrentBlockHeight();
      request = {
        method: 'getblockbyheight',
        params: [
          blockHeight,  // height of the block
          true, // block details
          false // transaction details
        ]
      };
    }
    const response = await this.rpcCall(request);
    return {
      hash: response.hash,
      time: response.height
    };
  }

  /**
   * Fetches Sidetree transactions in chronological order from since or genesis.
   * @param since A transaction number
   * @param hash The associated transaction time hash
   * @returns Transactions since given transaction number.
   */
  public async transactions (since?: number, hash?: string): Promise<{
    moreTransactions: boolean,
    transactions: ITransaction[]
  }> {
    if ((since && !hash) ||
        (!since && hash)) {
      throw new SidetreeError(StatusCode.BadRequest);
    } else if (since && hash) {
      if (!await this.verifyBlock(TransactionNumber.getBlockNumber(since), hash)) {
        console.info('Requested transactions hash mismatched blockchain');
        throw new SidetreeError(StatusCode.BadRequest, Code.InvalidHash);
      }
    }

    console.info(`Returning transactions since ${since ? 'block ' + TransactionNumber.getBlockNumber(since) : 'begining'}...`);
    const transactions = await this.transactionStore.getTransactionsLaterThan(since, this.pageSize);

    return {
      transactions,
      moreTransactions: transactions.length === this.pageSize
    };
  }

  /**
   * Given a list of Sidetree transactions, returns the first transaction in the list that is valid.
   * @param transactions List of transactions to check
   * @returns The first valid transaction, or undefined if none are valid
   */
  public async firstValidTransaction (transactions: ITransaction[]): Promise<ITransaction | undefined> {
    // sort so lower transaction numbers come first
    const sortedTransactions = transactions.sort((aTransaction, bTransaction) => {
      // <0  a comes before b
      // >0  b comes before a
      return aTransaction.transactionNumber - bTransaction.transactionNumber;
    });

    for (let index = sortedTransactions.length - 1; index >= 0; index--) {
      const transaction = sortedTransactions[index];
      const height = transaction.transactionTime;
      const hash = transaction.transactionTimeHash;
      if (await this.verifyBlock(height, hash)) {
        return transaction;
      }
    }
    return;
  }

  /**
   * Writes a Sidetree transaction to the underlying Bitcoin's blockchain.
   * @param anchorFileHash The hash of a Sidetree anchor file
   */
  public async writeTransaction (anchorFileHash: string) {
    console.info(`Anchoring file ${anchorFileHash}`);
    const sidetreeTransactionString = `${this.sidetreePrefix}${anchorFileHash}`;

    const address = this.privateKey.toAddress();
    const unspentOutputs = await this.getUnspentCoins(address);

    let totalSatoshis = unspentOutputs.reduce((total: number, coin: Transaction.UnspentOutput) => {
      return total + coin.satoshis;
    }, 0);

    const estimatedBitcoinWritesPerDay = 6 * 24;
    const lowBalanceAmount = this.lowBalanceNoticeDays * estimatedBitcoinWritesPerDay * this.bitcoinFee;
    if (totalSatoshis < lowBalanceAmount) {
      const daysLeft = Math.floor(totalSatoshis / (estimatedBitcoinWritesPerDay * this.bitcoinFee));
      console.error(`Low balance (${daysLeft} days remaining),\
 please fund your wallet. Amount: >=${lowBalanceAmount - totalSatoshis} satoshis, Address: ${address.toString()}`);
    }
    // cannot make the transaction
    if (totalSatoshis < this.bitcoinFee) {
      const error = new Error(`Not enough satoshis to broadcast. Failed to broadcast anchor file ${anchorFileHash}`);
      console.error(error);
      throw error;
    }

    const transaction = new Transaction();
    transaction.from(unspentOutputs);
    transaction.addOutput(new Transaction.Output({
      script: Script.buildDataOut(sidetreeTransactionString),
      satoshis: 0
    }));
    transaction.change(address);
    transaction.fee(this.bitcoinFee);
    transaction.sign(this.privateKey);

    if (!await this.broadcastTransaction(transaction)) {
      const error = new Error(`Could not broadcast transaction ${transaction.toString()}`);
      console.error(error);
      throw error;
    }
    console.info(`Successfully submitted transaction ${transaction.id}`);
  }

  /**
   * Gets all unspent coins of a given address
   * @param address Bitcoin address to get coins for
   */
  private async getUnspentCoins (address: Address): Promise<Transaction.UnspentOutput[]> {
    const addressToSearch = address.toString();
    console.info(`Getting unspent coins for ${addressToSearch}`);
    const requestPath = `/coin/address/${addressToSearch}`;

    const fullPath = new URL(requestPath, this.bitcoinExtensionUri);
    const response = await this.fetchWithRetry(fullPath.toString());

    const responseData = await ReadableStream.readAll(response.body);
    if (response.status !== httpStatus.OK) {
      const error = new Error(`Fetch failed [${response.status}]: ${responseData}`);
      console.error(error);
      throw error;
    }

    const responseJson = JSON.parse(responseData) as Array<any>;
    const unspentTransactions = responseJson.map((coin) => {
      return new Transaction.UnspentOutput({
        txid: coin.hash,
        vout: coin.index,
        address: coin.address,
        script: coin.script,
        amount: coin.value * 0.00000001 // Satoshi amount
      });
    });
    console.info(`Returning ${unspentTransactions.length} coins`);
    return unspentTransactions;
  }

  /**
   * Broadcasts a transaction to the bitcoin network
   * @param transaction Transaction to broadcast
   */
  private async broadcastTransaction (transaction: Transaction): Promise<boolean> {
    const rawTransaction = transaction.serialize();
    console.info(`Boradcasting transaction ${transaction.id}`);
    const request = JSON.stringify({
      tx: rawTransaction
    });
    const fullPath = new URL('/broadcast', this.bitcoinExtensionUri);
    const responseObject = await this.fetchWithRetry(fullPath.toString(), {
      body: request,
      method: 'post'
    });
    const responseData = await ReadableStream.readAll(responseObject.body);
    if (responseObject.status !== httpStatus.OK) {
      const error = new Error(`Broadcast failure [${responseObject.status}]: ${responseData}`);
      console.error(error);
      throw error;
    }

    const response = JSON.parse(responseData);

    return response.success;
  }

  /**
   * Will process transactions every interval seconds.
   * @param interval Number of seconds between each query
   */
  private periodicPoll (interval: number = this.pollPeriod) {
    // Defensive programming to prevent multiple polling loops even if this method is externally called multiple times.
    if (this.pollTimeoutId) {
      clearTimeout(this.pollTimeoutId);
    }

    this.processTransactions(this.lastSeenBlock).then((syncedTo) => {
      this.lastSeenBlock = syncedTo;
      this.pollTimeoutId = setTimeout(this.periodicPoll.bind(this), 1000 * interval, interval);
    }).catch((error) => {
      console.error(error);
      throw error;
    });
  }

  /**
   * Processes transactions from startBlock (or genesis) to endBlockHeight (or tip)
   * @param startBlock The block to begin from (inclusive)
   * @param endBlockHeight The blockheight to stop on (inclusive)
   * @returns The block height and hash it processed to
   */
  private async processTransactions (startBlock?: IBlockInfo, endBlockHeight?: number): Promise<IBlockInfo> {
    let startBlockHeight: number;
    if (startBlock) {
      const startValid = await this.verifyBlock(startBlock.height, startBlock.hash);
      startBlockHeight = startBlock.height;
      if (!startValid) {
        startBlockHeight = await this.revertBlockchainCache();
      }
    } else {
      startBlockHeight = this.genesisBlockNumber;
    }
    if (endBlockHeight === undefined) {
      endBlockHeight = await this.getCurrentBlockHeight();
    }

    console.info(`Processing transactions from ${startBlockHeight} to ${endBlockHeight}`);

    for (let blockHeight = startBlockHeight; blockHeight < endBlockHeight; blockHeight++) {
      await this.processBlock(blockHeight);
    }
    const hash = await this.processBlock(endBlockHeight);
    console.info(`Finished processing blocks ${startBlockHeight} to ${endBlockHeight}`);
    return {
      hash,
      height: endBlockHeight
    };
  }

  /**
   * Begins to revert the blockchain cache until consistent, returns last good height
   * @returns last valid block height before the fork
   */
  private async revertBlockchainCache (): Promise<number> {
    console.info('Reverting transactions');

    // Keep reverting transactions until a valid transaction is found.
    while (await this.transactionStore.getTransactionsCount() > 0) {
      const exponentiallySpacedTransactions = await this.transactionStore.getExponentiallySpacedTransactions();

      const firstValidTransaction = await this.firstValidTransaction(exponentiallySpacedTransactions);

      let revertToTransactionNumber: number;

      if (firstValidTransaction) {
        // The number that represents the theoritical last possible transaction written on `firstValidTransaction.transactionTime`.
        revertToTransactionNumber = TransactionNumber.construct(firstValidTransaction.transactionTime + 1, 0) - 1;
      } else {
        const lowestHeight = exponentiallySpacedTransactions.reduce((height: number, transaction: ITransaction): number => {
          return height < transaction.transactionTime ? height : transaction.transactionTime;
        }, exponentiallySpacedTransactions[0].transactionTime);
        revertToTransactionNumber = TransactionNumber.construct(lowestHeight, 0);
      }

      console.debug(`Removing transactions since ${TransactionNumber.getBlockNumber(revertToTransactionNumber)}`);
      await this.transactionStore.removeTransactionsLaterThan(revertToTransactionNumber);

      // If we have reverted back to a valid transaction, rollback is complete.
      if (firstValidTransaction) {
        console.info(`reverted Transactions to block ${firstValidTransaction.transactionTime}`);
        return firstValidTransaction.transactionTime;
      }

      // Else we repeat the process using the newly reduced list of trasactions.
    }
    // there are no transactions stored.
    console.info('Reverted all known transactions.');
    return this.genesisBlockNumber;
  }

  /**
   * Gets the current Bitcoin block height
   * @returns the latest block number
   */
  private async getCurrentBlockHeight (): Promise<number> {
    console.info('Getting current block height...');
    const request = {
      method: 'getblockcount'
    };
    const response = await this.rpcCall(request);
    return response;
  }

  /**
   * Given a Bitcoin block height and hash, verifies against the blockchain
   * @param height Block height to verify
   * @param hash Block hash to verify
   * @returns true if valid, false otherwise
   */
  private async verifyBlock (height: number, hash: string): Promise<boolean> {
    console.info(`Verifying block ${height} (${hash})`);
    const responseData = await this.rpcCall({
      method: 'getblockbyheight',
      params: [
        height,  // height
        true,   // verbose (block details)
        false    // details (transaction details)
      ]
    });

    console.debug(`Retrieved block ${responseData.height} (${responseData.hash})`);

    let actualHash: string = responseData.hash;
    return hash === actualHash;
  }

  /**
   * Given a Bitcoin block height, processes that block for Sidetree transactions
   * @param block Block height to process
   * @returns the block hash processed
   */
  private async processBlock (block: number): Promise<string> {
    console.info(`Processing block ${block}`);
    const responseData = await this.rpcCall({
      method: 'getblockbyheight',
      params: [
        block,  // height
        true,   // verbose (block details)
        true    // details (transaction details)
      ]
    });

    const transactions = responseData.tx as Array<any>;
    const blockHash = responseData.hash;
    let anchorFilePosition = 0;

    // console.debug(`Block ${block} contains ${transactions.length} transactions`);

    // iterate through transactions
    for (let transactionIndex = 0; transactionIndex < transactions.length; transactionIndex++) {
      // get the output coins in the transaction
      if (!('vout' in transactions[transactionIndex])) {
        // console.debug(`Skipping transaction ${transactionIndex}: no output coins.`);
        continue;
      }
      const outputs = transactions[transactionIndex].vout as Array<any>;
      for (let outputIndex = 0; outputIndex < outputs.length; outputIndex++) {
        // grab the scripts
        const script = outputs[outputIndex].scriptPubKey;

        // console.debug(`Checking transaction ${transactionIndex} output coin ${outputIndex}: ${JSON.stringify(script)}`);
        // check for returned data for sidetree prefix
        const hexDataMatches = script.asm.match(/\s*OP_RETURN ([0-9a-fA-F]+)$/);
        if (!hexDataMatches || hexDataMatches.length === 0) {
          continue;
        }
        const data = Buffer.from(hexDataMatches[1], 'hex').toString();
        if (data.startsWith(this.sidetreePrefix)) {
          // we have found a sidetree transaction
          const sidetreeTransaction: ITransaction = {
            transactionNumber: TransactionNumber.construct(block, anchorFilePosition),
            transactionTime: block,
            transactionTimeHash: blockHash,
            anchorFileHash: data.slice(this.sidetreePrefix.length)
          };
          console.debug(`Sidetree transaction found; adding ${JSON.stringify(sidetreeTransaction)}`);
          anchorFilePosition++;
          await this.transactionStore.addTransaction(sidetreeTransaction);
        }
      }
    }
    return blockHash;
  }

  /**
   * performs an RPC call given a request
   * @param request RPC request parameters as an object
   * @param path optional path extension
   * @returns response as an object
   */
  private async rpcCall (request: any, requestPath: string = ''): Promise<any> {
    const fullPath = new URL(requestPath, this.bitcoinExtensionUri);
    const requestString = JSON.stringify(request);
    // console.debug(`Fetching ${fullPath}`);
    // console.debug(requestString);
    const response = await this.fetchWithRetry(fullPath.toString(), {
      body: requestString,
      method: 'post'
    });

    const responseData = await ReadableStream.readAll(response.body);
    if (response.status !== httpStatus.OK) {
      const error = new Error(`Fetch failed [${response.status}]: ${responseData}`);
      console.error(error);
      throw error;
    }

    const responseJson = JSON.parse(responseData);

    if ('error' in responseJson && responseJson.error !== null) {
      const error = new Error(`RPC failed: ${JSON.stringify(responseJson.error)}`);
      console.error(error);
      throw error;
    }

    return responseJson.result;
  }

  /**
   * Calls `nodeFetch` and retries with exponential back-off on `request-timeout` FetchError`.
   * @param uri URI to fetch
   * @param requestParameters Request parameters to use
   * @returns Response of the fetch
   */
  private async fetchWithRetry (uri: string, requestParameters?: RequestInit | undefined): Promise<Response> {
    let retryCount = 0;
    let timeout: number;
    do {
      timeout = this.defaultTimeout * 2 ** retryCount;
      const params = Object.assign({}, requestParameters, {
        timeout
      });
      try {
        return await nodeFetch(uri, params);
      } catch (error) {
        if (error instanceof FetchError) {
          if (retryCount >= this.maxRetries) {
            console.debug('Max retries reached. Request failed.');
            throw error;
          }
          switch (error.type) {
            case 'request-timeout':
              console.debug(`Request timeout (${retryCount})`);
              await this.waitFor(Math.round(Math.random() * this.defaultTimeout + timeout));
              console.debug(`Retrying request (${++retryCount})`);
              continue;
          }
        }
        console.error(error);
        throw error;
      }
    } while (true);
  }

  /**
   * Async timeout
   * @param milliseconds Timeout in milliseconds
   */
  private async waitFor (milliseconds: number) {
    return new Promise((resolve) => {
      setTimeout(resolve, milliseconds);
    });
  }

}
<|MERGE_RESOLUTION|>--- conflicted
+++ resolved
@@ -1,13 +1,8 @@
 import * as httpStatus from 'http-status';
 import MongoDbTransactionStore from '../core/MongoDbTransactionStore';
 import nodeFetch, { FetchError, Response } from 'node-fetch';
-<<<<<<< HEAD
 import ReadableStream from '../core/util/ReadableStream';
-import SidetreeError from '../core/util/SidetreeError';
-=======
-import ReadableStreamUtils from '../core/util/ReadableStreamUtils';
 import SidetreeError, { StatusCode, Code } from '../core/util/SidetreeError';
->>>>>>> 7365c624
 import TransactionNumber from './TransactionNumber';
 import { Address, Networks, PrivateKey, Script, Transaction } from 'bitcore-lib';
 import { IBitcoinConfig } from './IBitcoinConfig';
@@ -598,4 +593,4 @@
     });
   }
 
-}
+}