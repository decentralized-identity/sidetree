import BitcoinBlockModel from './models/BitcoinBlockModel';
import BitcoinClient from './BitcoinClient';
import BitcoinFileReader from './BitcoinFileReader';
import BitcoinRawDataParser from './BitcoinRawDataParser';
import BitcoinTransactionModel from './models/BitcoinTransactionModel';
import ErrorCode from './ErrorCode';
import IBitcoinConfig from './IBitcoinConfig';
import LockMonitor from './lock/LockMonitor';
import LockResolver from './lock/LockResolver';
import LogColor from '../common/LogColor';
import MongoDbLockTransactionStore from './lock/MongoDbLockTransactionStore';
import MongoDbTransactionStore from '../common/MongoDbTransactionStore';
import ProtocolParameters from './ProtocolParameters';
import RequestError from './RequestError';
import ResponseStatus from '../common/enums/ResponseStatus';
import ServiceInfoProvider from '../common/ServiceInfoProvider';
import ServiceVersionModel from '../common/models/ServiceVersionModel';
import SidetreeError from '../common/SidetreeError';
import SharedErrorCode from '../common/SharedErrorCode';
import SidetreeTransactionParser from './SidetreeTransactionParser';
import SpendingMonitor from './SpendingMonitor';
import TransactionFeeModel from '../common/models/TransactionFeeModel';
import TransactionModel from '../common/models/TransactionModel';
import TransactionNumber from './TransactionNumber';
import ValueTimeLockModel from '../common/models/ValueTimeLockModel';
import VersionManager from './VersionManager';
import VersionModel from '../common/models/VersionModel';

/**
 * Object representing a blockchain time and hash
 */
export interface IBlockchainTime {
  /** The logical blockchain time */
  time: number;
  /** The hash associated with the blockchain time */
  hash: string;
}

/**
 * Data structure containing block height and hash.
 */
export interface IBlockInfo {
  /** Block height. */
  height: number;
  /** Block hash. */
  hash: string;
  /** Previous block hash. */
  previousHash: string;
}

/**
 * Processor for Bitcoin REST API calls
 */
export default class BitcoinProcessor {

  /** Prefix used to identify Sidetree transactions in Bitcoin's blockchain. */
  public readonly sidetreePrefix: string;

  /** The first Sidetree block in Bitcoin's blockchain. */
  public readonly genesisBlockNumber: number;

  /** Store for the state of sidetree transactions. */
  private readonly transactionStore: MongoDbTransactionStore;

  /** Number of seconds between transaction queries */
  public pollPeriod: number;

  /** Days of notice before the wallet is depeleted of all funds */
  public lowBalanceNoticeDays: number;

  private versionManager: VersionManager;

  /** Last seen block */
  private lastProcessedBlock: IBlockInfo | undefined;

  /** Poll timeout identifier */
  private pollTimeoutId: number | undefined;

  private serviceInfoProvider: ServiceInfoProvider;

  private bitcoinClient: BitcoinClient;

  private spendingMonitor: SpendingMonitor;

  private mongoDbLockTransactionStore: MongoDbLockTransactionStore;

  private lockResolver: LockResolver;

  private lockMonitor: LockMonitor;

  private sidetreeTransactionParser: SidetreeTransactionParser;

  private bitcoinDataDirectory: string | undefined;

  /** at least 10 blocks per page unless reaching the last block */
  private static readonly pageSizeInBlocks = 10;

  public constructor (config: IBitcoinConfig, versionModels: VersionModel[]) {
    this.versionManager = new VersionManager(versionModels);

    this.sidetreePrefix = config.sidetreeTransactionPrefix;
    this.genesisBlockNumber = config.genesisBlockNumber;
    this.transactionStore = new MongoDbTransactionStore(config.mongoDbConnectionString, config.databaseName);
    this.bitcoinDataDirectory = config.bitcoinDataDirectory;

    this.spendingMonitor = new SpendingMonitor(config.bitcoinFeeSpendingCutoffPeriodInBlocks,
      BitcoinClient.convertBtcToSatoshis(config.bitcoinFeeSpendingCutoff),
      this.transactionStore);

    this.pollPeriod = config.transactionPollPeriodInSeconds || 60;
    this.lowBalanceNoticeDays = config.lowBalanceNoticeInDays || 28;
    this.serviceInfoProvider = new ServiceInfoProvider('bitcoin');

    this.bitcoinClient =
      new BitcoinClient(
        config.bitcoinPeerUri,
        config.bitcoinRpcUsername,
        config.bitcoinRpcPassword,
        config.bitcoinWalletOrImportString,
        config.requestTimeoutInMilliseconds || 300,
        config.requestMaxRetries || 3,
        config.sidetreeTransactionFeeMarkupPercentage || 0);

    this.sidetreeTransactionParser = new SidetreeTransactionParser(this.bitcoinClient, this.sidetreePrefix);

    this.lockResolver =
      new LockResolver(
        this.versionManager,
        this.bitcoinClient,
        ProtocolParameters.minimumValueTimeLockDurationInBlocks,
        ProtocolParameters.maximumValueTimeLockDurationInBlocks);

    this.mongoDbLockTransactionStore = new MongoDbLockTransactionStore(config.mongoDbConnectionString, config.databaseName);

    const valueTimeLockTransactionFeesInBtc = config.valueTimeLockTransactionFeesAmountInBitcoins === 0 ? 0
                                              : config.valueTimeLockTransactionFeesAmountInBitcoins || 0.25;

    this.lockMonitor =
      new LockMonitor(
        this.bitcoinClient,
        this.mongoDbLockTransactionStore,
        this.lockResolver,
        config.valueTimeLockPollPeriodInSeconds || 10 * 60,
        BitcoinClient.convertBtcToSatoshis(config.valueTimeLockAmountInBitcoins), // Desired lock amount in satoshis
        BitcoinClient.convertBtcToSatoshis(valueTimeLockTransactionFeesInBtc),    // Txn Fees amoount in satoshis
        ProtocolParameters.maximumValueTimeLockDurationInBlocks);                 // Desired lock duration in blocks
  }

  /**
   * Initializes the Bitcoin processor
   */
  public async initialize () {
    await this.versionManager.initialize();
    await this.transactionStore.initialize();
    await this.bitcoinClient.initialize();
    await this.mongoDbLockTransactionStore.initialize();

    // Current implementation records processing progress at block increments using `this.lastProcessedBlock`,
    // so we need to trim the databases back to the last fully processed block.
    // NOTE: We also initialize the `lastProcessedBlock`, this is an opional step currently,
    // but will be required if Issue #692 is implemented.
    const lastSavedTransaction = await this.transactionStore.getLastTransaction();
    this.lastProcessedBlock = await this.trimDatabasesToLastFullyProcessedBlock(lastSavedTransaction);

    console.debug('Synchronizing blocks for sidetree transactions...');
    const startingBlock = await this.getStartingBlockForPeriodicPoll();

    // Throw if bitcoin client is not synced up to the bitcoin service's known height.
    // NOTE: Implementation for issue #692 can simplify this method and remove this check.
    if (startingBlock === undefined) {
      throw new SidetreeError(ErrorCode.BitcoinProcessorBitcoinClientCurrentHeightNotUpToDate);
    }

    console.info(`Starting block: ${startingBlock.height} (${startingBlock.hash})`);
    // this reads into the raw block files and parse to speed to the initial startup
    // will use this instead of the rpc processing when ready
    if (this.bitcoinDataDirectory) {
      await this.fastProcessTransactions(startingBlock);
    } else {
      await this.processTransactions(startingBlock);
    }

    // NOTE: important to this initialization after we have processed all the blocks
    // this is because that the lock monitor needs the normalized fee calculator to
    // have all the data.
    await this.lockMonitor.initialize();
    void this.periodicPoll();
  }

  /**
   * A faster version of process transactions that requires access to bitcoin data directory
   * @param startingBlock the starting block to begin processing
   */
  private async fastProcessTransactions (startingBlock: IBlockInfo) {
    const fileReader = new BitcoinFileReader(this.bitcoinDataDirectory!);
    const blockFiles = fileReader.listBlockFiles().sort();
    let fileIndex = blockFiles.length - 1;

    const bestHeight = await this.bitcoinClient.getCurrentBlockHeight();
    const bestHash = await this.bitcoinClient.getBlockHash(bestHeight);

    let currentHash = bestHash;
    let previousHash = undefined;
    let numOfBlocksToProcess = bestHeight - startingBlock.height + 1;

    const feeInfos = new Array(numOfBlocksToProcess).fill(undefined);

    console.log(`Begin fast processing block ${startingBlock.height} to ${bestHeight}`);
    // loop through files and process them until we process all blocks needed
    while (numOfBlocksToProcess !== 0 && fileIndex >= 0) {
      const blockFileName = blockFiles[fileIndex];
      fileIndex--;
      const blockFile = fileReader.readBlockFile(blockFileName);
      const blockData = BitcoinRawDataParser.parseRawDataFile(blockFile);
      // for each block within the current file, add fee info and write to db
      for (let key in blockData) {
        const block = blockData[key];

        const indexInFeeInfo = block.height - startingBlock.height;
        if (indexInFeeInfo >= 0 && indexInFeeInfo < numOfBlocksToProcess) {
          this.addBlockToFeeInfos(feeInfos, indexInFeeInfo, block);
          await this.processSidetreeTransactionsInBlock(block);
        }
      }

      // look through fee info to see if there are confirmed data
      // we only need to look from numOfBlocksToProcess because we know the elements after it are confirmed
      let currentFeeData = feeInfos[numOfBlocksToProcess - 1];
      while (currentFeeData !== undefined && currentFeeData[currentHash] !== undefined) {
        // delete all unneeded key value pairs and db records
        const hashes = Object.keys(currentFeeData);
        for (let hash of hashes) {
          if (hash !== currentHash) {
            delete currentFeeData[hash];
            await this.transactionStore.removeTransactionByTransactionTimeHash(hash);
          }
        }
        const confirmedFeeData = currentFeeData[currentHash];
        if (currentHash === bestHash) {
          previousHash = confirmedFeeData.prevHash;
        }
        currentHash = confirmedFeeData.prevHash;
        numOfBlocksToProcess--;
        currentFeeData = feeInfos[numOfBlocksToProcess - 1];
      }
    }

    this.lastProcessedBlock = {
      height: bestHeight,
      hash: bestHash,
      previousHash: previousHash
    };
    console.log('finished fast processing');
    // TODO: Issue #783
    // Need to use the fee infos and set fee after here.
  }

  private addBlockToFeeInfos (feeInfos: any[], indexInFeeInfo: number, block: BitcoinBlockModel) {
    if (feeInfos[indexInFeeInfo] === undefined) {
      feeInfos[indexInFeeInfo] = {};
    }
    const blockReward = this.getBitcoinBlockReward(block.height);

    feeInfos[indexInFeeInfo][block.hash] = {
      height: block.height,
      satoshis: block.transactions[0].outputs[0].satoshis - blockReward,
      transactionCount: block.transactions.length - 1, // minus one because of coinbase
      prevHash: block.previousHash
    };
  }

  /**
   * Given the block height, return the block reward
   */
  private getBitcoinBlockReward (height: number) {
    const halvingTimes = Math.floor(height / 210000);
    if (halvingTimes >= 64) {
      return 0;
    }
    return Math.floor(5000000000 / (Math.pow(2, halvingTimes)));
  }

  /**
   * Iterates through the transactions within the given block and process the sidetree transactions
   * @param block the block to process
   */
  private async processSidetreeTransactionsInBlock (block: BitcoinBlockModel) {
    const transactions = block.transactions;
    // iterate through transactions
    for (let transactionIndex = 0; transactionIndex < transactions.length; transactionIndex++) {
      const transaction = transactions[transactionIndex];

      try {
        const sidetreeTxToAdd = await this.getSidetreeTransactionModelIfExist(transaction, transactionIndex, block.height);

        // If there are transactions found then add them to the transaction store
        if (sidetreeTxToAdd) {
          console.debug(`Sidetree transaction found; adding ${JSON.stringify(sidetreeTxToAdd)}`);
          await this.transactionStore.addTransaction(sidetreeTxToAdd);
        }
      } catch (e) {
        const inputs = { blockHeight: block.height, blockHash: block.hash, transactionIndex: transactionIndex };
        console.debug('An error happened when trying to add sidetree transaction to the store. Moving on to the next transaction. Inputs: %s\r\nFull error: %s',
                      JSON.stringify(inputs),
                      JSON.stringify(e, Object.getOwnPropertyNames(e)));

        throw e;
      }
    }
  }

  /**
<<<<<<< HEAD
   * Trims the databases to the block prior to the block the given transaction is in.
   * @returns The last fully processed block after trimming. `undefined` if all data are deleted after trimming.
=======
   * NOTE: Should be used ONLY during service initialization.
   * @returns The last processed block after trimming. `undefined` if all data are deleted after trimming.
>>>>>>> 1f8c5dad
   */
  private async trimDatabasesToLastFullyProcessedBlock (lastValidTransaction?: TransactionModel): Promise<IBlockInfo | undefined> {
    // No known valid transaction given.
    if (lastValidTransaction === undefined) {
      await this.trimDatabasesToBlock(); // Trim all data.
      console.warn('Reverted all data.');

      return undefined;
    }

    // Else we trim DBs using the block height of the last saved transaction.
    const lastFullyProcessedBlockHeight = lastValidTransaction.transactionTime - 1;
    await this.trimDatabasesToBlock(lastFullyProcessedBlockHeight);

    const lastFullyProcessedBlock = this.bitcoinClient.getBlockInfoFromHeight(lastFullyProcessedBlockHeight);
    return lastFullyProcessedBlock;
  }

  /**
   * Gets the blockchain time of the given time hash.
   * Gets the latest logical blockchain time if time hash is not given.
   * @param hash Blockchain time hash.
   * @returns the current or associated blockchain time of the given time hash.
   */
  public async time (hash?: string): Promise<IBlockchainTime> {
    console.info(`Getting time ${hash ? 'of time hash ' + hash : ''}`);
    if (!hash) {
      const blockHeight = await this.bitcoinClient.getCurrentBlockHeight();
      hash = await this.bitcoinClient.getBlockHash(blockHeight);
      return {
        time: blockHeight,
        hash
      };
    }

    const blockInfo = await this.bitcoinClient.getBlockInfo(hash);

    return {
      hash: hash,
      time: blockInfo.height
    };
  }

  /**
   * Fetches Sidetree transactions in chronological order from since or genesis.
   * @param since A transaction number
   * @param hash The associated transaction time hash
   * @returns Transactions in complete blocks since given transaction number.
   */
  public async transactions (since?: number, hash?: string): Promise<{
    moreTransactions: boolean,
    transactions: TransactionModel[]
  }> {
    if ((since && !hash) ||
        (!since && hash)) {
      throw new RequestError(ResponseStatus.BadRequest);
    } else if (since && hash) {
      if (!await this.verifyBlock(TransactionNumber.getBlockNumber(since), hash)) {
        console.info('Requested transactions hash mismatched blockchain');
        throw new RequestError(ResponseStatus.BadRequest, SharedErrorCode.InvalidTransactionNumberOrTimeHash);
      }
    }

    console.info(`Returning transactions since ${since ? 'block ' + TransactionNumber.getBlockNumber(since) : 'beginning'}...`);
    // deep copy last processed block
    const currentLastProcessedBlock = Object.assign({}, this.lastProcessedBlock!);
    let [transactions, numOfBlocksAcquired] = await this.getTransactionsSince(since, currentLastProcessedBlock.height);

    // make sure the last processed block hasn't changed since before getting transactions
    // if changed, then a block reorg happened.
    if (!await this.verifyBlock(currentLastProcessedBlock.height, currentLastProcessedBlock.hash)) {
      console.info('Requested transactions hash mismatched blockchain');
      throw new RequestError(ResponseStatus.BadRequest, SharedErrorCode.InvalidTransactionNumberOrTimeHash);
    }

    // if not enough blocks to fill the page then there are no more transactions
    const moreTransactions = numOfBlocksAcquired >= BitcoinProcessor.pageSizeInBlocks;

    return {
      transactions,
      moreTransactions
    };
  }

  /**
   * Given an ordered list of Sidetree transactions, returns the first transaction in the list that is valid.
   * @param transactions List of transactions to check
   * @returns The first valid transaction, or undefined if none are valid
   */
  public async firstValidTransaction (transactions: TransactionModel[]): Promise<TransactionModel | undefined> {
    for (let index = 0; index < transactions.length; index++) {
      const transaction = transactions[index];
      const height = transaction.transactionTime;
      const hash = transaction.transactionTimeHash;
      if (await this.verifyBlock(height, hash)) {
        return transaction;
      }
    }
    return;
  }

  /**
   * Writes a Sidetree transaction to the underlying Bitcoin's blockchain.
   * @param anchorString The string to be written as part of the transaction.
   * @param minimumFee The minimum fee to be paid for this transaction.
   */
  public async writeTransaction (anchorString: string, minimumFee: number) {
    const sidetreeTransactionString = `${this.sidetreePrefix}${anchorString}`;
    const sidetreeTransaction = await this.bitcoinClient.createSidetreeTransaction(sidetreeTransactionString, minimumFee);
    const transactionFee = sidetreeTransaction.transactionFee;
    console.info(`Fee: ${transactionFee}. Anchoring string ${anchorString}`);

    const feeWithinSpendingLimits = await this.spendingMonitor.isCurrentFeeWithinSpendingLimit(transactionFee, this.lastProcessedBlock!.height);

    if (!feeWithinSpendingLimits) {
      throw new RequestError(ResponseStatus.BadRequest, SharedErrorCode.SpendingCapPerPeriodReached);

    }

    // Write a warning if the balance is running low
    const totalSatoshis = await this.bitcoinClient.getBalanceInSatoshis();

    const estimatedBitcoinWritesPerDay = 6 * 24;
    const lowBalanceAmount = this.lowBalanceNoticeDays * estimatedBitcoinWritesPerDay * transactionFee;
    if (totalSatoshis < lowBalanceAmount) {
      const daysLeft = Math.floor(totalSatoshis / (estimatedBitcoinWritesPerDay * transactionFee));
      console.error(`Low balance (${daysLeft} days remaining), please fund your wallet. Amount: >=${lowBalanceAmount - totalSatoshis} satoshis.`);
    }

    // cannot make the transaction
    if (totalSatoshis < transactionFee) {
      const error = new Error(`Not enough satoshis to broadcast. Failed to broadcast anchor string ${anchorString}`);
      console.error(error);
      throw new RequestError(ResponseStatus.BadRequest, SharedErrorCode.NotEnoughBalanceForWrite);
    }

    const transactionHash = await this.bitcoinClient.broadcastSidetreeTransaction(sidetreeTransaction);
    console.info(LogColor.lightBlue(`Successfully submitted transaction [hash: ${LogColor.green(transactionHash)}]`));
    this.spendingMonitor.addTransactionDataBeingWritten(anchorString);
  }

  /**
   * Return proof-of-fee value for a particular block.
   */
  public async getNormalizedFee (block: number): Promise<TransactionFeeModel> {

    if (block < this.genesisBlockNumber) {
      const error = `The input block number must be greater than or equal to: ${this.genesisBlockNumber}`;
      console.error(error);
      throw new RequestError(ResponseStatus.BadRequest, SharedErrorCode.BlockchainTimeOutOfRange);
    }

    const normalizedTransactionFee = this.versionManager.getFeeCalculator(block).getNormalizedFee(block);

    return { normalizedTransactionFee };
  }

  /**
   * Handles the get version operation.
   */
  public async getServiceVersion (): Promise<ServiceVersionModel> {
    return this.serviceInfoProvider.getServiceVersion();
  }

  /**
   * Gets the lock information for the specified identifier (if specified); if nothing is passed in then
   * it returns the current lock information (if one exist).
   *
   * @param lockIdentifier The identifier of the lock to look up.
   */
  public async getValueTimeLock (lockIdentifier: string): Promise<ValueTimeLockModel> {

    try {
      // NOTE: must return the await response as otherwise, the following exception handler is not invoked
      // (instead the caller's exception handler is invoked) and the correct status/error-code etc is not
      // bubbled up above.
      return await this.lockResolver.resolveSerializedLockIdentifierAndThrowOnError(lockIdentifier);
    } catch (e) {
      console.info(`Value time lock not found. Identifier: ${lockIdentifier}. Error: ${JSON.stringify(e, Object.getOwnPropertyNames(e))}`);
      throw new RequestError(ResponseStatus.NotFound, SharedErrorCode.ValueTimeLockNotFound);
    }
  }

  /**
   * Gets the lock information which is currently held by this node. It throws an RequestError if none exist.
   */
  public getActiveValueTimeLockForThisNode (): ValueTimeLockModel {
    let currentLock: ValueTimeLockModel | undefined;

    try {
      currentLock = this.lockMonitor.getCurrentValueTimeLock();
    } catch (e) {

      if (e instanceof SidetreeError && e.code === ErrorCode.LockMonitorCurrentValueTimeLockInPendingState) {
        throw new RequestError(ResponseStatus.NotFound, ErrorCode.ValueTimeLockInPendingState);
      }

      console.error(`Current value time lock retrieval failed with error: ${JSON.stringify(e, Object.getOwnPropertyNames(e))}`);
      throw new RequestError(ResponseStatus.ServerError);
    }

    if (!currentLock) {
      throw new RequestError(ResponseStatus.NotFound, SharedErrorCode.ValueTimeLockNotFound);
    }

    return currentLock;
  }

  /**
   * Generates a private key for the Bitcoin testnet.
   */
  public static generatePrivateKeyForTestnet (): string {
    return BitcoinClient.generatePrivateKey('testnet');
  }

  /**
   * Will process transactions every interval seconds.
   * @param interval Number of seconds between each query
   */
  private async periodicPoll (interval: number = this.pollPeriod) {

    try {
      // Defensive programming to prevent multiple polling loops even if this method is externally called multiple times.
      if (this.pollTimeoutId) {
        clearTimeout(this.pollTimeoutId);
      }

      const startingBlock = await this.getStartingBlockForPeriodicPoll();

      if (startingBlock) {
        await this.processTransactions(startingBlock);
      }
    } catch (error) {
      console.error(error);
    } finally {
      this.pollTimeoutId = setTimeout(this.periodicPoll.bind(this), 1000 * interval, interval);
    }
  }

  /**
   * Processes transactions from startBlock (or genesis) to the current blockchain height.
   * @param startBlock The block to begin from (inclusive)
   * @returns The block height and hash it processed to
   */
  private async processTransactions (startBlock: IBlockInfo): Promise<IBlockInfo> {
    console.info(`Starting processTransaction at: ${Date.now()}`);

    const startBlockHeight = startBlock.height;

    if (startBlockHeight < this.genesisBlockNumber) {
      throw new SidetreeError(
        ErrorCode.BitcoinProcessorCannotProcessBlocksBeforeGenesis,
        `Input block: ${startBlock}. Genesis block: ${this.genesisBlockNumber}`);
    }

    const endBlockHeight = await this.bitcoinClient.getCurrentBlockHeight();
    console.info(`Processing transactions from ${startBlockHeight} to ${endBlockHeight}`);

    let previousBlockHash = startBlock.previousHash;

    for (let blockHeight = startBlockHeight; blockHeight <= endBlockHeight; blockHeight++) {
      const processedBlockHash = await this.processBlock(blockHeight, previousBlockHash);

      this.lastProcessedBlock = {
        height: blockHeight,
        hash: processedBlockHash,
        previousHash: previousBlockHash
      };

      previousBlockHash = processedBlockHash;
    }

    console.info(`Finished processing blocks ${startBlockHeight} to ${endBlockHeight}`);
    return this.lastProcessedBlock!;
  }

  private async getStartingBlockForPeriodicPoll (): Promise<IBlockInfo | undefined> {
    // If last processed block is undefined, start processing from genesis block.
    if (this.lastProcessedBlock === undefined) {
      await this.trimDatabasesToLastFullyProcessedBlock(); // Trim all data.
      return this.bitcoinClient.getBlockInfoFromHeight(this.genesisBlockNumber);
    }

    const lastProcessedBlockIsValid = await this.verifyBlock(this.lastProcessedBlock.height, this.lastProcessedBlock.hash);

    // If the last processed block is not valid then that means that we need to
    // revert the DB back to a known valid block.
    let lastValidBlock: IBlockInfo | undefined;
    if (lastProcessedBlockIsValid) {
      lastValidBlock = this.lastProcessedBlock;
    } else {
      // The revert logic will return the last valid block.
      lastValidBlock = await this.revertDatabases();
    }

    // If there is a valid processed block, we will start processing the block following it, else start processing from the genesis block.
    const startingBlockHeight = lastValidBlock ? lastValidBlock.height + 1 : this.genesisBlockNumber;

    // The new starting block-height may not be actually written on the blockchain yet
    // so here we make sure that we don't return an 'invalid' starting block.
    const currentHeight = await this.bitcoinClient.getCurrentBlockHeight();
    if (startingBlockHeight > currentHeight) {
      return undefined;
    }

    // We have our new starting point
    return this.bitcoinClient.getBlockInfoFromHeight(startingBlockHeight);
  }

  /**
   * Begins to revert databases until consistent with blockchain.
   * @returns A known valid block before the fork. `undefined` if no known valid block can be found.
   */
  private async revertDatabases (): Promise<IBlockInfo | undefined> {
    const exponentiallySpacedTransactions = await this.transactionStore.getExponentiallySpacedTransactions();
    const lastKnownValidTransaction = await this.firstValidTransaction(exponentiallySpacedTransactions);

    return this.trimDatabasesToLastFullyProcessedBlock(lastKnownValidTransaction);
  }

  /**
   * Trims entries in the system DBs to the given a block height.
   * Trims all entries if no block height is given.
   * @param blockHeight The exclusive block height to perform DB trimming on.
   */
  private async trimDatabasesToBlock (blockHeight?: number) {
    console.info(`Trimming all fee and transaction data after block height: ${blockHeight}`);

    // Basically, we need to remove all the transactions/fee-data from the system later than the last known valid transaction.

    // NOTE:
    // *****
    // Make sure that we remove the transaction data BEFORE we remove the fee data. This is
    // because that if the service stops at any moment after this, the initialize code looks at
    // the transaction store and can revert the fee DB accordingly.
    // Remove all the txns which are in that first block (and greater)
    const lastTransactionNumberOfGivenBlock = blockHeight ? TransactionNumber.lastTransactionOfBlock(blockHeight) : undefined;
    await this.transactionStore.removeTransactionsLaterThan(lastTransactionNumberOfGivenBlock);

    // TODO: Issue #783 - Remove all the data from the fee data DB
  }

  /**
   * Given a Bitcoin block height and hash, verifies against the blockchain
   * @param height Block height to verify
   * @param hash Block hash to verify
   * @returns true if valid, false otherwise
   */
  private async verifyBlock (height: number, hash: string): Promise<boolean> {
    console.info(`Verifying block ${height} (${hash})`);
    const currentBlockHeight = await this.bitcoinClient.getCurrentBlockHeight();

    // this means the block height doesn't exist anymore
    if (currentBlockHeight < height) {
      return false;
    }

    const responseData = await this.bitcoinClient.getBlockHash(height);

    console.debug(`Retrieved block ${height} (${responseData})`);
    return hash === responseData;
  }

  /**
   * Given a Bitcoin block height, processes that block for Sidetree transactions
   * @param block Block height to process
   * @param previousBlockHash Block hash of the previous block
   * @returns the block hash processed
   */
  private async processBlock (block: number, previousBlockHash: string): Promise<string> {
    console.info(`Processing block ${block}`);
    const blockHash = await this.bitcoinClient.getBlockHash(block);
    const blockData = await this.bitcoinClient.getBlock(blockHash);

    // This check detects fork by ensuring the fetched block points to the expected previous block.
    if (blockData.previousHash !== previousBlockHash) {
      throw new SidetreeError(
        ErrorCode.BitcoinProcessInvalidPreviousBlockHash,
        `Previous hash from blockchain: ${blockData.previousHash}. Expected value: ${previousBlockHash}`);
    }

    await this.processSidetreeTransactionsInBlock(blockData);
<<<<<<< HEAD
=======

>>>>>>> 1f8c5dad
    return blockHash;
  }

  private async getSidetreeTransactionModelIfExist (
    transaction: BitcoinTransactionModel,
    transactionIndex: number,
    transactionBlock: number): Promise<TransactionModel | undefined> {

    const sidetreeData = await this.sidetreeTransactionParser.parse(transaction);

    if (sidetreeData) {
      const transactionFeePaid = await this.bitcoinClient.getTransactionFeeInSatoshis(transaction.id);
      const normalizedFeeModel = await this.getNormalizedFee(transactionBlock);

      return {
        transactionNumber: TransactionNumber.construct(transactionBlock, transactionIndex),
        transactionTime: transactionBlock,
        transactionTimeHash: transaction.blockHash,
        anchorString: sidetreeData.data,
        transactionFeePaid: transactionFeePaid,
        normalizedTransactionFee: normalizedFeeModel.normalizedTransactionFee,
        writer: sidetreeData.writer
      };
    }

    return undefined;
  }

  /**
   * Return transactions since transaction number and number of blocks acquired (Will get at least pageSizeInBlocks)
   * @param since Transaction number to query since
   * @param maxBlockHeight The last block height to consider included in transactions
   * @returns a tuple of [transactions, numberOfBlocksContainedInTransactions]
   */
  private async getTransactionsSince (since: number | undefined, maxBlockHeight: number): Promise<[TransactionModel[], number]> {
    let inclusiveBeginTransactionTime = since === undefined ? this.genesisBlockNumber : TransactionNumber.getBlockNumber(since);
    let numOfBlocksAcquired = 0;

    const transactionsToReturn: TransactionModel[] = [];

    // while need more blocks and have not reached the processed block
    while (numOfBlocksAcquired < BitcoinProcessor.pageSizeInBlocks && inclusiveBeginTransactionTime <= maxBlockHeight) {
      const exclusiveEndTransactionTime = inclusiveBeginTransactionTime + BitcoinProcessor.pageSizeInBlocks;
      let transactions: TransactionModel[] = await this.transactionStore.getTransactionsStartingFrom(
        inclusiveBeginTransactionTime, exclusiveEndTransactionTime);

      transactions = transactions.filter((transaction) => {
        // filter anything greater than the last processed block because they are not complete
        return transaction.transactionTime <= maxBlockHeight &&
          // if there is a since, filter transactions that are less than or equal to since (the first block will have undesired transactions)
          (since === undefined || transaction.transactionNumber > since);
      });

      numOfBlocksAcquired += BitcoinProcessor.getUniqueNumOfBlocksInTransactions(transactions);
      inclusiveBeginTransactionTime = exclusiveEndTransactionTime;
      transactionsToReturn.push(...transactions);
    }

    return [transactionsToReturn, numOfBlocksAcquired];
  }

  private static getUniqueNumOfBlocksInTransactions (transactions: TransactionModel[]): number {
    const uniqueBlockNumbers = new Set<number>();
    for (const transaction of transactions) {
      uniqueBlockNumbers.add(transaction.transactionTime);
    }

    return uniqueBlockNumbers.size;
  }
}<|MERGE_RESOLUTION|>--- conflicted
+++ resolved
@@ -310,13 +310,8 @@
   }
 
   /**
-<<<<<<< HEAD
-   * Trims the databases to the block prior to the block the given transaction is in.
-   * @returns The last fully processed block after trimming. `undefined` if all data are deleted after trimming.
-=======
    * NOTE: Should be used ONLY during service initialization.
    * @returns The last processed block after trimming. `undefined` if all data are deleted after trimming.
->>>>>>> 1f8c5dad
    */
   private async trimDatabasesToLastFullyProcessedBlock (lastValidTransaction?: TransactionModel): Promise<IBlockInfo | undefined> {
     // No known valid transaction given.
@@ -699,10 +694,7 @@
     }
 
     await this.processSidetreeTransactionsInBlock(blockData);
-<<<<<<< HEAD
-=======
-
->>>>>>> 1f8c5dad
+
     return blockHash;
   }
 
