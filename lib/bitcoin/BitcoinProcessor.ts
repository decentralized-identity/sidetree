--- conflicted
+++ resolved
@@ -218,30 +218,17 @@
    */
   public async writeTransaction (anchorString: string, fee: number) {
     console.info(`Fee: ${fee}. Anchoring string ${anchorString}`);
-<<<<<<< HEAD
-    const sidetreeTransactionString = `${this.sidetreePrefix}${anchorString}`;
-=======
->>>>>>> f0e186da
-
     // ----
     // Issue #347 opened to track the investigation for this hardcoded value.
     // Ensure that we are always paying this minimum fee.
     fee = Math.max(fee, 1000);
     // ----
 
-<<<<<<< HEAD
     if (await this.spendingMonitor.isCurrentFeeOverSpendingLimit(fee, this.lastProcessedBlock!.height)) {
       throw new RequestError(ResponseStatus.BadRequest, ErrorCode.SpendingCapPerPeriodReached);
     }
 
-    const unspentOutputs = await this.bitcoinClient.getUnspentCoins();
-
-    let totalSatoshis = unspentOutputs.reduce((total: number, coin: BitcoinUnspentCoinsModel) => {
-      return total + coin.satoshis;
-    }, 0);
-=======
     const totalSatoshis = await this.bitcoinClient.getBalanceInSatoshis();
->>>>>>> f0e186da
 
     const estimatedBitcoinWritesPerDay = 6 * 24;
     const lowBalanceAmount = this.lowBalanceNoticeDays * estimatedBitcoinWritesPerDay * fee;
@@ -257,16 +244,11 @@
       throw error;
     }
 
-<<<<<<< HEAD
-    const transactionId = await this.bitcoinClient.broadcastTransaction(sidetreeTransactionString, fee);
-    console.info(`Successfully submitted transaction ${transactionId}`);
-
-    this.spendingMonitor.addTransactionDataBeingWritten(anchorString);
-=======
     const sidetreeTransactionString = `${this.sidetreePrefix}${anchorString}`;
     const transactionHash = await this.bitcoinClient.broadcastTransaction(sidetreeTransactionString, fee);
     console.info(`Successfully submitted transaction [hash: ${transactionHash}]`);
->>>>>>> f0e186da
+
+    this.spendingMonitor.addTransactionDataBeingWritten(anchorString);
   }
 
   /**
