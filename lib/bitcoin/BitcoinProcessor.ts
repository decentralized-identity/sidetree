import BitcoinBlockModel from './models/BitcoinBlockModel';
import BitcoinClient from './BitcoinClient';
import BitcoinFileReader from './BitcoinFileReader';
import BitcoinRawDataParser from './BitcoinRawDataParser';
import BitcoinTransactionModel from './models/BitcoinTransactionModel';
import ErrorCode from './ErrorCode';
import IBitcoinConfig from './IBitcoinConfig';
import LockMonitor from './lock/LockMonitor';
import LockResolver from './lock/LockResolver';
import LogColor from '../common/LogColor';
import MongoDbLockTransactionStore from './lock/MongoDbLockTransactionStore';
import MongoDbTransactionStore from '../common/MongoDbTransactionStore';
import ProtocolParameters from './ProtocolParameters';
import RequestError from './RequestError';
import ResponseStatus from '../common/enums/ResponseStatus';
import ServiceInfoProvider from '../common/ServiceInfoProvider';
import ServiceVersionModel from '../common/models/ServiceVersionModel';
import SidetreeError from '../common/SidetreeError';
import SharedErrorCode from '../common/SharedErrorCode';
import SidetreeTransactionParser from './SidetreeTransactionParser';
import SpendingMonitor from './SpendingMonitor';
import TransactionFeeModel from '../common/models/TransactionFeeModel';
import TransactionModel from '../common/models/TransactionModel';
import TransactionNumber from './TransactionNumber';
import ValueTimeLockModel from '../common/models/ValueTimeLockModel';
import VersionManager from './VersionManager';
import VersionModel from '../common/models/VersionModel';

/**
 * Object representing a blockchain time and hash
 */
export interface IBlockchainTime {
  /** The logical blockchain time */
  time: number;
  /** The hash associated with the blockchain time */
  hash: string;
}

/**
 * Data structure containing block height and hash.
 */
export interface IBlockInfo {
  /** Block height. */
  height: number;
  /** Block hash. */
  hash: string;
  /** Previous block hash. */
  previousHash: string;
}

/**
 * Processor for Bitcoin REST API calls
 */
export default class BitcoinProcessor {

  /** Prefix used to identify Sidetree transactions in Bitcoin's blockchain. */
  public readonly sidetreePrefix: string;

  /** The first Sidetree block in Bitcoin's blockchain. */
  public readonly genesisBlockNumber: number;

  /** Store for the state of sidetree transactions. */
  private readonly transactionStore: MongoDbTransactionStore;

  /** Number of seconds between transaction queries */
  public pollPeriod: number;

  /** Days of notice before the wallet is depeleted of all funds */
  public lowBalanceNoticeDays: number;

  private versionManager: VersionManager;

  /** Last seen block */
  private lastProcessedBlock: IBlockInfo | undefined;

  /** Poll timeout identifier */
  private pollTimeoutId: number | undefined;

  private serviceInfoProvider: ServiceInfoProvider;

  private bitcoinClient: BitcoinClient;

  private spendingMonitor: SpendingMonitor;

  private mongoDbLockTransactionStore: MongoDbLockTransactionStore;

  private lockResolver: LockResolver;

  private lockMonitor: LockMonitor;

  private sidetreeTransactionParser: SidetreeTransactionParser;

<<<<<<< HEAD
  private normalizedFeeCalculator: NormalizedFeeCalculator;

  private bitcoinDataDirectory: string | undefined;

=======
>>>>>>> 8ecfa1df
  /** at least 10 blocks per page unless reaching the last block */
  private static readonly pageSizeInBlocks = 10;

  public constructor (config: IBitcoinConfig, versionModels: VersionModel[]) {
    this.versionManager = new VersionManager(versionModels);

    this.sidetreePrefix = config.sidetreeTransactionPrefix;
    this.genesisBlockNumber = config.genesisBlockNumber;
    this.transactionStore = new MongoDbTransactionStore(config.mongoDbConnectionString, config.databaseName);
    this.bitcoinDataDirectory = config.bitcoinDataDirectory;

    this.spendingMonitor = new SpendingMonitor(config.bitcoinFeeSpendingCutoffPeriodInBlocks,
      BitcoinClient.convertBtcToSatoshis(config.bitcoinFeeSpendingCutoff),
      this.transactionStore);

    this.pollPeriod = config.transactionPollPeriodInSeconds || 60;
    this.lowBalanceNoticeDays = config.lowBalanceNoticeInDays || 28;
    this.serviceInfoProvider = new ServiceInfoProvider('bitcoin');

    this.bitcoinClient =
      new BitcoinClient(
        config.bitcoinPeerUri,
        config.bitcoinRpcUsername,
        config.bitcoinRpcPassword,
        config.bitcoinWalletOrImportString,
        config.requestTimeoutInMilliseconds || 300,
        config.requestMaxRetries || 3,
        config.sidetreeTransactionFeeMarkupPercentage || 0);

    this.sidetreeTransactionParser = new SidetreeTransactionParser(this.bitcoinClient, this.sidetreePrefix);

    this.lockResolver =
      new LockResolver(
        this.versionManager,
        this.bitcoinClient,
        ProtocolParameters.minimumValueTimeLockDurationInBlocks,
        ProtocolParameters.maximumValueTimeLockDurationInBlocks);

    this.mongoDbLockTransactionStore = new MongoDbLockTransactionStore(config.mongoDbConnectionString, config.databaseName);

    const valueTimeLockTransactionFeesInBtc = config.valueTimeLockTransactionFeesAmountInBitcoins === 0 ? 0
                                              : config.valueTimeLockTransactionFeesAmountInBitcoins || 0.25;

    this.lockMonitor =
      new LockMonitor(
        this.bitcoinClient,
        this.mongoDbLockTransactionStore,
        this.lockResolver,
        config.valueTimeLockPollPeriodInSeconds || 10 * 60,
        BitcoinClient.convertBtcToSatoshis(config.valueTimeLockAmountInBitcoins), // Desired lock amount in satoshis
        BitcoinClient.convertBtcToSatoshis(valueTimeLockTransactionFeesInBtc),    // Txn Fees amoount in satoshis
        ProtocolParameters.maximumValueTimeLockDurationInBlocks);                 // Desired lock duration in blocks
  }

  /**
   * Initializes the Bitcoin processor
   */
  public async initialize () {
    await this.versionManager.initialize();
    await this.transactionStore.initialize();
    await this.bitcoinClient.initialize();
    await this.mongoDbLockTransactionStore.initialize();

    // Current implementation records processing progress at block increments using `this.lastProcessedBlock`,
    // so we need to trim the databases back to the last fully processed block.
    // NOTE: We also initialize the `lastProcessedBlock`, this is an opional step currently,
    // but will be required if Issue #692 is implemented.
    const lastSavedTransaction = await this.transactionStore.getLastTransaction();
    this.lastProcessedBlock = await this.trimDatabasesToLastFullyProcessedBlock(lastSavedTransaction);

    console.debug('Synchronizing blocks for sidetree transactions...');
    const startingBlock = await this.getStartingBlockForPeriodicPoll();

    // Throw if bitcoin client is not synced up to the bitcoin service's known height.
    // NOTE: Implementation for issue #692 can simplify this method and remove this check.
    if (startingBlock === undefined) {
      throw new SidetreeError(ErrorCode.BitcoinProcessorBitcoinClientCurrentHeightNotUpToDate);
    }

    console.info(`Starting block: ${startingBlock.height} (${startingBlock.hash})`);
    // this reads into the raw block files and parse to speed to the initial startup
    // will use this instead of the rpc processing when ready
    if (this.bitcoinDataDirectory) {
      await this.fastProcessTransactions(startingBlock);
    } else {
      await this.processTransactions(startingBlock);
    }

    // NOTE: important to this initialization after we have processed all the blocks
    // this is because that the lock monitor needs the normalized fee calculator to
    // have all the data.
    await this.lockMonitor.initialize();
    void this.periodicPoll();
  }

  /**
   * A faster version of process transactions that requires access to bitcoin data directory
   * @param startingBlock the starting block to begin processing
   */
  private async fastProcessTransactions (startingBlock: IBlockInfo) {
    const fileReader = new BitcoinFileReader(this.bitcoinDataDirectory!);
    const blockFiles = fileReader.listBlockFiles().sort();
    let fileIndex = blockFiles.length - 1;

    const bestHeight = await this.bitcoinClient.getCurrentBlockHeight();
    const bestHash = await this.bitcoinClient.getBlockHash(bestHeight);

    let currentHash = bestHash;
    let previousHash = undefined;
    let numOfBlocksToProcess = bestHeight - startingBlock.height + 1;

    const feeInfos = new Array(numOfBlocksToProcess).fill(undefined);

    console.log(`Begin fast processing block ${startingBlock.height} to ${bestHeight}`);
    // loop through files and process them until we process all blocks needed
    while (numOfBlocksToProcess !== 0 && fileIndex >= 0) {
      const blockFileName = blockFiles[fileIndex];
      fileIndex--;
      const blockFile = fileReader.readBlockFile(blockFileName);
      const blockData = BitcoinRawDataParser.parseRawDataFile(blockFile);
      // for each block within the current file, add fee info and write to db
      for (let key in blockData) {
        const block = blockData[key];

        const indexInFeeInfo = block.height - startingBlock.height;
        if (indexInFeeInfo >= 0 && indexInFeeInfo < numOfBlocksToProcess) {
          this.addBlockToFeeInfos(feeInfos, indexInFeeInfo, block);
          await this.processSidetreeTransactionsInBlock(block);
        }
      }

      // look through fee info to see if there are confirmed data
      // we only need to look from numOfBlocksToProcess because we know the elements after it are confirmed
      let currentFeeData = feeInfos[numOfBlocksToProcess - 1];
      while (currentFeeData !== undefined && currentFeeData[currentHash] !== undefined) {
        // delete all unneeded key value pairs and db records
        const hashes = Object.keys(currentFeeData);
        for (let hash of hashes) {
          if (hash !== currentHash) {
            delete currentFeeData[hash];
            await this.transactionStore.removeTransactionByTransactionTimeHash(hash);
          }
        }
        const confirmedFeeData = currentFeeData[currentHash];
        if (currentHash === bestHash) {
          previousHash = confirmedFeeData.prevHash;
        }
        currentHash = confirmedFeeData.prevHash;
        numOfBlocksToProcess--;
        currentFeeData = feeInfos[numOfBlocksToProcess - 1];
      }
    }

    this.lastProcessedBlock = {
      height: bestHeight,
      hash: bestHash,
      previousHash: previousHash
    };
    console.log('finished fast processing');
    // TODO: Issue #783
    // Need to use the fee infos and set fee after here.
  }

  private addBlockToFeeInfos (feeInfos: any[], indexInFeeInfo: number, block: BitcoinBlockModel) {
    if (feeInfos[indexInFeeInfo] === undefined) {
      feeInfos[indexInFeeInfo] = {};
    }
    const blockReward = this.getBitcoinBlockReward(block.height);

    feeInfos[indexInFeeInfo][block.hash] = {
      height: block.height,
      satoshis: block.transactions[0].outputs[0].satoshis - blockReward,
      transactionCount: block.transactions.length - 1, // minus one because of coinbase
      prevHash: block.previousHash
    };
  }

  /**
   * Given the block height, return the block reward
   */
  private getBitcoinBlockReward (height: number) {
    const halvingTimes = Math.floor(height / 210000);
    if (halvingTimes >= 64) {
      return 0;
    }
    return Math.floor(5000000000 / (Math.pow(2, halvingTimes)));
  }

  /**
   * Iterates through the transactions within the given block and process the sidetree transactions
   * @param block the block to process
   */
  private async processSidetreeTransactionsInBlock (block: BitcoinBlockModel) {
    const transactions = block.transactions;
    // iterate through transactions
    for (let transactionIndex = 0; transactionIndex < transactions.length; transactionIndex++) {
      const transaction = transactions[transactionIndex];

      try {
        const sidetreeTxToAdd = await this.getSidetreeTransactionModelIfExist(transaction, transactionIndex, block.height);

        // If there are transactions found then add them to the transaction store
        if (sidetreeTxToAdd) {
          console.debug(`Sidetree transaction found; adding ${JSON.stringify(sidetreeTxToAdd)}`);
          await this.transactionStore.addTransaction(sidetreeTxToAdd);
        }
      } catch (e) {
        const inputs = { blockHeight: block.height, blockHash: block.hash, transactionIndex: transactionIndex };
        console.debug('An error happened when trying to add sidetree transaction to the store. Moving on to the next transaction. Inputs: %s\r\nFull error: %s',
                      JSON.stringify(inputs),
                      JSON.stringify(e, Object.getOwnPropertyNames(e)));

        throw e;
      }
    }
  }

  /**
   * Trims the databases to the block prior to the block the given transaction is in.
   * @returns The last fully processed block after trimming. `undefined` if all data are deleted after trimming.
   */
  private async trimDatabasesToLastFullyProcessedBlock (lastValidTransaction?: TransactionModel): Promise<IBlockInfo | undefined> {
    // No known valid transaction given.
    if (lastValidTransaction === undefined) {
      await this.trimDatabasesToBlock(); // Trim all data.
      console.warn('Reverted all data.');

      return undefined;
    }

    // Else we trim DBs using the block height of the last saved transaction.
    const lastFullyProcessedBlockHeight = lastValidTransaction.transactionTime - 1;
    await this.trimDatabasesToBlock(lastFullyProcessedBlockHeight);

    const lastFullyProcessedBlock = this.bitcoinClient.getBlockInfoFromHeight(lastFullyProcessedBlockHeight);
    return lastFullyProcessedBlock;
  }

  /**
   * Gets the blockchain time of the given time hash.
   * Gets the latest logical blockchain time if time hash is not given.
   * @param hash Blockchain time hash.
   * @returns the current or associated blockchain time of the given time hash.
   */
  public async time (hash?: string): Promise<IBlockchainTime> {
    console.info(`Getting time ${hash ? 'of time hash ' + hash : ''}`);
    if (!hash) {
      const blockHeight = await this.bitcoinClient.getCurrentBlockHeight();
      hash = await this.bitcoinClient.getBlockHash(blockHeight);
      return {
        time: blockHeight,
        hash
      };
    }

    const blockInfo = await this.bitcoinClient.getBlockInfo(hash);

    return {
      hash: hash,
      time: blockInfo.height
    };
  }

  /**
   * Fetches Sidetree transactions in chronological order from since or genesis.
   * @param since A transaction number
   * @param hash The associated transaction time hash
   * @returns Transactions in complete blocks since given transaction number.
   */
  public async transactions (since?: number, hash?: string): Promise<{
    moreTransactions: boolean,
    transactions: TransactionModel[]
  }> {
    if ((since && !hash) ||
        (!since && hash)) {
      throw new RequestError(ResponseStatus.BadRequest);
    } else if (since && hash) {
      if (!await this.verifyBlock(TransactionNumber.getBlockNumber(since), hash)) {
        console.info('Requested transactions hash mismatched blockchain');
        throw new RequestError(ResponseStatus.BadRequest, SharedErrorCode.InvalidTransactionNumberOrTimeHash);
      }
    }

    console.info(`Returning transactions since ${since ? 'block ' + TransactionNumber.getBlockNumber(since) : 'beginning'}...`);
    // deep copy last processed block
    const currentLastProcessedBlock = Object.assign({}, this.lastProcessedBlock!);
    let [transactions, numOfBlocksAcquired] = await this.getTransactionsSince(since, currentLastProcessedBlock.height);

    // make sure the last processed block hasn't changed since before getting transactions
    // if changed, then a block reorg happened.
    if (!await this.verifyBlock(currentLastProcessedBlock.height, currentLastProcessedBlock.hash)) {
      console.info('Requested transactions hash mismatched blockchain');
      throw new RequestError(ResponseStatus.BadRequest, SharedErrorCode.InvalidTransactionNumberOrTimeHash);
    }

    // if not enough blocks to fill the page then there are no more transactions
    const moreTransactions = numOfBlocksAcquired >= BitcoinProcessor.pageSizeInBlocks;

    return {
      transactions,
      moreTransactions
    };
  }

  /**
   * Given an ordered list of Sidetree transactions, returns the first transaction in the list that is valid.
   * @param transactions List of transactions to check
   * @returns The first valid transaction, or undefined if none are valid
   */
  public async firstValidTransaction (transactions: TransactionModel[]): Promise<TransactionModel | undefined> {
    for (let index = 0; index < transactions.length; index++) {
      const transaction = transactions[index];
      const height = transaction.transactionTime;
      const hash = transaction.transactionTimeHash;
      if (await this.verifyBlock(height, hash)) {
        return transaction;
      }
    }
    return;
  }

  /**
   * Writes a Sidetree transaction to the underlying Bitcoin's blockchain.
   * @param anchorString The string to be written as part of the transaction.
   * @param minimumFee The minimum fee to be paid for this transaction.
   */
  public async writeTransaction (anchorString: string, minimumFee: number) {
    const sidetreeTransactionString = `${this.sidetreePrefix}${anchorString}`;
    const sidetreeTransaction = await this.bitcoinClient.createSidetreeTransaction(sidetreeTransactionString, minimumFee);
    const transactionFee = sidetreeTransaction.transactionFee;
    console.info(`Fee: ${transactionFee}. Anchoring string ${anchorString}`);

    const feeWithinSpendingLimits = await this.spendingMonitor.isCurrentFeeWithinSpendingLimit(transactionFee, this.lastProcessedBlock!.height);

    if (!feeWithinSpendingLimits) {
      throw new RequestError(ResponseStatus.BadRequest, SharedErrorCode.SpendingCapPerPeriodReached);

    }

    // Write a warning if the balance is running low
    const totalSatoshis = await this.bitcoinClient.getBalanceInSatoshis();

    const estimatedBitcoinWritesPerDay = 6 * 24;
    const lowBalanceAmount = this.lowBalanceNoticeDays * estimatedBitcoinWritesPerDay * transactionFee;
    if (totalSatoshis < lowBalanceAmount) {
      const daysLeft = Math.floor(totalSatoshis / (estimatedBitcoinWritesPerDay * transactionFee));
      console.error(`Low balance (${daysLeft} days remaining), please fund your wallet. Amount: >=${lowBalanceAmount - totalSatoshis} satoshis.`);
    }

    // cannot make the transaction
    if (totalSatoshis < transactionFee) {
      const error = new Error(`Not enough satoshis to broadcast. Failed to broadcast anchor string ${anchorString}`);
      console.error(error);
      throw new RequestError(ResponseStatus.BadRequest, SharedErrorCode.NotEnoughBalanceForWrite);
    }

    const transactionHash = await this.bitcoinClient.broadcastSidetreeTransaction(sidetreeTransaction);
    console.info(LogColor.lightBlue(`Successfully submitted transaction [hash: ${LogColor.green(transactionHash)}]`));
    this.spendingMonitor.addTransactionDataBeingWritten(anchorString);
  }

  /**
   * Return proof-of-fee value for a particular block.
   */
  public async getNormalizedFee (block: number): Promise<TransactionFeeModel> {

    if (block < this.genesisBlockNumber) {
      const error = `The input block number must be greater than or equal to: ${this.genesisBlockNumber}`;
      console.error(error);
      throw new RequestError(ResponseStatus.BadRequest, SharedErrorCode.BlockchainTimeOutOfRange);
    }

    const normalizedTransactionFee = this.versionManager.getFeeCalculator(block).getNormalizedFee(block);

    return { normalizedTransactionFee };
  }

  /**
   * Handles the get version operation.
   */
  public async getServiceVersion (): Promise<ServiceVersionModel> {
    return this.serviceInfoProvider.getServiceVersion();
  }

  /**
   * Gets the lock information for the specified identifier (if specified); if nothing is passed in then
   * it returns the current lock information (if one exist).
   *
   * @param lockIdentifier The identifier of the lock to look up.
   */
  public async getValueTimeLock (lockIdentifier: string): Promise<ValueTimeLockModel> {

    try {
      // NOTE: must return the await response as otherwise, the following exception handler is not invoked
      // (instead the caller's exception handler is invoked) and the correct status/error-code etc is not
      // bubbled up above.
      return await this.lockResolver.resolveSerializedLockIdentifierAndThrowOnError(lockIdentifier);
    } catch (e) {
      console.info(`Value time lock not found. Identifier: ${lockIdentifier}. Error: ${JSON.stringify(e, Object.getOwnPropertyNames(e))}`);
      throw new RequestError(ResponseStatus.NotFound, SharedErrorCode.ValueTimeLockNotFound);
    }
  }

  /**
   * Gets the lock information which is currently held by this node. It throws an RequestError if none exist.
   */
  public getActiveValueTimeLockForThisNode (): ValueTimeLockModel {
    let currentLock: ValueTimeLockModel | undefined;

    try {
      currentLock = this.lockMonitor.getCurrentValueTimeLock();
    } catch (e) {

      if (e instanceof SidetreeError && e.code === ErrorCode.LockMonitorCurrentValueTimeLockInPendingState) {
        throw new RequestError(ResponseStatus.NotFound, ErrorCode.ValueTimeLockInPendingState);
      }

      console.error(`Current value time lock retrieval failed with error: ${JSON.stringify(e, Object.getOwnPropertyNames(e))}`);
      throw new RequestError(ResponseStatus.ServerError);
    }

    if (!currentLock) {
      throw new RequestError(ResponseStatus.NotFound, SharedErrorCode.ValueTimeLockNotFound);
    }

    return currentLock;
  }

  /**
   * Generates a private key for the Bitcoin testnet.
   */
  public static generatePrivateKeyForTestnet (): string {
    return BitcoinClient.generatePrivateKey('testnet');
  }

  /**
   * Will process transactions every interval seconds.
   * @param interval Number of seconds between each query
   */
  private async periodicPoll (interval: number = this.pollPeriod) {

    try {
      // Defensive programming to prevent multiple polling loops even if this method is externally called multiple times.
      if (this.pollTimeoutId) {
        clearTimeout(this.pollTimeoutId);
      }

      const startingBlock = await this.getStartingBlockForPeriodicPoll();

      if (startingBlock) {
        await this.processTransactions(startingBlock);
      }
    } catch (error) {
      console.error(error);
    } finally {
      this.pollTimeoutId = setTimeout(this.periodicPoll.bind(this), 1000 * interval, interval);
    }
  }

  /**
   * Processes transactions from startBlock (or genesis) to the current blockchain height.
   * @param startBlock The block to begin from (inclusive)
   * @returns The block height and hash it processed to
   */
  private async processTransactions (startBlock: IBlockInfo): Promise<IBlockInfo> {
    console.info(`Starting processTransaction at: ${Date.now()}`);

    const startBlockHeight = startBlock.height;

    if (startBlockHeight < this.genesisBlockNumber) {
      throw new SidetreeError(
        ErrorCode.BitcoinProcessorCannotProcessBlocksBeforeGenesis,
        `Input block: ${startBlock}. Genesis block: ${this.genesisBlockNumber}`);
    }

    const endBlockHeight = await this.bitcoinClient.getCurrentBlockHeight();
    console.info(`Processing transactions from ${startBlockHeight} to ${endBlockHeight}`);

    let previousBlockHash = startBlock.previousHash;

    for (let blockHeight = startBlockHeight; blockHeight <= endBlockHeight; blockHeight++) {
      const processedBlockHash = await this.processBlock(blockHeight, previousBlockHash);

      this.lastProcessedBlock = {
        height: blockHeight,
        hash: processedBlockHash,
        previousHash: previousBlockHash
      };

      previousBlockHash = processedBlockHash;
    }

    console.info(`Finished processing blocks ${startBlockHeight} to ${endBlockHeight}`);
    return this.lastProcessedBlock!;
  }

  private async getStartingBlockForPeriodicPoll (): Promise<IBlockInfo | undefined> {
    // If last processed block is undefined, start processing from genesis block.
    if (this.lastProcessedBlock === undefined) {
      await this.trimDatabasesToLastFullyProcessedBlock(); // Trim all data.
      return this.bitcoinClient.getBlockInfoFromHeight(this.genesisBlockNumber);
    }

    const lastProcessedBlockIsValid = await this.verifyBlock(this.lastProcessedBlock.height, this.lastProcessedBlock.hash);

    // If the last processed block is not valid then that means that we need to
    // revert the DB back to a known valid block.
    let lastValidBlock: IBlockInfo | undefined;
    if (lastProcessedBlockIsValid) {
      lastValidBlock = this.lastProcessedBlock;
    } else {
      // The revert logic will return the last valid block.
      lastValidBlock = await this.revertDatabases();
    }

    // If there is a valid processed block, we will start processing the block following it, else start processing from the genesis block.
    const startingBlockHeight = lastValidBlock ? lastValidBlock.height + 1 : this.genesisBlockNumber;

    // The new starting block-height may not be actually written on the blockchain yet
    // so here we make sure that we don't return an 'invalid' starting block.
    const currentHeight = await this.bitcoinClient.getCurrentBlockHeight();
    if (startingBlockHeight > currentHeight) {
      return undefined;
    }

    // We have our new starting point
    return this.bitcoinClient.getBlockInfoFromHeight(startingBlockHeight);
  }

  /**
   * Begins to revert databases until consistent with blockchain.
   * @returns A known valid block before the fork. `undefined` if no known valid block can be found.
   */
  private async revertDatabases (): Promise<IBlockInfo | undefined> {
    const exponentiallySpacedTransactions = await this.transactionStore.getExponentiallySpacedTransactions();
    const lastKnownValidTransaction = await this.firstValidTransaction(exponentiallySpacedTransactions);

    return this.trimDatabasesToLastFullyProcessedBlock(lastKnownValidTransaction);
  }

  /**
   * Trims entries in the system DBs to the given a block height.
   * Trims all entries if no block height is given.
   * @param blockHeight The exclusive block height to perform DB trimming on.
   */
  private async trimDatabasesToBlock (blockHeight?: number) {
    console.info(`Trimming all fee and transaction data after block height: ${blockHeight}`);

    // Basically, we need to remove all the transactions/fee-data from the system later than the last known valid transaction.

    // NOTE:
    // *****
    // Make sure that we remove the transaction data BEFORE we remove the fee data. This is
    // because that if the service stops at any moment after this, the initialize code looks at
    // the transaction store and can revert the fee DB accordingly.
    // Remove all the txns which are in that first block (and greater)
    const lastTransactionNumberOfGivenBlock = blockHeight ? TransactionNumber.lastTransactionOfBlock(blockHeight) : undefined;
    await this.transactionStore.removeTransactionsLaterThan(lastTransactionNumberOfGivenBlock);

    // TODO: Issue #783 - Remove all the data from the fee data DB
  }

  /**
   * Given a Bitcoin block height and hash, verifies against the blockchain
   * @param height Block height to verify
   * @param hash Block hash to verify
   * @returns true if valid, false otherwise
   */
  private async verifyBlock (height: number, hash: string): Promise<boolean> {
    console.info(`Verifying block ${height} (${hash})`);
    const currentBlockHeight = await this.bitcoinClient.getCurrentBlockHeight();

    // this means the block height doesn't exist anymore
    if (currentBlockHeight < height) {
      return false;
    }

    const responseData = await this.bitcoinClient.getBlockHash(height);

    console.debug(`Retrieved block ${height} (${responseData})`);
    return hash === responseData;
  }

  /**
   * Given a Bitcoin block height, processes that block for Sidetree transactions
   * @param block Block height to process
   * @param previousBlockHash Block hash of the previous block
   * @returns the block hash processed
   */
  private async processBlock (block: number, previousBlockHash: string): Promise<string> {
    console.info(`Processing block ${block}`);
    const blockHash = await this.bitcoinClient.getBlockHash(block);
    const blockData = await this.bitcoinClient.getBlock(blockHash);

    // This check detects fork by ensuring the fetched block points to the expected previous block.
    if (blockData.previousHash !== previousBlockHash) {
      throw new SidetreeError(
        ErrorCode.BitcoinProcessInvalidPreviousBlockHash,
        `Previous hash from blockchain: ${blockData.previousHash}. Expected value: ${previousBlockHash}`);
    }

    await this.processSidetreeTransactionsInBlock(blockData);
    return blockHash;
  }

  private async getSidetreeTransactionModelIfExist (
    transaction: BitcoinTransactionModel,
    transactionIndex: number,
    transactionBlock: number): Promise<TransactionModel | undefined> {

    const sidetreeData = await this.sidetreeTransactionParser.parse(transaction);

    if (sidetreeData) {
      const transactionFeePaid = await this.bitcoinClient.getTransactionFeeInSatoshis(transaction.id);
      const normalizedFeeModel = await this.getNormalizedFee(transactionBlock);

      return {
        transactionNumber: TransactionNumber.construct(transactionBlock, transactionIndex),
        transactionTime: transactionBlock,
        transactionTimeHash: transaction.blockHash,
        anchorString: sidetreeData.data,
        transactionFeePaid: transactionFeePaid,
        normalizedTransactionFee: normalizedFeeModel.normalizedTransactionFee,
        writer: sidetreeData.writer
      };
    }

    return undefined;
  }

  /**
   * Return transactions since transaction number and number of blocks acquired (Will get at least pageSizeInBlocks)
   * @param since Transaction number to query since
   * @param maxBlockHeight The last block height to consider included in transactions
   * @returns a tuple of [transactions, numberOfBlocksContainedInTransactions]
   */
  private async getTransactionsSince (since: number | undefined, maxBlockHeight: number): Promise<[TransactionModel[], number]> {
    let inclusiveBeginTransactionTime = since === undefined ? this.genesisBlockNumber : TransactionNumber.getBlockNumber(since);
    let numOfBlocksAcquired = 0;

    const transactionsToReturn: TransactionModel[] = [];

    // while need more blocks and have not reached the processed block
    while (numOfBlocksAcquired < BitcoinProcessor.pageSizeInBlocks && inclusiveBeginTransactionTime <= maxBlockHeight) {
      const exclusiveEndTransactionTime = inclusiveBeginTransactionTime + BitcoinProcessor.pageSizeInBlocks;
      let transactions: TransactionModel[] = await this.transactionStore.getTransactionsStartingFrom(
        inclusiveBeginTransactionTime, exclusiveEndTransactionTime);

      transactions = transactions.filter((transaction) => {
        // filter anything greater than the last processed block because they are not complete
        return transaction.transactionTime <= maxBlockHeight &&
          // if there is a since, filter transactions that are less than or equal to since (the first block will have undesired transactions)
          (since === undefined || transaction.transactionNumber > since);
      });

      numOfBlocksAcquired += BitcoinProcessor.getUniqueNumOfBlocksInTransactions(transactions);
      inclusiveBeginTransactionTime = exclusiveEndTransactionTime;
      transactionsToReturn.push(...transactions);
    }

    return [transactionsToReturn, numOfBlocksAcquired];
  }

  private static getUniqueNumOfBlocksInTransactions (transactions: TransactionModel[]): number {
    const uniqueBlockNumbers = new Set<number>();
    for (const transaction of transactions) {
      uniqueBlockNumbers.add(transaction.transactionTime);
    }

    return uniqueBlockNumbers.size;
  }
}<|MERGE_RESOLUTION|>--- conflicted
+++ resolved
@@ -90,13 +90,8 @@
 
   private sidetreeTransactionParser: SidetreeTransactionParser;
 
-<<<<<<< HEAD
-  private normalizedFeeCalculator: NormalizedFeeCalculator;
-
   private bitcoinDataDirectory: string | undefined;
 
-=======
->>>>>>> 8ecfa1df
   /** at least 10 blocks per page unless reaching the last block */
   private static readonly pageSizeInBlocks = 10;
 
