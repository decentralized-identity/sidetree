--- conflicted
+++ resolved
@@ -1,17 +1,10 @@
 import * as httpStatus from 'http-status';
-<<<<<<< HEAD
-import MongoDbTransactionStore from '../core/MongoDbTransactionStore';
+import MongoDbTransactionStore from '../common/MongoDbTransactionStore';
 import nodeFetch, { FetchError, Response, RequestInit } from 'node-fetch';
-import ReadableStream from '../core/util/ReadableStream';
-import RequestError, { ErrorCode } from '../core/util/RequestError';
-=======
 import ErrorCode from '../common/ErrorCode';
 import ITransaction from '../common/ITransaction';
-import MongoDbTransactionStore from '../common/MongoDbTransactionStore';
-import nodeFetch, { FetchError, Response } from 'node-fetch';
 import ReadableStream from '../common/ReadableStream';
 import RequestError from './RequestError';
->>>>>>> 990f2239
 import TransactionNumber from './TransactionNumber';
 import { Address, Networks, PrivateKey, Script, Transaction } from 'bitcore-lib';
 import { IBitcoinConfig } from './IBitcoinConfig';
@@ -318,7 +311,6 @@
     // Retrieve all transactions by addressToSearch via BCoin Node API /tx/address/$address endpoint
     const addressToSearch = address.toString();
     console.info(`Getting unspent coins for ${addressToSearch}`);
-<<<<<<< HEAD
     const request = {
       method: 'listunspent',
       params: [
@@ -331,69 +323,11 @@
 
     const unspentTransactions = response.map((coin) => {
       return new Transaction.UnspentOutput(coin);
-=======
-    const requestPath = `/tx/address/${addressToSearch}`;
-
-    const fullPath = new URL(requestPath, this.bitcoinPeerUri);
-    const response = await this.fetchWithRetry(fullPath.toString());
-
-    const responseData = await ReadableStream.readAll(response.body);
-    if (response.status !== httpStatus.OK) {
-      const error = new Error(`Fetch failed [${response.status}]: ${responseData}`);
-      console.error(error);
-      throw error;
-    }
-
-    const transactions = JSON.parse(responseData) as Array<any>;
-
-    // Generate all transaction outputs (txos)
-    let txos: {[txid: string]: any; } = {};  // transaction outputs dictionary
-    for (let i = 0; i < transactions.length; i++) {
-      let txid = transactions[i].hash;
-      let confirmations = transactions[i].confirmations;
-      let outputs = transactions[i].outputs;
-      for (let j = 0; j < outputs.length; j++) {
-        if (outputs[j].address === addressToSearch) {
-          txos[txid] = {'txid': txid, 'vout': j, 'address': outputs[j].address, 'account': '',
-            'script': outputs[j].script, 'amount': outputs[j].value * 0.00000001,
-            'confirmations': confirmations, 'spendable': true, 'solvable': true};
-        }
-      }
-    }
-
-    // Flag all spent transaction outputs (set txo.spendable to false)
-    for (let i = 0; i < transactions.length; i++) {
-      let inputs = transactions[i].inputs;
-      for (let j = 0; j < inputs.length; j++) {
-        if ((inputs[j].prevout.hash in txos)) {
-          txos[inputs[j].prevout.hash].spendable = false;
-        }
-      }
-    }
-
-    // Retrieve all unspent transaction outputs (tx.spendable === true)
-    let utxos = [];
-    for (let txid in txos) {
-      if (txos[txid].spendable === true) {
-        utxos.push(txos[txid]);
-      }
-    }
-
-    // Generate bitcore UnspentOutput array from utxos array
-    const unspentCoins = utxos.map((coin) => {
-      return new Transaction.UnspentOutput({
-        txid: coin.txid,
-        vout: coin.vout,
-        address: coin.address,
-        script: coin.script,
-        amount: coin.amount
-      });
->>>>>>> 990f2239
     });
 
-    console.info(`Returning ${unspentCoins.length} coins`);
-
-    return unspentCoins;
+    console.info(`Returning ${unspentTransactions.length} coins`);
+
+    return unspentTransactions;
   }
 
   /**
@@ -402,8 +336,7 @@
    */
   private async broadcastTransaction (transaction: Transaction): Promise<boolean> {
     const rawTransaction = transaction.serialize();
-<<<<<<< HEAD
-    console.info(`Boradcasting transaction ${transaction.id}`);
+    console.info(`Broadcasting transaction ${transaction.id}`);
     const request = {
       method: 'sendrawtransaction',
       params: [
@@ -411,25 +344,6 @@
       ]
     };
     const response = await this.rpcCall(request);
-=======
-    console.info(`Broadcasting transaction ${transaction.id}`);
-    const request = JSON.stringify({
-      tx: rawTransaction
-    });
-    const fullPath = new URL('/broadcast', this.bitcoinPeerUri);
-    const responseObject = await this.fetchWithRetry(fullPath.toString(), {
-      body: request,
-      method: 'post'
-    });
-    const responseData = await ReadableStream.readAll(responseObject.body);
-    if (responseObject.status !== httpStatus.OK) {
-      const error = new Error(`Broadcast failure [${responseObject.status}]: ${responseData}`);
-      console.error(error);
-      throw error;
-    }
-
-    const response = JSON.parse(responseData);
->>>>>>> 990f2239
 
     return response.length > 0;
   }
