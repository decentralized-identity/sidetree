import BitcoinBlockModel from './models/BitcoinBlockModel';
import BitcoinClient from './BitcoinClient';
import BitcoinOutputModel from './models/BitcoinOutputModel';
import BitcoinTransactionModel from './models/BitcoinTransactionModel';
import ErrorCode from '../common/SharedErrorCode';
import MongoDbSlidingWindowQuantileStore from './fee/MongoDbSlidingWindowQuantileStore';
import ProtocolParameters from './ProtocolParameters';
import IBitcoinClient from './interfaces/IBitcoinClient';
import MongoDbTransactionStore from '../common/MongoDbTransactionStore';
import RequestError from './RequestError';
import ReservoirSampler from './fee/ReservoirSampler';
import ServiceInfoProvider from '../common/ServiceInfoProvider';
import ServiceVersionModel from '../common/models/ServiceVersionModel';
import SlidingWindowQuantileCalculator from './fee/SlidingWindowQuantileCalculator';
import SpendingMonitor from './SpendingMonitor';
import TransactionFeeModel from '../common/models/TransactionFeeModel';
import TransactionModel from '../common/models/TransactionModel';
import TransactionNumber from './TransactionNumber';
import { IBitcoinConfig } from './IBitcoinConfig';
import { ResponseStatus } from '../common/Response';

/**
 * Object representing a blockchain time and hash
 */
export interface IBlockchainTime {
  /** The logical blockchain time */
  time: number;
  /** The hash associated with the blockchain time */
  hash: string;
}

/**
 * Data structure containing block height and hash.
 */
export interface IBlockInfo {
  /** Block height. */
  height: number;
  /** Block hash. */
  hash: string;
}

/**
 * Processor for Bitcoin REST API calls
 */
export default class BitcoinProcessor {

  /** Prefix used to identify Sidetree transactions in Bitcoin's blockchain. */
  public readonly sidetreePrefix: string;

  /** The first Sidetree block in Bitcoin's blockchain. */
  public readonly genesisBlockNumber: number;

  /** Store for the state of sidetree transactions. */
  private readonly transactionStore: MongoDbTransactionStore;

  /** Number of items to return per page */
  public pageSize: number;

  /** Number of seconds between transaction queries */
  public pollPeriod: number;

  /** Days of notice before the wallet is depeleted of all funds */
  public lowBalanceNoticeDays: number;

  /** Last seen block */
  private lastProcessedBlock: IBlockInfo | undefined;

  /** Poll timeout identifier */
  private pollTimeoutId: number | undefined;

  private serviceInfoProvider: ServiceInfoProvider;

  private bitcoinClient: IBitcoinClient;

  private spendingMonitor: SpendingMonitor;

  /** proof of fee configuration */
  private readonly quantileCalculator: SlidingWindowQuantileCalculator;

  private readonly transactionSampler: ReservoirSampler;

  /** satoshis per bitcoin */
  private static readonly satoshiPerBitcoin = 100000000;

  public constructor (config: IBitcoinConfig) {
    this.sidetreePrefix = config.sidetreeTransactionPrefix;
    this.genesisBlockNumber = config.genesisBlockNumber;
    this.transactionStore = new MongoDbTransactionStore(config.mongoDbConnectionString, config.databaseName);

    this.spendingMonitor = new SpendingMonitor(config.bitcoinFeeSpendingCutoffPeriodInBlocks,
      config.bitcoinFeeSpendingCutoff * BitcoinProcessor.satoshiPerBitcoin,
      this.transactionStore);

    const mongoQuantileStore = new MongoDbSlidingWindowQuantileStore(config.mongoDbConnectionString, config.databaseName);
    this.quantileCalculator = new SlidingWindowQuantileCalculator(BitcoinProcessor.satoshiPerBitcoin,
      ProtocolParameters.windowSizeInGroups,
      ProtocolParameters.quantileMeasure,
      mongoQuantileStore);
    this.transactionSampler = new ReservoirSampler(ProtocolParameters.sampleSizePerGroup);

    this.pageSize = config.transactionFetchPageSize;
    this.pollPeriod = config.transactionPollPeriodInSeconds || 60;
    this.lowBalanceNoticeDays = config.lowBalanceNoticeInDays || 28;
    this.serviceInfoProvider = new ServiceInfoProvider('bitcoin');
    this.bitcoinClient =
      new BitcoinClient(
        config.bitcoinPeerUri,
        config.bitcoinRpcUsername,
        config.bitcoinRpcPassword,
        config.bitcoinWalletImportString,
        config.requestTimeoutInMilliseconds || 300,
        config.requestMaxRetries || 3);
  }

  /**
   * Initializes the Bitcoin processor
   */
  public async initialize () {
    await this.transactionStore.initialize();
    await this.quantileCalculator.initialize();
    await this.bitcoinClient.initialize();

    console.debug('Synchronizing blocks for sidetree transactions...');
    const startingBlock = await this.getStartingBlockForInitialization();

    console.info(`Starting block: ${startingBlock.height} (${startingBlock.hash})`);
    await this.processTransactions(startingBlock);

    void this.periodicPoll();
  }

  /**
   * Gets the blockchain time of the given time hash.
   * Gets the latest logical blockchain time if time hash is not given.
   * @param hash Blockchain time hash.
   * @returns the current or associated blockchain time of the given time hash.
   */
  public async time (hash?: string): Promise<IBlockchainTime> {
    console.info(`Getting time ${hash ? 'of time hash ' + hash : ''}`);
    if (!hash) {
      const blockHeight = await this.bitcoinClient.getCurrentBlockHeight();
      hash = await this.bitcoinClient.getBlockHash(blockHeight);
      return {
        time: blockHeight,
        hash
      };
    }

    const height = await this.bitcoinClient.getBlockHeight(hash);

    return {
      hash: hash,
      time: height
    };
  }

  /**
   * Fetches Sidetree transactions in chronological order from since or genesis.
   * @param since A transaction number
   * @param hash The associated transaction time hash
   * @returns Transactions since given transaction number.
   */
  public async transactions (since?: number, hash?: string): Promise<{
    moreTransactions: boolean,
    transactions: TransactionModel[]
  }> {
    if ((since && !hash) ||
        (!since && hash)) {
      throw new RequestError(ResponseStatus.BadRequest);
    } else if (since && hash) {
      if (!await this.verifyBlock(TransactionNumber.getBlockNumber(since), hash)) {
        console.info('Requested transactions hash mismatched blockchain');
        throw new RequestError(ResponseStatus.BadRequest, ErrorCode.InvalidTransactionNumberOrTimeHash);
      }
    }

    console.info(`Returning transactions since ${since ? 'block ' + TransactionNumber.getBlockNumber(since) : 'begining'}...`);
    let transactions = await this.transactionStore.getTransactionsLaterThan(since, this.pageSize);
    // filter the results to only return transactions, and not internal data
    transactions = transactions.map((transaction) => {
      return {
        transactionNumber: transaction.transactionNumber,
        transactionTime: transaction.transactionTime,
        transactionTimeHash: transaction.transactionTimeHash,
        anchorString: transaction.anchorString,
        transactionFeePaid: transaction.transactionFeePaid,
        normalizedTransactionFee: transaction.normalizedTransactionFee
      };
    });

    return {
      transactions,
      moreTransactions: transactions.length === this.pageSize
    };
  }

  /**
   * Given an ordered list of Sidetree transactions, returns the first transaction in the list that is valid.
   * @param transactions List of transactions to check
   * @returns The first valid transaction, or undefined if none are valid
   */
  public async firstValidTransaction (transactions: TransactionModel[]): Promise<TransactionModel | undefined> {
    for (let index = 0; index < transactions.length; index++) {
      const transaction = transactions[index];
      const height = transaction.transactionTime;
      const hash = transaction.transactionTimeHash;
      if (await this.verifyBlock(height, hash)) {
        return transaction;
      }
    }
    return;
  }

  /**
   * Writes a Sidetree transaction to the underlying Bitcoin's blockchain.
   * @param anchorString The string to be written as part of the transaction.
   * @param fee The fee to be paid for this transaction.
   */
  public async writeTransaction (anchorString: string, fee: number) {
    console.info(`Fee: ${fee}. Anchoring string ${anchorString}`);
<<<<<<< HEAD
=======

>>>>>>> ff7257f3
    // ----
    // Issue #347 opened to track the investigation for this hardcoded value.
    // Ensure that we are always paying this minimum fee.
    fee = Math.max(fee, 1000);
    // ----

<<<<<<< HEAD
    if (await this.spendingMonitor.isCurrentFeeOverSpendingLimit(fee, this.lastProcessedBlock!.height)) {
      throw new RequestError(ResponseStatus.BadRequest, ErrorCode.SpendingCapPerPeriodReached);
    }

=======
>>>>>>> ff7257f3
    const totalSatoshis = await this.bitcoinClient.getBalanceInSatoshis();

    const estimatedBitcoinWritesPerDay = 6 * 24;
    const lowBalanceAmount = this.lowBalanceNoticeDays * estimatedBitcoinWritesPerDay * fee;
    if (totalSatoshis < lowBalanceAmount) {
      const daysLeft = Math.floor(totalSatoshis / (estimatedBitcoinWritesPerDay * fee));
      console.error(`Low balance (${daysLeft} days remaining),\
 please fund your wallet. Amount: >=${lowBalanceAmount - totalSatoshis} satoshis.`);
    }
    // cannot make the transaction
    if (totalSatoshis < fee) {
      const error = new Error(`Not enough satoshis to broadcast. Failed to broadcast anchor string ${anchorString}`);
      console.error(error);
      throw error;
    }

    const sidetreeTransactionString = `${this.sidetreePrefix}${anchorString}`;
    const transactionHash = await this.bitcoinClient.broadcastTransaction(sidetreeTransactionString, fee);
    console.info(`Successfully submitted transaction [hash: ${transactionHash}]`);
<<<<<<< HEAD

    this.spendingMonitor.addTransactionDataBeingWritten(anchorString);
=======
>>>>>>> ff7257f3
  }

  /**
   * Return proof-of-fee value for a particular block.
   */
  public async getNormalizedFee (block: number): Promise<TransactionFeeModel> {

    if (block < this.genesisBlockNumber) {
      const error = `The input block number must be greater than or equal to: ${this.genesisBlockNumber}`;
      console.error(error);
      throw new RequestError(ResponseStatus.BadRequest, ErrorCode.BlockchainTimeOutOfRange);
    }

    const blockAfterHistoryOffset = Math.max(block - ProtocolParameters.historicalOffsetInBlocks, 0);
    const groupId = this.getGroupIdFromBlock(blockAfterHistoryOffset);
    const quantileValue = this.quantileCalculator.getQuantile(groupId);

    if (quantileValue) {
      return { normalizedTransactionFee: quantileValue };
    }

    console.error(`Unable to get the normalized fee from the quantile calculator for block: ${block}. Seems like that the service isn't ready yet.`);
    throw new RequestError(ResponseStatus.BadRequest, ErrorCode.BlockchainTimeOutOfRange);
  }

  /**
   * Handles the get version operation.
   */
  public async getServiceVersion (): Promise<ServiceVersionModel> {
    return this.serviceInfoProvider.getServiceVersion();
  }

  /**
   * Generates a private key for the Bitcoin testnet.
   */
  public static generatePrivateKeyForTestnet (): string {
    return BitcoinClient.generatePrivateKey('testnet');
  }

  /**
   * Will process transactions every interval seconds.
   * @param interval Number of seconds between each query
   */
  private async periodicPoll (interval: number = this.pollPeriod) {
    // Defensive programming to prevent multiple polling loops even if this method is externally called multiple times.
    if (this.pollTimeoutId) {
      clearTimeout(this.pollTimeoutId);
    }

    try {
      const startingBlock = await this.getStartingBlockForPeriodicPoll();

      if (startingBlock) {
        await this.processTransactions(startingBlock);
      }
    } catch (error) {
      console.error(error);
    } finally {
      this.pollTimeoutId = setTimeout(this.periodicPoll.bind(this), 1000 * interval, interval);
    }
  }

  /**
   * Processes transactions from startBlock (or genesis) to endBlockHeight (or tip)
   * @param startBlock The block to begin from (inclusive)
   * @param endBlockHeight The blockheight to stop on (inclusive)
   * @returns The block height and hash it processed to
   */
  private async processTransactions (startBlock: IBlockInfo): Promise<IBlockInfo> {
    console.info(`Starting processTransaction at: ${Date.now()}`);

    const startBlockHeight = startBlock.height;

    if (startBlockHeight < this.genesisBlockNumber) {
      throw new Error('Cannot process Transactions before genesis');
    }

    const endBlockHeight = await this.bitcoinClient.getCurrentBlockHeight();
    console.info(`Processing transactions from ${startBlockHeight} to ${endBlockHeight}`);

    for (let blockHeight = startBlockHeight; blockHeight <= endBlockHeight; blockHeight++) {
      const processedBlockHash = await this.processBlock(blockHeight);

      this.lastProcessedBlock = {
        height: blockHeight,
        hash: processedBlockHash
      };
    }

    console.info(`Finished processing blocks ${startBlockHeight} to ${endBlockHeight}`);
    return this.lastProcessedBlock!;
  }

  /**
   * For proof of fee calculation, blocks are grouped into fixed sized groups.
   * This function rounds a block to the first block in its group and returns that
   * value.
   */
  private getFirstBlockInGroup (block: number): number {
    const groupId = this.getGroupIdFromBlock(block);
    return groupId * ProtocolParameters.groupSizeInBlocks;
  }

  private async getStartingBlockForInitialization (): Promise<IBlockInfo> {

    // Assume that we're going to start form the genesis block
    let startingBlock = this.genesisBlockNumber;

    // We look at the latest data that we saved in the quantile calculator. The latest
    // Id in there tells us which group of blocks have been processed.
    const lastSavedGroupId = await this.quantileCalculator.getLastGroupId();

    if (lastSavedGroupId) {
      // Then we need to start from the block corresponding to that groupId
      startingBlock = this.getStartingBlockFromGroupId(lastSavedGroupId);

      // We want to delete the last group Id because we might not have saved all the transaction(s)
      // in that group. So removing that ensures that we redo this block which will ensure that
      // all the transactions are processed again.
      await this.quantileCalculator.removeGroupsGreaterThanOrEqual(lastSavedGroupId);
    }

    // Remove everything after the starting block as we are (re)starting from that point
    const startingBlockFirstTxnNumber = TransactionNumber.construct(startingBlock, 0);
    await this.transactionStore.removeTransactionsLaterThan(startingBlockFirstTxnNumber - 1);

    return {
      height: startingBlock,
      hash: await this.bitcoinClient.getBlockHash(startingBlock)
    };
  }

  private async getStartingBlockForPeriodicPoll (): Promise<IBlockInfo | undefined> {

    const lastProcessedBlockVerified = await this.verifyBlock(this.lastProcessedBlock!.height, this.lastProcessedBlock!.hash);

    // If the last processed block is not verified then that means that we need to
    // revert the blockchain to the correct block
    if (!lastProcessedBlockVerified) {
      // The revert logic will return the last correct processed block
      this.lastProcessedBlock = await this.revertBlockchainCache();
    }

    // Now that we have the correct last processed block, the new starting block needs
    // to be the one after that one.
    const startingBlockHeight = this.lastProcessedBlock!.height + 1;
    const currentHeight = await this.bitcoinClient.getCurrentBlockHeight();

    // The new starting block-height may not be actually written on the blockchain yet
    // so here we make sure that we don't return an 'invalid' starting block.
    if (startingBlockHeight > currentHeight) {
      return undefined;
    }

    // We have our new starting point
    return {
      height: startingBlockHeight,
      hash: await this.bitcoinClient.getBlockHash(startingBlockHeight)
    };
  }

  /**
   * Begins to revert the blockchain cache until consistent, returns last good height
   * @returns last valid block height before the fork
   */
  private async revertBlockchainCache (): Promise<IBlockInfo> {
    console.info('Reverting transactions');

    // Keep reverting transactions until a valid transaction is found.
    while (await this.transactionStore.getTransactionsCount() > 0) {
      const exponentiallySpacedTransactions = await this.transactionStore.getExponentiallySpacedTransactions();

      const firstValidTransaction = await this.firstValidTransaction(exponentiallySpacedTransactions);

      if (firstValidTransaction) {
        // Revert all transactions in blocks from revertToBlockNumber and later. We make make this to be a group
        // boundary to simplify resetting proof-of-fee state which is maintained per group.
        let revertToBlockNumber = this.getFirstBlockInGroup(firstValidTransaction.transactionTime);

        // Revert the quantile calculator. We want to keep the revertToBlock which means that we should
        // keep the corresponding group and delete everything greater than that one.
        //
        // NOTE: Make sure that we remove the groupId data BEFORE we remove the transactions. This is
        // because that if the service stops at any moment after this, the initialize code looks at
        // the groupId and can revert the transactions db accordingly.
        const revertToGroupId = this.getGroupIdFromBlock(revertToBlockNumber);

        console.debug(`Reverting the quantile data greater than: ${revertToGroupId}`);
        await this.quantileCalculator.removeGroupsGreaterThanOrEqual(revertToGroupId + 1);

        // Reset transaction sampling
        this.transactionSampler.clear();

        // The number that represents the theoritical last possible transaction written with a block number
        // less than revertToBlockNumber
        const revertToTransactionNumber = TransactionNumber.construct(revertToBlockNumber + 1, 0) - 1;

        console.debug(`Removing transactions since ${TransactionNumber.getBlockNumber(revertToTransactionNumber)}`);
        await this.transactionStore.removeTransactionsLaterThan(revertToTransactionNumber);

        console.info(`reverted Transactions to block ${revertToBlockNumber}`);
        return {
          height: revertToBlockNumber,
          hash: await this.bitcoinClient.getBlockHash(revertToBlockNumber)
        };
      }

      // We did not find a valid transaction - revert as much as the lowest height in the exponentially spaced
      // transactions and repeat the process with a new reduced list of transactions.
      const lowestHeight = exponentiallySpacedTransactions[exponentiallySpacedTransactions.length - 1].transactionTime;
      const revertToTransactionNumber = TransactionNumber.construct(lowestHeight, 0);

      console.debug(`Removing transactions since ${TransactionNumber.getBlockNumber(revertToTransactionNumber)}`);
      await this.transactionStore.removeTransactionsLaterThan(revertToTransactionNumber);
    }

    // there are no transactions stored.
    console.info('Reverted all known transactions.');
    return {
      height: this.genesisBlockNumber,
      hash: await this.bitcoinClient.getBlockHash(this.genesisBlockNumber)
    };
  }

  /**
   * Given a Bitcoin block height and hash, verifies against the blockchain
   * @param height Block height to verify
   * @param hash Block hash to verify
   * @returns true if valid, false otherwise
   */
  private async verifyBlock (height: number, hash: string): Promise<boolean> {
    console.info(`Verifying block ${height} (${hash})`);
    const responseData = await this.bitcoinClient.getBlockHash(height);

    console.debug(`Retrieved block ${height} (${responseData})`);
    return hash === responseData;
  }

  private isSidetreeTransaction (transaction: BitcoinTransactionModel): boolean {
    const transactionOutputs = transaction.outputs;

    for (let outputIndex = 0; outputIndex < transactionOutputs.length; outputIndex++) {

      const data = this.getSidetreeDataFromVOutIfExist(transactionOutputs[outputIndex]);

      // We do not check for multiple sidetree anchors; we would treat such
      // transactions as non-sidetree for updating the transaction store, but here
      // it seems better to consider this as a sidetree transaction and ignore it
      // for sampling purposes to eliminate potentially fraudelent transactions from
      // affecting the sample.
      if (data !== undefined) {
        return true;
      }
    }

    // non sidetree transaction
    return false;
  }

  private getSidetreeDataFromVOutIfExist (transactionOutput: BitcoinOutputModel): string | undefined {

    // check for returned data for sidetree prefix
    const hexDataMatches = transactionOutput.scriptAsmAsString.match(/\s*OP_RETURN ([0-9a-fA-F]+)$/);

    if (hexDataMatches && hexDataMatches.length !== 0) {

      const data = Buffer.from(hexDataMatches[1], 'hex').toString();

      if (data.startsWith(this.sidetreePrefix)) {
        return data.slice(this.sidetreePrefix.length);
      }
    }

    // Nothing was found
    return undefined;
  }

  private isGroupBoundary (block: number): boolean {
    return (block + 1) % ProtocolParameters.groupSizeInBlocks === 0;
  }

  private getGroupIdFromBlock (block: number): number {
    return Math.floor(block / ProtocolParameters.groupSizeInBlocks);
  }

  private getStartingBlockFromGroupId (groupId: number): number {
    return groupId * ProtocolParameters.groupSizeInBlocks;
  }

  private async processBlockForPofCalculation (blockHeight: number, blockData: BitcoinBlockModel): Promise<void> {

    const blockHash = blockData.hash;

    // reseed source of psuedo-randomness to the blockhash
    this.transactionSampler.resetPsuedoRandomSeed(blockHash);

    const transactions = blockData.transactions;

    // First transaction in a block is always the coinbase (miner's) transaction and has no inputs
    // so we are going to ignore that transaction in our calculations.
    for (let transactionIndex = 1; transactionIndex < transactions.length; transactionIndex++) {
      const transaction = transactions[transactionIndex];

      const isSidetreeTransaction = this.isSidetreeTransaction(transaction);

      // Add the transaction to the sampler.  We filter out transactions with unusual
      // input count - such transaction require a large number of rpc calls to compute transaction fee
      // not worth the cost for an approximate measure. We also filter out sidetree transactions

      if (!isSidetreeTransaction &&
          transaction.inputs.length <= ProtocolParameters.maxInputCountForSampledTransaction) {
        this.transactionSampler.addElement(transaction.id);
      }
    }

    if (this.isGroupBoundary(blockHeight)) {

      // Compute the transaction fees for sampled transactions of this group
      const sampledTransactionIds = this.transactionSampler.getSample();
      const sampledTransactionFees = new Array();
      for (let transactionId of sampledTransactionIds) {
        const transactionFee = await this.bitcoinClient.getTransactionFeeInSatoshis(transactionId);
        sampledTransactionFees.push(transactionFee);
      }

      const groupId = this.getGroupIdFromBlock(blockHeight);
      await this.quantileCalculator.add(groupId, sampledTransactionFees);

      // Reset the sampler for the next group
      this.transactionSampler.clear();
    }
  }

  /**
   * Given a Bitcoin block height, processes that block for Sidetree transactions
   * @param block Block height to process
   * @returns the block hash processed
   */
  private async processBlock (block: number): Promise<string> {
    console.info(`Processing block ${block}`);
    const hash = await this.bitcoinClient.getBlockHash(block);
    const blockData = await this.bitcoinClient.getBlock(hash);

    await this.processBlockForPofCalculation(block, blockData);

    const transactions = blockData.transactions;
    const blockHash = blockData.hash;

    // console.debug(`Block ${block} contains ${transactions.length} transactions`);

    // iterate through transactions
    for (let transactionIndex = 0; transactionIndex < transactions.length; transactionIndex++) {
      const transaction = transactions[transactionIndex];

      // get the output coins in the transaction
      const outputs = transactions[transactionIndex].outputs;

      try {
        const sidetreeTxToAdd = await this.getValidSidetreeTransactionFromOutputs(outputs, transactionIndex, block, blockHash, transaction.id);

        // If there are transactions found then add them to the transaction store
        if (sidetreeTxToAdd) {
          console.debug(`Sidetree transaction found; adding ${JSON.stringify(sidetreeTxToAdd)}`);
          await this.transactionStore.addTransaction(sidetreeTxToAdd);
        }
      } catch (e) {
        const inputs = { block: block, blockHash: blockHash, transactionIndex: transactionIndex };
        console.debug('An error happened when trying to add sidetree transaction to the store. Moving on to the next transaction. Inputs: %s\r\nFull error: %s',
                       JSON.stringify(inputs),
                       JSON.stringify(e, Object.getOwnPropertyNames(e)));

        throw e;
      }
    }

    return blockHash;
  }

  private async getValidSidetreeTransactionFromOutputs (
    allVOuts: BitcoinOutputModel[],
    transactionIndex: number,
    transactionBlock: number,
    transactionHash: string,
    transactionId: string): Promise<TransactionModel | undefined> {

    let sidetreeTxToAdd: TransactionModel | undefined = undefined;

    for (let outputIndex = 0; outputIndex < allVOuts.length; outputIndex++) {

      const sidetreeData = this.getSidetreeDataFromVOutIfExist(allVOuts[outputIndex]);
      const isSidetreeTx = (sidetreeData !== undefined);
      const oneSidetreeTxAlreadyFound = (sidetreeTxToAdd !== undefined);

      if (isSidetreeTx && oneSidetreeTxAlreadyFound) {
        // tslint:disable-next-line: max-line-length
        const message = `The outputs in block: ${transactionBlock} with transaction id: ${transactionId} has multiple sidetree transactions. So ignoring this transaction.`;
        console.debug(message);
        return undefined;

      } else if (isSidetreeTx) {
        // we have found a valid sidetree transaction
        sidetreeTxToAdd = {
          transactionNumber: TransactionNumber.construct(transactionBlock, transactionIndex),
          transactionTime: transactionBlock,
          transactionTimeHash: transactionHash,
          anchorString: sidetreeData as string,

          // We will fill the following information after we have make sure that this is
          // indeed the transaction that we want to return. This is because the calculation
          // of the following properties may be expensive.
          transactionFeePaid: -1,
          normalizedTransactionFee: -1
        };
      }
    }

    if (sidetreeTxToAdd !== undefined) {
      // If we got to here then everything was good and we found only one sidetree transaction, otherwise
      // we would've returned earlier. So let's fill the missing information for the transaction and
      // return it
      const transactionFeePaid = await this.bitcoinClient.getTransactionFeeInSatoshis(transactionId);
      const normalizedFeeModel = await this.getNormalizedFee(transactionBlock);

      sidetreeTxToAdd.transactionFeePaid = transactionFeePaid;
      sidetreeTxToAdd.normalizedTransactionFee = normalizedFeeModel.normalizedTransactionFee;
    }

    // non sidetree transaction
    return sidetreeTxToAdd;
  }
}<|MERGE_RESOLUTION|>--- conflicted
+++ resolved
@@ -218,23 +218,16 @@
    */
   public async writeTransaction (anchorString: string, fee: number) {
     console.info(`Fee: ${fee}. Anchoring string ${anchorString}`);
-<<<<<<< HEAD
-=======
-
->>>>>>> ff7257f3
     // ----
     // Issue #347 opened to track the investigation for this hardcoded value.
     // Ensure that we are always paying this minimum fee.
     fee = Math.max(fee, 1000);
     // ----
 
-<<<<<<< HEAD
     if (await this.spendingMonitor.isCurrentFeeOverSpendingLimit(fee, this.lastProcessedBlock!.height)) {
       throw new RequestError(ResponseStatus.BadRequest, ErrorCode.SpendingCapPerPeriodReached);
     }
 
-=======
->>>>>>> ff7257f3
     const totalSatoshis = await this.bitcoinClient.getBalanceInSatoshis();
 
     const estimatedBitcoinWritesPerDay = 6 * 24;
@@ -254,11 +247,7 @@
     const sidetreeTransactionString = `${this.sidetreePrefix}${anchorString}`;
     const transactionHash = await this.bitcoinClient.broadcastTransaction(sidetreeTransactionString, fee);
     console.info(`Successfully submitted transaction [hash: ${transactionHash}]`);
-<<<<<<< HEAD
-
     this.spendingMonitor.addTransactionDataBeingWritten(anchorString);
-=======
->>>>>>> ff7257f3
   }
 
   /**
