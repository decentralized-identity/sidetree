import * as timeSpan from 'time-span';
import BitcoinBlockDataIterator from './BitcoinBlockDataIterator';
import BitcoinBlockModel from './models/BitcoinBlockModel';
import BitcoinClient from './BitcoinClient';
import BitcoinServiceStateModel from './models/BitcoinServiceStateModel';
import BitcoinTransactionModel from './models/BitcoinTransactionModel';
import BitcoinVersionModel from './models/BitcoinVersionModel';
import BlockMetadata from './models/BlockMetadata';
import BlockMetadataWithoutNormalizedFee from './models/BlockMetadataWithoutNormalizedFee';
import ErrorCode from './ErrorCode';
import IBitcoinConfig from './IBitcoinConfig';
import LockMonitor from './lock/LockMonitor';
import LockResolver from './lock/LockResolver';
import LogColor from '../common/LogColor';
import MongoDbBlockMetadataStore from './MongoDbBlockMetadataStore';
import MongoDbLockTransactionStore from './lock/MongoDbLockTransactionStore';
import MongoDbServiceStateStore from '../common/MongoDbServiceStateStore';
import MongoDbTransactionStore from '../common/MongoDbTransactionStore';
import RequestError from './RequestError';
import ResponseStatus from '../common/enums/ResponseStatus';
import ServiceInfoProvider from '../common/ServiceInfoProvider';
import ServiceVersionModel from '../common/models/ServiceVersionModel';
import SharedErrorCode from '../common/SharedErrorCode';
import SidetreeError from '../common/SidetreeError';
import SidetreeTransactionParser from './SidetreeTransactionParser';
import SpendingMonitor from './SpendingMonitor';
import TransactionFeeModel from '../common/models/TransactionFeeModel';
import TransactionModel from '../common/models/TransactionModel';
import TransactionNumber from './TransactionNumber';
import ValueTimeLockModel from '../common/models/ValueTimeLockModel';
import VersionManager from './VersionManager';

/**
 * Object representing a blockchain time and hash
 */
export interface IBlockchainTime {
  /** The logical blockchain time */
  time: number;
  /** The hash associated with the blockchain time */
  hash: string;
}

/**
 * Data structure containing block height and hash.
 */
export interface IBlockInfo {
  /** Block height. */
  height: number;
  /** Block hash. */
  hash: string;
  /** Previous block hash. */
  previousHash: string;
}

/**
 * Processor for Bitcoin REST API calls
 */
export default class BitcoinProcessor {

  /** The first Sidetree block in Bitcoin's blockchain. */
  public readonly genesisBlockNumber: number;

  /** Store for the state of sidetree transactions. */
  private readonly transactionStore: MongoDbTransactionStore;

  /** Days of notice before the wallet is depleted of all funds */
  public lowBalanceNoticeDays: number;

  private versionManager: VersionManager;

  /** Last seen block */
  private lastProcessedBlock: BlockMetadata | undefined;

  /** Poll timeout identifier */
  private pollTimeoutId: number | undefined;

  private serviceInfoProvider: ServiceInfoProvider;

  private bitcoinClient: BitcoinClient;

  private spendingMonitor: SpendingMonitor;

  private serviceStateStore: MongoDbServiceStateStore<BitcoinServiceStateModel>;

  private blockMetadataStore: MongoDbBlockMetadataStore;

  private mongoDbLockTransactionStore: MongoDbLockTransactionStore;

  private lockResolver: LockResolver;

  private lockMonitor: LockMonitor;

  private sidetreeTransactionParser: SidetreeTransactionParser;

  /** at least 100 blocks per page unless reaching the last block */
  private static readonly pageSizeInBlocks = 100;

  public constructor (private config: IBitcoinConfig) {
    this.versionManager = new VersionManager();

    this.genesisBlockNumber = config.genesisBlockNumber;

    this.serviceStateStore = new MongoDbServiceStateStore(config.mongoDbConnectionString, config.databaseName);
    this.blockMetadataStore = new MongoDbBlockMetadataStore(config.mongoDbConnectionString, config.databaseName);
    this.transactionStore = new MongoDbTransactionStore(config.mongoDbConnectionString, config.databaseName);

    this.spendingMonitor = new SpendingMonitor(config.bitcoinFeeSpendingCutoffPeriodInBlocks,
      BitcoinClient.convertBtcToSatoshis(config.bitcoinFeeSpendingCutoff),
      this.transactionStore);

    this.lowBalanceNoticeDays = config.lowBalanceNoticeInDays || 28;
    this.serviceInfoProvider = new ServiceInfoProvider('bitcoin');

    this.bitcoinClient =
      new BitcoinClient(
        config.bitcoinPeerUri,
        config.bitcoinRpcUsername,
        config.bitcoinRpcPassword,
        config.bitcoinWalletOrImportString,
        config.requestTimeoutInMilliseconds || 300,
        config.requestMaxRetries || 3,
        config.sidetreeTransactionFeeMarkupPercentage || 0,
        config.defaultTransactionFeeInSatoshisPerKB);

    this.sidetreeTransactionParser = new SidetreeTransactionParser(this.bitcoinClient, this.config.sidetreeTransactionPrefix);

    this.lockResolver =
      new LockResolver(
        this.versionManager,
        this.bitcoinClient);

    this.mongoDbLockTransactionStore = new MongoDbLockTransactionStore(config.mongoDbConnectionString, config.databaseName);

    const valueTimeLockTransactionFeesInBtc = config.valueTimeLockTransactionFeesAmountInBitcoins === 0 ? 0
      : config.valueTimeLockTransactionFeesAmountInBitcoins || 0.25;

    this.lockMonitor = new LockMonitor(
      this.bitcoinClient,
      this.mongoDbLockTransactionStore,
      this.lockResolver,
      config.valueTimeLockPollPeriodInSeconds,
      config.valueTimeLockUpdateEnabled,
      BitcoinClient.convertBtcToSatoshis(config.valueTimeLockAmountInBitcoins), // Desired lock amount in satoshis
      BitcoinClient.convertBtcToSatoshis(valueTimeLockTransactionFeesInBtc),    // Txn Fees amount in satoshis
      this.versionManager
    );
  }

  /**
   * Initializes the Bitcoin processor
   */
  public async initialize (versionModels: BitcoinVersionModel[]) {
    await this.versionManager.initialize(versionModels, this.config, this.blockMetadataStore);
    await this.serviceStateStore.initialize();
    await this.blockMetadataStore.initialize();
    await this.transactionStore.initialize();
    await this.bitcoinClient.initialize();
    await this.mongoDbLockTransactionStore.initialize();

    // Only observe transactions if polling is enabled.
    if (this.config.transactionPollPeriodInSeconds > 0) {
      await this.upgradeDatabaseIfNeeded();

      // Current implementation records processing progress at block increments using `this.lastProcessedBlock`,
      // so we need to trim the databases back to the last fully processed block.
      this.lastProcessedBlock = await this.blockMetadataStore.getLast();

      const startingBlock = await this.getStartingBlockForPeriodicPoll();

      if (startingBlock === undefined) {
        console.info('Bitcoin processor state is ahead of Bitcoin Core, skipping initialization...');
      } else {
        console.debug('Synchronizing blocks for sidetree transactions...');
        console.info(`Starting block: ${startingBlock.height} (${startingBlock.hash})`);
        if (this.config.bitcoinDataDirectory) {
          // This reads into the raw block files and parse to speed up the initial startup instead of rpc
          await this.fastProcessTransactions(startingBlock);
        } else {
          await this.processTransactions(startingBlock);
        }
      }

      // Intentionally not await on the promise.
      this.periodicPoll();
    } else {
      console.warn(LogColor.yellow(`Transaction observer is disabled.`));
    }

    // NOTE: important to start lock monitor polling AFTER we have processed all the blocks above (for the case that this node is observing transactions),
    // this is because that the lock monitor depends on lock resolver, and lock resolver currently needs the normalized fee calculator,
    // even though lock monitor itself does not depend on normalized fee calculator.
    await this.lockMonitor.startPeriodicProcessing();
  }

  private async upgradeDatabaseIfNeeded () {
    const currentServiceVersion = await this.getServiceVersion();
    const savedServiceState = await this.serviceStateStore.get();
    const savedServiceVersion = savedServiceState ? savedServiceState.serviceVersion : 'unknown';

    if (savedServiceVersion === currentServiceVersion.version) {
      return;
    }

    // Add DB upgrade code below.

    // Only upgrade the DB if we don't know the save service version.
    if (savedServiceVersion === 'unknown') {
      const timer = timeSpan();

      // Current upgrade action is simply clearing/deleting existing DB such that initial sync can occur from genesis block.
      await this.blockMetadataStore.clearCollection();
      await this.transactionStore.clearCollection();

      await this.serviceStateStore.put({ serviceVersion: currentServiceVersion.version });

      console.info(`DB upgraded in: ${timer.rounded()} ms.`);
    }
  }

  /**
   * A faster version of process transactions that requires access to bitcoin data directory
   * @param startingBlock the starting block to begin processing
   */
  private async fastProcessTransactions (startingBlock: IBlockInfo) {
    const bitcoinBlockDataIterator = new BitcoinBlockDataIterator(this.config.bitcoinDataDirectory!);
    const lastBlockHeight = await this.bitcoinClient.getCurrentBlockHeight();
    const lastBlockInfo = await this.bitcoinClient.getBlockInfoFromHeight(lastBlockHeight);

    // Use the model without normalized fee here because fast processing cannot derive normalized fee until all blocks are gathered.
    // a map of all blocks mapped with their hash being the key
    const notYetValidatedBlocks: Map<string, BlockMetadataWithoutNormalizedFee> = new Map();
    // An array of blocks representing the validated chain reverse sorted by height
    const validatedBlocks: BlockMetadataWithoutNormalizedFee[] = [];

    console.log(`Begin fast processing block ${startingBlock.height} to ${lastBlockHeight}`);
    // Loop through files backwards and process blocks from the end/tip of the blockchain until we reach the starting block given.
    let hashOfEarliestKnownValidBlock = lastBlockInfo.hash;
    let heightOfEarliestKnownValidBlock = lastBlockInfo.height;
    while (bitcoinBlockDataIterator.hasPrevious() && heightOfEarliestKnownValidBlock >= startingBlock.height) {
      const blocks = bitcoinBlockDataIterator.previous()!;
      await this.processBlocks(blocks, notYetValidatedBlocks, startingBlock.height, heightOfEarliestKnownValidBlock);
      this.findEarliestValidBlockAndAddToValidBlocks(
        validatedBlocks,
        notYetValidatedBlocks,
        hashOfEarliestKnownValidBlock,
        startingBlock.height);
      if (validatedBlocks.length > 0) {
        heightOfEarliestKnownValidBlock = validatedBlocks[validatedBlocks.length - 1].height - 1;
        hashOfEarliestKnownValidBlock = validatedBlocks[validatedBlocks.length - 1].previousHash;
      }
    }

    // at this point, all the blocks in notYetValidatedBlocks are for sure not valid because we've filled the valid blocks with the ones we want
    await this.removeTransactionsInInvalidBlocks(notYetValidatedBlocks);

    // Write the block metadata to DB.
    const timer = timeSpan(); // Start timer to measure time taken to write block metadata.

    // ValidatedBlocks are in descending order, this flips that and make it ascending by height for the purpose of normalized fee calculation
    const validatedBlocksOrderedByHeight = validatedBlocks.reverse();
    await this.writeBlocksToMetadataStoreWithFee(validatedBlocksOrderedByHeight);
    console.info(`Inserted metadata of ${validatedBlocks.length} blocks to DB. Duration: ${timer.rounded()} ms.`);
    console.log('finished fast processing');
  }

  private async processBlocks (
    blocks: BitcoinBlockModel[],
    notYetValidatedBlocks: Map<string, BlockMetadataWithoutNormalizedFee>,
    startingBlockHeight: number,
    heightOfEarliestKnownValidBlock: number) {

    for (const block of blocks) {
      if (block.height >= startingBlockHeight && block.height <= heightOfEarliestKnownValidBlock) {
        notYetValidatedBlocks.set(
          block.hash,
          {
            height: block.height,
            hash: block.hash,
            totalFee: BitcoinProcessor.getBitcoinBlockTotalFee(block),
            transactionCount: block.transactions.length,
            previousHash: block.previousHash
          }
        );
        await this.processSidetreeTransactionsInBlock(block);
      }
    }
  }

  /**
   * Find all hashes in the notYetValidatedBlocks that are actually valid,
   * add them to the validated list and delete them from the map.
   */
  private findEarliestValidBlockAndAddToValidBlocks (
    validatedBlocks: BlockMetadataWithoutNormalizedFee[],
    notYetValidatedBlocks: Map<string, BlockMetadataWithoutNormalizedFee>,
    hashOfEarliestKnownValidBlock: string,
    startingBlockHeight: number) {

    let validBlockCount = 0; // Just for console print out purpose at the end.
    let validBlock = notYetValidatedBlocks.get(hashOfEarliestKnownValidBlock);
    while (validBlock !== undefined && validBlock.height >= startingBlockHeight) {
      validatedBlocks.push(validBlock);
      // delete because it is now validated
      notYetValidatedBlocks.delete(hashOfEarliestKnownValidBlock);
      // the previous block hash becomes valid
      hashOfEarliestKnownValidBlock = validBlock.previousHash;
      validBlock = notYetValidatedBlocks.get(hashOfEarliestKnownValidBlock);

      validBlockCount++;
    }

    console.log(LogColor.lightBlue(`Found ${LogColor.green(validBlockCount)} valid blocks.`));
  }

  private async removeTransactionsInInvalidBlocks (invalidBlocks: Map<string, BlockMetadataWithoutNormalizedFee>) {
    const hashes = invalidBlocks.keys();
    for (const hash of hashes) {
      await this.transactionStore.removeTransactionByTransactionTimeHash(hash);
    }
  }

  /**
   * Iterate through all the outputs in the first transaction (coinbase) and add up all the satoshis
   * then minus the block reward to get the total transaction fee.
   * @param block The block to get the fee for
   */
  private static getBitcoinBlockTotalFee (block: BitcoinBlockModel) {
    // get the total fee including block reward
    const coinbaseTransaction = block.transactions[0];
    let totalOutputSatoshi = 0;
    for (const output of coinbaseTransaction.outputs) {
      totalOutputSatoshi += output.satoshis;
    }

    // subtract block reward
    return totalOutputSatoshi - BitcoinProcessor.getBitcoinBlockReward(block.height);
  }

  /**
   * Given the block height, return the block reward
   */
  private static getBitcoinBlockReward (height: number) {
    const halvingTimes = Math.floor(height / 210000);
    if (halvingTimes >= 64) {
      return 0;
    }
    return Math.floor(5000000000 / (Math.pow(2, halvingTimes)));
  }

  /**
   * Iterates through the transactions within the given block and process the sidetree transactions
   * @param block the block to process
   */
  private async processSidetreeTransactionsInBlock (block: BitcoinBlockModel) {
    const transactions = block.transactions;
    // iterate through transactions
    for (let transactionIndex = 0; transactionIndex < transactions.length; transactionIndex++) {
      const transaction = transactions[transactionIndex];

      try {
        const sidetreeTxToAdd = await this.getSidetreeTransactionModelIfExist(transaction, transactionIndex, block.height);

        // If there are transactions found then add them to the transaction store
        if (sidetreeTxToAdd) {
          console.debug(LogColor.lightBlue(`Sidetree transaction found; adding ${LogColor.green(JSON.stringify(sidetreeTxToAdd))}`));
          await this.transactionStore.addTransaction(sidetreeTxToAdd);
        }
      } catch (e) {
        const inputs = { blockHeight: block.height, blockHash: block.hash, transactionIndex: transactionIndex };
        console.debug('An error happened when trying to add sidetree transaction to the store. Moving on to the next transaction. Inputs: %s\r\nFull error: %s',
          JSON.stringify(inputs),
          JSON.stringify(e, Object.getOwnPropertyNames(e)));

        throw e;
      }
    }
  }

  /**
   * Gets the blockchain time of the given time hash.
   * Gets the latest logical blockchain time if time hash is not given.
   * @param hash Blockchain time hash.
   * @returns the current or associated blockchain time of the given time hash.
   */
  public async time (hash?: string): Promise<IBlockchainTime> {
    console.info(`Getting time ${hash ? 'of time hash ' + hash : ''}`);
    if (!hash) {
      const blockHeight = await this.bitcoinClient.getCurrentBlockHeight();
      hash = await this.bitcoinClient.getBlockHash(blockHeight);
      return {
        time: blockHeight,
        hash
      };
    }

    const blockInfo = await this.bitcoinClient.getBlockInfo(hash);

    return {
      hash: hash,
      time: blockInfo.height
    };
  }

  /**
   * Fetches Sidetree transactions in chronological order from since or genesis.
   * @param since A transaction number
   * @param hash The associated transaction time hash
   * @returns Transactions in complete blocks since given transaction number, with normalizedFee.
   */
  public async transactions (since?: number, hash?: string): Promise<{
    moreTransactions: boolean,
    transactions: TransactionModel[]
  }> {
    if ((since && !hash) ||
        (!since && hash)) {
      throw new RequestError(ResponseStatus.BadRequest);
    } else if (since && hash) {
      if (!await this.verifyBlock(TransactionNumber.getBlockNumber(since), hash)) {
        console.info('Requested transactions hash mismatched blockchain');
        throw new RequestError(ResponseStatus.BadRequest, SharedErrorCode.InvalidTransactionNumberOrTimeHash);
      }
    }

    console.info(`Returning transactions since ${since ? 'block ' + TransactionNumber.getBlockNumber(since) : 'beginning'}...`);

    // We get the last processed block directly from DB because if this service has observer turned off,
    // it would not have the last processed block cached in memory.
    const lastProcessedBlock = await this.blockMetadataStore.getLast();
    if (lastProcessedBlock === undefined) {
      return {
        moreTransactions: false,
        transactions: []
      };
    }

    const [transactions, lastBlockSeen] = await this.getTransactionsSince(since, lastProcessedBlock.height);

    // Add normalizedFee to transactions because internal to bitcoin, normalizedFee live in blockMetadata and have to be joined by block height
    // with transactions to get per transaction normalizedFee.
    if (transactions.length !== 0) {
      const inclusiveFirstBlockHeight = transactions[0].transactionTime;
      const exclusiveLastBlockHeight = transactions[transactions.length - 1].transactionTime + 1;
      const blockMetaData = await this.blockMetadataStore.get(inclusiveFirstBlockHeight, exclusiveLastBlockHeight);
      const blockMetaDataMap: Map<number, BlockMetadata> = new Map();
      for (const block of blockMetaData) {
        blockMetaDataMap.set(block.height, block);
      }

      for (const transaction of transactions) {
        const block = blockMetaDataMap.get(transaction.transactionTime);
        if (block !== undefined) {
          transaction.normalizedTransactionFee = block.normalizedFee;
        } else {
          throw new RequestError(ResponseStatus.ServerError, ErrorCode.BitcoinBlockMetadataNotFound);
        }
      }
    }

    // make sure the last processed block hasn't changed since before getting transactions
    // if changed, then a block reorg happened.
    if (!await this.verifyBlock(lastProcessedBlock.height, lastProcessedBlock.hash)) {
      console.info('Requested transactions hash mismatched blockchain');
      throw new RequestError(ResponseStatus.BadRequest, SharedErrorCode.InvalidTransactionNumberOrTimeHash);
    }

    // if last processed block has not been seen, then there are more transactions
    const moreTransactions = lastBlockSeen < lastProcessedBlock.height;

    return {
      transactions,
      moreTransactions
    };
  }

  /**
   * Given a list block metadata, returns the first in the list that has a valid hash,
   * returns `undefined` if a valid block is not found.
   */
  public async firstValidBlock (blocks: IBlockInfo[]): Promise<IBlockInfo | undefined> {
    for (let index = 0; index < blocks.length; index++) {
      const block = blocks[index];
      if (await this.verifyBlock(block.height, block.hash)) {
        return block;
      }
    }

    return undefined;
  }

  /**
   * Given an ordered list of Sidetree transactions, returns the first transaction in the list that is valid.
   * @param transactions List of transactions to check
   * @returns The first valid transaction, or undefined if none are valid
   */
  public async firstValidTransaction (transactions: TransactionModel[]): Promise<TransactionModel | undefined> {
    for (let index = 0; index < transactions.length; index++) {
      const transaction = transactions[index];
      const height = transaction.transactionTime;
      const hash = transaction.transactionTimeHash;
      if (await this.verifyBlock(height, hash)) {
        return transaction;
      }
    }

    return undefined;
  }

  /**
   * Writes a Sidetree transaction to the underlying Bitcoin's blockchain.
   * @param anchorString The string to be written as part of the transaction.
   * @param minimumFee The minimum fee to be paid for this transaction.
   */
  public async writeTransaction (anchorString: string, minimumFee: number) {
    const sidetreeTransactionString = `${this.config.sidetreeTransactionPrefix}${anchorString}`;
    const sidetreeTransaction = await this.bitcoinClient.createSidetreeTransaction(sidetreeTransactionString, minimumFee);
    const transactionFee = sidetreeTransaction.transactionFee;
    console.info(`Fee: ${transactionFee}. Anchoring string ${anchorString}`);

    const feeWithinSpendingLimits = await this.spendingMonitor.isCurrentFeeWithinSpendingLimit(transactionFee, this.lastProcessedBlock!.height);

    if (!feeWithinSpendingLimits) {
      throw new RequestError(ResponseStatus.BadRequest, SharedErrorCode.SpendingCapPerPeriodReached);
    }

    // Write a warning if the balance is running low
    const totalSatoshis = await this.bitcoinClient.getBalanceInSatoshis();

    const estimatedBitcoinWritesPerDay = 6 * 24;
    const lowBalanceAmount = this.lowBalanceNoticeDays * estimatedBitcoinWritesPerDay * transactionFee;
    if (totalSatoshis < lowBalanceAmount) {
      const daysLeft = Math.floor(totalSatoshis / (estimatedBitcoinWritesPerDay * transactionFee));
      console.error(`Low balance (${daysLeft} days remaining), please fund your wallet. Amount: >=${lowBalanceAmount - totalSatoshis} satoshis.`);
    }

    // cannot make the transaction
    if (totalSatoshis < transactionFee) {
      const error = new Error(`Not enough satoshis to broadcast. Failed to broadcast anchor string ${anchorString}`);
      console.error(error);
      throw new RequestError(ResponseStatus.BadRequest, SharedErrorCode.NotEnoughBalanceForWrite);
    }

    const transactionHash = await this.bitcoinClient.broadcastSidetreeTransaction(sidetreeTransaction);
    console.info(LogColor.lightBlue(`Successfully submitted transaction [hash: ${LogColor.green(transactionHash)}]`));
    this.spendingMonitor.addTransactionDataBeingWritten(anchorString);
  }

  /**
   * Modifies the given array and update the normalized fees, then write to block metadata store.
   * @param blocks the ordered block metadata to set the normalized fee for.
   */
  private async writeBlocksToMetadataStoreWithFee (blocks: BlockMetadataWithoutNormalizedFee[]) {
    const blocksToWrite = [];
    for (const block of blocks) {
<<<<<<< HEAD
      const feeCalculator = await this.versionManager.getFeeCalculator(block.height);
      const blockMetadata = await feeCalculator.addNormalizedFeeToBlock({
=======
      const normalizedFee = (await this.getNormalizedFee(block.height)).normalizedTransactionFee;
      const blockMetadata = {
        normalizedFee,
>>>>>>> a84366a4
        height: block.height,
        hash: block.hash,
        previousHash: block.previousHash,
        transactionCount: block.transactionCount,
        totalFee: block.totalFee
<<<<<<< HEAD
      });

      blocksToWrite.push(blockMetadata);
    }
    this.blockMetadataStore.add(blocksToWrite);
    this.lastProcessedBlock = blocksToWrite[blocksToWrite.length - 1];
  }

=======
      };

      blocksToWrite.push(blockMetadata);
    }
    this.blockMetadataStore.add(blocksToWrite);
    this.lastProcessedBlock = blocksToWrite[blocksToWrite.length - 1];
  }

>>>>>>> a84366a4
  /**
   * Calculate and return proof-of-fee value for a particular block.
   * @param block The block height to get normalized fee for
   */
  public async getNormalizedFee (block: number): Promise<TransactionFeeModel> {
    if (block < this.genesisBlockNumber) {
      const error = `The input block number must be greater than or equal to: ${this.genesisBlockNumber}`;
      console.error(error);
      throw new RequestError(ResponseStatus.BadRequest, SharedErrorCode.BlockchainTimeOutOfRange);
    }
    const normalizedTransactionFee = await this.versionManager.getFeeCalculator(block).getNormalizedFee(block);

    return { normalizedTransactionFee: normalizedTransactionFee };
  }

  /**
   * Handles the get version operation.
   */
  public async getServiceVersion (): Promise<ServiceVersionModel> {
    return this.serviceInfoProvider.getServiceVersion();
  }

  /**
   * Gets the lock information for the specified identifier (if specified); if nothing is passed in then
   * it returns the current lock information (if one exist).
   *
   * @param lockIdentifier The identifier of the lock to look up.
   */
  public async getValueTimeLock (lockIdentifier: string): Promise<ValueTimeLockModel> {

    try {
      // NOTE: must return the await response as otherwise, the following exception handler is not invoked
      // (instead the caller's exception handler is invoked) and the correct status/error-code etc is not
      // bubbled up above.
      return await this.lockResolver.resolveSerializedLockIdentifierAndThrowOnError(lockIdentifier);
    } catch (e) {
      console.info(`Value time lock not found. Identifier: ${lockIdentifier}. Error: ${JSON.stringify(e, Object.getOwnPropertyNames(e))}`);
      throw new RequestError(ResponseStatus.NotFound, SharedErrorCode.ValueTimeLockNotFound);
    }
  }

  /**
   * Gets the lock information which is currently held by this node. It throws an RequestError if none exist.
   */
  public async getActiveValueTimeLockForThisNode (): Promise<ValueTimeLockModel> {
    let currentLock: ValueTimeLockModel | undefined;

    try {
      currentLock = await this.lockMonitor.getCurrentValueTimeLock();
    } catch (e) {

      if (e instanceof SidetreeError && e.code === ErrorCode.LockMonitorCurrentValueTimeLockInPendingState) {
        throw new RequestError(ResponseStatus.NotFound, ErrorCode.ValueTimeLockInPendingState);
      }

      console.error(`Current value time lock retrieval failed with error: ${JSON.stringify(e, Object.getOwnPropertyNames(e))}`);
      throw new RequestError(ResponseStatus.ServerError);
    }

    if (!currentLock) {
      throw new RequestError(ResponseStatus.NotFound, SharedErrorCode.ValueTimeLockNotFound);
    }

    return currentLock;
  }

  /**
   * Generates a private key for the Bitcoin testnet.
   */
  public static generatePrivateKeyForTestnet (): string {
    return BitcoinClient.generatePrivateKey('testnet');
  }

  /**
   * Will process transactions every interval seconds.
   * @param interval Number of seconds between each query
   */
  private async periodicPoll (interval: number = this.config.transactionPollPeriodInSeconds) {

    try {
      // Defensive programming to prevent multiple polling loops even if this method is externally called multiple times.
      if (this.pollTimeoutId) {
        clearTimeout(this.pollTimeoutId);
      }

      const startingBlock = await this.getStartingBlockForPeriodicPoll();

      if (startingBlock === undefined) {
        console.info('Bitcoin processor state is ahead of bitcoind: skipping periodic poll');
      } else {
        await this.processTransactions(startingBlock);
      }
    } catch (error) {
      console.error(error);
    } finally {
      this.pollTimeoutId = setTimeout(this.periodicPoll.bind(this), 1000 * interval, interval);
    }
  }

  /**
   * Processes transactions from startBlock (or genesis) to the current blockchain height.
   * @param startBlock The block to begin from (inclusive)
   */
  private async processTransactions (startBlock: IBlockInfo) {
    console.info(`Starting processTransaction at: ${Date.now()}`);

    const startBlockHeight = startBlock.height;

    if (startBlockHeight < this.genesisBlockNumber) {
      throw new SidetreeError(
        ErrorCode.BitcoinProcessorCannotProcessBlocksBeforeGenesis,
        `Input block: ${startBlock}. Genesis block: ${this.genesisBlockNumber}`);
    }

    const endBlockHeight = await this.bitcoinClient.getCurrentBlockHeight();
    console.info(`Processing transactions from ${startBlockHeight} to ${endBlockHeight}`);

    let blockHeight = startBlockHeight;
    let previousBlockHash = startBlock.previousHash;
    while (blockHeight <= endBlockHeight) {
      const processedBlockMetadata = await this.processBlock(blockHeight, previousBlockHash);

      this.lastProcessedBlock = processedBlockMetadata;

      blockHeight++;
      previousBlockHash = processedBlockMetadata.hash;
    }

    console.info(`Finished processing blocks ${startBlockHeight} to ${endBlockHeight}`);
  }

  private async getStartingBlockForPeriodicPoll (): Promise<IBlockInfo | undefined> {
    // If last processed block is undefined, start processing from genesis block.
    if (this.lastProcessedBlock === undefined) {
      await this.trimDatabasesToBlock(); // Trim all data.
      return this.bitcoinClient.getBlockInfoFromHeight(this.genesisBlockNumber);
    }

    const lastProcessedBlockIsValid = await this.verifyBlock(this.lastProcessedBlock.height, this.lastProcessedBlock.hash);

    // If the last processed block is not valid then that means that we need to
    // revert the DB back to a known valid block.
    let lastValidBlock: IBlockInfo | undefined;
    if (lastProcessedBlockIsValid) {
      lastValidBlock = this.lastProcessedBlock;

      // We need to trim the DB data to the last processed block,
      // in case transactions in a block is saved successfully but error occurred when saving the block metadata.
      await this.trimDatabasesToBlock(lastValidBlock.height);
    } else {
      // The revert logic will return the last valid block.
      lastValidBlock = await this.revertDatabases();
    }

    // If there is a valid processed block, we will start processing the block following it, else start processing from the genesis block.
    const startingBlockHeight = lastValidBlock ? lastValidBlock.height + 1 : this.genesisBlockNumber;

    // The new starting block-height may not be actually written on the blockchain yet
    // so here we make sure that we don't return an 'invalid' starting block.
    const currentHeight = await this.bitcoinClient.getCurrentBlockHeight();
    if (startingBlockHeight > currentHeight) {
      return undefined;
    }

    // We have our new starting point
    return this.bitcoinClient.getBlockInfoFromHeight(startingBlockHeight);
  }

  /**
   * Begins to revert databases until consistent with blockchain.
   * @returns A known valid block before the fork. `undefined` if no known valid block can be found.
   */
  private async revertDatabases (): Promise<IBlockInfo | undefined> {
    const exponentiallySpacedBlocks = await this.blockMetadataStore.lookBackExponentially();
    const lastKnownValidBlock = await this.firstValidBlock(exponentiallySpacedBlocks);

    await this.trimDatabasesToBlock(lastKnownValidBlock ? lastKnownValidBlock.height : undefined);

    return lastKnownValidBlock;
  }

  /**
   * Trims entries in the system DBs to the given a block height.
   * Trims all entries if no block height is given.
   * @param blockHeight The exclusive block height to perform DB trimming on.
   */
  private async trimDatabasesToBlock (blockHeight?: number) {
    console.info(`Trimming all block and transaction data after block height: ${blockHeight}`);

    // NOTE: Order is IMPORTANT!
    // *****
    // Remove block metadata BEFORE we remove any other data, because block metadata is used as the timestamp.
    await this.blockMetadataStore.removeLaterThan(blockHeight);

    const lastTransactionNumberOfGivenBlock = blockHeight ? TransactionNumber.lastTransactionOfBlock(blockHeight) : undefined;
    await this.transactionStore.removeTransactionsLaterThan(lastTransactionNumberOfGivenBlock);
  }

  /**
   * Given a Bitcoin block height and hash, verifies against the blockchain
   * @param height Block height to verify
   * @param hash Block hash to verify
   * @returns true if valid, false otherwise
   */
  private async verifyBlock (height: number, hash: string): Promise<boolean> {
    console.info(`Verifying block ${height} (${hash})`);
    const currentBlockHeight = await this.bitcoinClient.getCurrentBlockHeight();

    // this means the block height doesn't exist anymore
    if (currentBlockHeight < height) {
      return false;
    }

    const responseData = await this.bitcoinClient.getBlockHash(height);

    console.debug(`Retrieved block ${height} (${responseData})`);
    return hash === responseData;
  }

  /**
   * Given a Bitcoin block height, processes that block for Sidetree transactions
   * @param blockHeight Height of block to process
   * @param previousBlockHash Block hash of the previous block
   * @returns the metadata of block processed
   */
  private async processBlock (blockHeight: number, previousBlockHash: string): Promise<BlockMetadata> {
    console.info(`Processing block ${blockHeight}`);
    const blockHash = await this.bitcoinClient.getBlockHash(blockHeight);
    const blockData = await this.bitcoinClient.getBlock(blockHash);

    // This check detects fork by ensuring the fetched block points to the expected previous block.
    if (blockData.previousHash !== previousBlockHash) {
      throw new SidetreeError(
        ErrorCode.BitcoinProcessInvalidPreviousBlockHash,
        `Previous hash from blockchain: ${blockData.previousHash}. Expected value: ${previousBlockHash}`);
    }

    await this.processSidetreeTransactionsInBlock(blockData);

    // Compute the total fee paid, total transaction count and normalized fee required for block metadata.
    const transactionCount = blockData.transactions.length;
    const totalFee = BitcoinProcessor.getBitcoinBlockTotalFee(blockData);
<<<<<<< HEAD
    const feeCalculator = this.versionManager.getFeeCalculator(blockHeight);
    const processedBlockMetadata = await feeCalculator.addNormalizedFeeToBlock({
=======
    const normalizedFee = (await this.getNormalizedFee(blockHeight)).normalizedTransactionFee;

    const processedBlockMetadata: BlockMetadata = {
>>>>>>> a84366a4
      hash: blockHash,
      height: blockHeight,
      previousHash: blockData.previousHash,
      normalizedFee,
      totalFee,
      transactionCount
    });

    await this.blockMetadataStore.add([processedBlockMetadata]);

    await this.blockMetadataStore.add([processedBlockMetadata]);

    return processedBlockMetadata;
  }

  private async getSidetreeTransactionModelIfExist (
    transaction: BitcoinTransactionModel,
    transactionIndex: number,
    transactionBlock: number): Promise<TransactionModel | undefined> {

    const sidetreeData = await this.sidetreeTransactionParser.parse(transaction);

    if (sidetreeData) {
      const transactionFeePaid = await this.bitcoinClient.getTransactionFeeInSatoshis(transaction.id);

      return {
        transactionNumber: TransactionNumber.construct(transactionBlock, transactionIndex),
        transactionTime: transactionBlock,
        transactionTimeHash: transaction.blockHash,
        anchorString: sidetreeData.data,
        transactionFeePaid: transactionFeePaid,
        writer: sidetreeData.writer
      };
    }

    return undefined;
  }

  /**
   * Return transactions since transaction number and the last block seen
   * (Will get at least 1 full block worth of data unless there is no transaction to return)
   * @param since Transaction number to query since
   * @param maxBlockHeight The last block height to consider included in transactions
   * @returns a tuple of [transactions, lastBlockSeen]
   */
  private async getTransactionsSince (since: number | undefined, maxBlockHeight: number): Promise<[TransactionModel[], number]> {
    // test against undefined because 0 is falsy and this helps differentiate the behavior between 0 and undefined
    let inclusiveBeginTransactionTime = since === undefined ? this.genesisBlockNumber : TransactionNumber.getBlockNumber(since);

    const transactionsToReturn: TransactionModel[] = [];

    // while need more blocks and have not reached the processed block
    while (transactionsToReturn.length === 0 && inclusiveBeginTransactionTime <= maxBlockHeight) {
      const exclusiveEndTransactionTime = inclusiveBeginTransactionTime + BitcoinProcessor.pageSizeInBlocks;
      let transactions: TransactionModel[] = await this.transactionStore.getTransactionsStartingFrom(
        inclusiveBeginTransactionTime, exclusiveEndTransactionTime);

      transactions = transactions.filter((transaction) => {
        // filter anything greater than the last processed block because they are not complete
        return transaction.transactionTime <= maxBlockHeight &&
          // if there is a since, filter transactions that are less than or equal to since (the first block will have undesired transactions)
          (since === undefined || transaction.transactionNumber > since);
      });

      inclusiveBeginTransactionTime = exclusiveEndTransactionTime;
      transactionsToReturn.push(...transactions);
    }

    // the -1 makes the last seen transaction time inclusive because the variable is set to the exclusive one every loop
    return [transactionsToReturn, inclusiveBeginTransactionTime - 1];
  }
}<|MERGE_RESOLUTION|>--- conflicted
+++ resolved
@@ -551,20 +551,13 @@
   private async writeBlocksToMetadataStoreWithFee (blocks: BlockMetadataWithoutNormalizedFee[]) {
     const blocksToWrite = [];
     for (const block of blocks) {
-<<<<<<< HEAD
       const feeCalculator = await this.versionManager.getFeeCalculator(block.height);
       const blockMetadata = await feeCalculator.addNormalizedFeeToBlock({
-=======
-      const normalizedFee = (await this.getNormalizedFee(block.height)).normalizedTransactionFee;
-      const blockMetadata = {
-        normalizedFee,
->>>>>>> a84366a4
         height: block.height,
         hash: block.hash,
         previousHash: block.previousHash,
         transactionCount: block.transactionCount,
         totalFee: block.totalFee
-<<<<<<< HEAD
       });
 
       blocksToWrite.push(blockMetadata);
@@ -573,16 +566,6 @@
     this.lastProcessedBlock = blocksToWrite[blocksToWrite.length - 1];
   }
 
-=======
-      };
-
-      blocksToWrite.push(blockMetadata);
-    }
-    this.blockMetadataStore.add(blocksToWrite);
-    this.lastProcessedBlock = blocksToWrite[blocksToWrite.length - 1];
-  }
-
->>>>>>> a84366a4
   /**
    * Calculate and return proof-of-fee value for a particular block.
    * @param block The block height to get normalized fee for
@@ -825,18 +808,11 @@
     // Compute the total fee paid, total transaction count and normalized fee required for block metadata.
     const transactionCount = blockData.transactions.length;
     const totalFee = BitcoinProcessor.getBitcoinBlockTotalFee(blockData);
-<<<<<<< HEAD
     const feeCalculator = this.versionManager.getFeeCalculator(blockHeight);
     const processedBlockMetadata = await feeCalculator.addNormalizedFeeToBlock({
-=======
-    const normalizedFee = (await this.getNormalizedFee(blockHeight)).normalizedTransactionFee;
-
-    const processedBlockMetadata: BlockMetadata = {
->>>>>>> a84366a4
       hash: blockHash,
       height: blockHeight,
       previousHash: blockData.previousHash,
-      normalizedFee,
       totalFee,
       transactionCount
     });
