--- conflicted
+++ resolved
@@ -6,11 +6,6 @@
   transactionTime: number;
   transactionTimeHash: string;
   anchorString: string;
-<<<<<<< HEAD
-  feePaid: number;
-  normalizedFee: number;
-=======
   transactionFeePaid: number;
   normalizedTransactionFee: number;
->>>>>>> c4c24a2e
 }