--- conflicted
+++ resolved
@@ -7,14 +7,6 @@
 import OperationType from '../../enums/OperationType';
 import SidetreeError from '../../../common/SidetreeError';
 
-<<<<<<< HEAD
-interface OperationDataModel {
-  nextUpdateCommitmentHash: string;
-  documentPatch: any;
-}
-
-=======
->>>>>>> c5f7756b
 /**
  * A class that represents an update operation.
  */
@@ -105,7 +97,7 @@
       throw new SidetreeError(ErrorCode.UpdateOperationUpdateRevealValueMissingOrInvalidType);
     }
 
-    if ((operationObject.updateRevealValue as string).length > Operation.maxEncodedCommitmentRevealValueLength) {
+    if ((operationObject.updateRevealValue as string).length > Operation.maxEncodedRevealValueLength) {
       throw new SidetreeError(ErrorCode.UpdateOperationUpdateRevealValueTooLong);
     }
 
@@ -128,33 +120,4 @@
     return new UpdateOperation(operationBuffer, operationObject.didUniqueSuffix,
       updateRevealValue, signedOperationDataHash, encodedOperationData, operationData);
   }
-<<<<<<< HEAD
-
-  private static async parseOperationData (operationDataEncodedString: any): Promise<OperationDataModel> {
-    if (typeof operationDataEncodedString !== 'string') {
-      throw new SidetreeError(ErrorCode.UpdateOperationDataMissingOrNotString);
-    }
-
-    const operationDataJsonString = Encoder.decodeAsString(operationDataEncodedString);
-    const operationData = await JsonAsync.parse(operationDataJsonString);
-
-    const properties = Object.keys(operationData);
-    if (properties.length !== 2) {
-      throw new SidetreeError(ErrorCode.UpdateOperationDataMissingOrUnknownProperty);
-    }
-
-    if (operationData.documentPatch === undefined) {
-      throw new SidetreeError(ErrorCode.UpdateOperationDocumentPatchMissing);
-    }
-
-    // Validate `documentPatch` property using the DocumentComposer.
-    DocumentComposer.validateDocumentPatch(operationData.documentPatch);
-
-    const nextUpdateCommitmentHash = Encoder.decodeAsBuffer(operationData.nextUpdateCommitmentHash);
-    Multihash.verifyHashComputedUsingLatestSupportedAlgorithm(nextUpdateCommitmentHash);
-
-    return operationData;
-  }
-=======
->>>>>>> c5f7756b
 }