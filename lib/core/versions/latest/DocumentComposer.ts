--- conflicted
+++ resolved
@@ -44,13 +44,8 @@
       throw new SidetreeError(ErrorCode.DocumentComposerKeyNotFound);
     }
 
-<<<<<<< HEAD
     // Verify the signature.
-    if (!(await operation.signedOperationDataHash.verifySignature(publicKey))) {
-=======
-    // Verfiy the signature.
     if (!(await operation.signedData.verifySignature(publicKey))) {
->>>>>>> f2aebe75
       throw new SidetreeError(ErrorCode.DocumentComposerInvalidSignature);
     }
 
