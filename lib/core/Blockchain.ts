import * as HttpStatus from 'http-status';
import BlockchainTimeModel from './models/BlockchainTimeModel';
import CoreErrorCode from './CoreErrorCode';
import IBlockchain from './interfaces/IBlockchain';
import JsonAsync from './versions/latest/util/JsonAsync';
import nodeFetch from 'node-fetch';
import ReadableStream from '../common/ReadableStream';
import ServiceVersionFetcher from './ServiceVersionFetcher';
import ServiceVersionModel from '../common/models/ServiceVersionModel';
import SharedErrorCode from '../common/SharedErrorCode';
import SidetreeError from './SidetreeError';
import TransactionModel from '../common/models/TransactionModel';
import ValueTimeLockModel from '../common/models/ValueTimeLockModel';
<<<<<<< HEAD
import JsonAsync from './versions/latest/util/JsonAsync';
=======
>>>>>>> 45fd7828

/**
 * Class that communicates with the underlying blockchain using REST API defined by the protocol document.
 */
export default class Blockchain implements IBlockchain {

  /** Interval for refreshing the cached blockchain time. */
  static readonly cachedBlockchainTimeRefreshInSeconds = 60;
  /** Used for caching the blockchain time to avoid excessive time fetching over network. */
  private cachedBlockchainTime: BlockchainTimeModel;

  private serviceVersionFetcher: ServiceVersionFetcher;
  private fetch = nodeFetch;

  /** URI that handles transaction operations. */
  private transactionsUri: string; // e.g. https://127.0.0.1/transactions
  private timeUri: string; // e.g. https://127.0.0.1/time
  private feeUri: string; // e.g. https://127.0.0.1/fee
  private locksUri: string; // e.g. https://127.0.0.1/locks
  private writerLockUri: string; // e.g. https://127.0.0.1/writelock

  public constructor (public uri: string) {
    this.transactionsUri = `${uri}/transactions`;
    this.timeUri = `${uri}/time`;
    this.feeUri = `${uri}/fee`;
    this.locksUri = `${uri}/locks`;
    this.writerLockUri = `${uri}/writerlock`;

    this.serviceVersionFetcher = new ServiceVersionFetcher(uri);

    this.cachedBlockchainTime = { hash: '', time: 0 }; // Dummy values that gets overwritten by `initialize()`.
  }

  /**
   * Initializes the blockchain client by initializing the cached blockchain time.
   */
  public async initialize () {
    await this.getLatestTime();
  }

  /**
   * The function that starts periodically anchoring operation batches to blockchain.
   */
  public startPeriodicCachedBlockchainTimeRefresh () {
    setInterval(async () => this.getLatestTime(), Blockchain.cachedBlockchainTimeRefreshInSeconds * 1000);
  }

  public async write (anchorString: string, minimumFee: number): Promise<void> {
    const anchorStringObject = {
      minimumFee,
      anchorString
    };

    const requestParameters = {
      method: 'post',
      body: Buffer.from(JSON.stringify(anchorStringObject)),
      headers: { 'Content-Type': 'application/json' }
    };
    const response = await this.fetch(this.transactionsUri, requestParameters);

    if (response.status !== HttpStatus.OK) {
      console.error(`Blockchain write error response status: ${response.status}`);
      console.error(`Blockchain write error body: ${response.body.read()}`);
      throw new SidetreeError(CoreErrorCode.BlockchainWriteResponseNotOk);
    }
  }

  public async read (sinceTransactionNumber?: number, transactionTimeHash?: string): Promise<{ moreTransactions: boolean, transactions: TransactionModel[]}> {
    if ((sinceTransactionNumber !== undefined && transactionTimeHash === undefined) ||
        (sinceTransactionNumber === undefined && transactionTimeHash !== undefined)) {
      throw new SidetreeError(
        CoreErrorCode.BlockchainReadInvalidArguments,
        'Transaction number and time hash must both be given or not given at the same time.'
      );
    }

    let queryString = '';
    if (sinceTransactionNumber !== undefined && transactionTimeHash !== undefined) {
      queryString = `?since=${sinceTransactionNumber}&transaction-time-hash=${transactionTimeHash}`;
    }

    const readUri = this.transactionsUri + queryString; // e.g. https://127.0.0.1/transactions?since=6212927891701761&transaction-time-hash=abc

    console.info(`Fetching URI '${readUri}'...`);
    const response = await this.fetch(readUri);
    console.info(`Fetch response: ${response.status}'.`);

    const responseBodyBuffer = await ReadableStream.readAll(response.body);
    const responseBody = JSON.parse(responseBodyBuffer.toString());

    if (response.status === HttpStatus.BAD_REQUEST &&
        responseBody.code === SharedErrorCode.InvalidTransactionNumberOrTimeHash) {
      throw new SidetreeError(SharedErrorCode.InvalidTransactionNumberOrTimeHash);
    }

    if (response.status !== HttpStatus.OK) {
      console.error(`Blockchain read error response status: ${response.status}`);
      console.error(`Blockchain read error body: ${responseBody}`);
      throw new SidetreeError(CoreErrorCode.BlockchainReadResponseNotOk);
    }

    return responseBody;
  }

  public async getFirstValidTransaction (transactions: TransactionModel[]): Promise<TransactionModel | undefined> {
    const bodyString = JSON.stringify({ transactions });
    const requestParameters = {
      method: 'post',
      body: Buffer.from(bodyString),
      headers: { 'Content-Type': 'application/json' }
    };

    const firstValidTransactionUri = `${this.transactionsUri}/firstValid`;

    console.info(`Posting to first-valid transaction URI '${firstValidTransactionUri} with body: '${bodyString}'...`);

    const response = await this.fetch(firstValidTransactionUri, requestParameters);

    if (response.status === HttpStatus.NOT_FOUND) {
      return undefined;
    }

    const responseBodyString = (response.body.read() as Buffer).toString();
    const transaction = JSON.parse(responseBodyString);

    return transaction;
  }

  public get approximateTime (): BlockchainTimeModel {
    return this.cachedBlockchainTime;
  }

  /**
   * Gets the version of the bitcoin service.
   */
  public async getServiceVersion (): Promise<ServiceVersionModel> {
    return this.serviceVersionFetcher.getVersion();
  }

  /**
   * Gets the latest blockchain time and updates the cached time.
   */
  public async getLatestTime (): Promise<BlockchainTimeModel> {
    console.info(`Refreshing cached blockchain time...`);
    const response = await this.fetch(this.timeUri);
    const responseBodyString = (response.body.read() as Buffer).toString();

    if (response.status !== HttpStatus.OK) {
      const errorMessage = `Encountered an error fetching latest time from blockchain: ${responseBodyString}`;
      throw new SidetreeError(CoreErrorCode.BlockchainGetLatestTimeResponseNotOk, errorMessage);
    }

    const responseBody = JSON.parse(responseBodyString);

    // Update the cached blockchain time everytime blockchain time is fetched over the network,
    this.cachedBlockchainTime = responseBody;

    console.info(`Refreshed blockchain time: ${responseBodyString}`);
    return responseBody;
  }

  public async getFee (transactionTime: number): Promise<number> {

    const readUri = `${this.feeUri}/${transactionTime}`;

    const response = await this.fetch(readUri);
    const responseBodyString = await ReadableStream.readAll(response.body);
    const responseBody = JSON.parse(responseBodyString.toString());

    if (response.status === HttpStatus.BAD_REQUEST &&
        responseBody.code === SharedErrorCode.BlockchainTimeOutOfRange) {
      throw new SidetreeError(SharedErrorCode.BlockchainTimeOutOfRange);
    }

    if (response.status !== HttpStatus.OK) {
      console.error(`Blockchain read error response status: ${response.status}`);
      console.error(`Blockchain read error body: ${responseBodyString}`);
      throw new SidetreeError(CoreErrorCode.BlockchainGetFeeResponseNotOk);
    }

    return responseBody.normalizedTransactionFee as number;
  }

  public async getValueTimeLock (lockIdentifier: string): Promise<ValueTimeLockModel | undefined> {
    const readUri = `${this.locksUri}/${lockIdentifier}`;

    const response = await this.fetch(readUri);
    const responseBodyString = await ReadableStream.readAll(response.body);

    if (response.status === HttpStatus.NOT_FOUND) {
      return undefined;
    }

    if (response.status !== HttpStatus.OK) {
      throw new SidetreeError(CoreErrorCode.BlockchainGetLockResponseNotOk, `Response: ${responseBodyString}`);
    }

    return JsonAsync.parse(responseBodyString);
  }

  public async getWriterValueTimeLock (): Promise<ValueTimeLockModel | undefined> {

    const response = await this.fetch(this.writerLockUri);
    const responseBodyString = await ReadableStream.readAll(response.body);
    const responseBody = await JsonAsync.parse(responseBodyString);

    if (response.status === HttpStatus.NOT_FOUND) {

      if (responseBody.code === SharedErrorCode.ValueTimeLockInPendingState) {
        throw new SidetreeError(SharedErrorCode.ValueTimeLockInPendingState);
      }

      return undefined;
    }

    if (response.status !== HttpStatus.OK) {
      throw new SidetreeError(CoreErrorCode.BlockchainGetWriterLockResponseNotOk, `Response: ${responseBodyString}`);
    }

    return responseBody;
  }
}<|MERGE_RESOLUTION|>--- conflicted
+++ resolved
@@ -11,10 +11,6 @@
 import SidetreeError from './SidetreeError';
 import TransactionModel from '../common/models/TransactionModel';
 import ValueTimeLockModel from '../common/models/ValueTimeLockModel';
-<<<<<<< HEAD
-import JsonAsync from './versions/latest/util/JsonAsync';
-=======
->>>>>>> 45fd7828
 
 /**
  * Class that communicates with the underlying blockchain using REST API defined by the protocol document.
