import * as HttpStatus from 'http-status';
import nodeFetch from 'node-fetch';
import ReadableStream from './util/ReadableStream';

/**
 * Interface for accessing the underlying CAS (Content Addressable Store).
 * This interface is mainly useful for creating a mock CAS for testing purposes.
 */
export interface Cas {
  /**
   * Writes the given content to CAS.
   * @returns The SHA256 hash in base64url encoding which represents the address of the content.
   */
  write (content: Buffer): Promise<string>;

  /**
   * Reads the content of the given address in CAS.
   * @param maxSizeInBytes The maximum allowed size limit of the content.
   * @returns The fetch result containg the content buffer if found.
   *          The result `code` is set to `FetchResultCode.MaxSizeExceeded` if the content exceeds the specified max size.
   */
  read (address: string, maxSizeInBytes: number): Promise<FetchResult>;
}

/**
 * Data structure representing an the result of a content fetch from the Content Addressable Storage.
 */
export interface FetchResult {
  /** Return code for the fetch. */
  code: FetchResultCode;
  content?: Buffer;
}

/**
 * Return code for a fetch.
 */
export enum FetchResultCode {
  Success = 'success',
  NotFound = 'content_not_found',
  MaxSizeExceeded = 'content_exceeds_maximum_allowed_size',
  NotAFile = 'content_not_a_file'
}

/**
 * Class that communicates with the underlying CAS using REST API defined by the protocol document.
 */
export class CasClient implements Cas {

  private fetch = nodeFetch;

  /**
   * @param fetchFunction A fetch function compatible with node-fetch's fetch, mainly for mocked fetch for test purposes.
   *                      Typed 'any' unfortunately because it is non-trivial to merge the types defined in @types/fetch-mock with types in @types/node-fetch.
   */
  public constructor (public uri: string, fetchFunction?: any) {
    if (fetchFunction) {
      this.fetch = fetchFunction;
    }
  }

  /**
   * TODO: consider using multi-hash format.
   */
  public async write (content: Buffer): Promise<string> {
    const requestParameters = {
      method: 'post',
      body: content,
      headers: { 'Content-Type': 'application/octet-stream' }
    };
    const response = await this.fetch(this.uri, requestParameters);
    if (response.status !== HttpStatus.OK) {
      console.error(`CAS write error response status: ${response.status}`);
      console.error(`CAS write error body: ${response.body.read()}`);
      throw new Error('Encountered an error writing content to CAS.');
    }

    const hash = JSON.parse(response.body.read().toString()).hash;

    return hash;
  }

  public async read (address: string, maxSizeInBytes: number): Promise<FetchResult> {
    // Fetch the resource.
    const queryUri = `${this.uri}/${address}?max-size=${maxSizeInBytes}`;
    const response = await this.fetch(queryUri);
    if (response.status === HttpStatus.NOT_FOUND) {
      return { code: FetchResultCode.NotFound };
    }

    if (response.status === HttpStatus.BAD_REQUEST) {
      return JSON.parse(response.body.read().toString());
    }

    if (response.status !== HttpStatus.OK) {
      console.info(`CAS '${address}' read response status: ${response.status}`);
      console.info(`CAS '${address}' read error body: ${response.body.read()}`);
      console.info(`Treating '${address}' read as not-found.`);
      return { code: FetchResultCode.NotFound };
    }

<<<<<<< HEAD
    return Buffer.from(await ReadableStream.readAll(response.body));
=======
    // Set callback for the 'readable' event to concatenate chunks of the readable stream.
    let content: string = '';
    response.body.on('readable', () => {
      // NOTE: Cast to any is to work-around incorrect TS definition for read() where
      // `null` should be a possible return type but is not defined in @types/node: 10.12.18.
      let chunk = response.body.read() as any;
      while (chunk !== null) {
        content += chunk;
        chunk = response.body.read();
      }
    });

    // Create a promise to wrap the successful/failed read events.
    const readBody = new Promise((resolve, reject) => {
      response.body.on('end', resolve);
      response.body.on('error', reject);
    });

    // Wait until the response body read is completed.
    await readBody;

    return {
      code: FetchResultCode.Success,
      content: Buffer.from(content)
    };
>>>>>>> 52d6c94f
  }
}<|MERGE_RESOLUTION|>--- conflicted
+++ resolved
@@ -98,34 +98,11 @@
       return { code: FetchResultCode.NotFound };
     }
 
-<<<<<<< HEAD
-    return Buffer.from(await ReadableStream.readAll(response.body));
-=======
-    // Set callback for the 'readable' event to concatenate chunks of the readable stream.
-    let content: string = '';
-    response.body.on('readable', () => {
-      // NOTE: Cast to any is to work-around incorrect TS definition for read() where
-      // `null` should be a possible return type but is not defined in @types/node: 10.12.18.
-      let chunk = response.body.read() as any;
-      while (chunk !== null) {
-        content += chunk;
-        chunk = response.body.read();
-      }
-    });
-
-    // Create a promise to wrap the successful/failed read events.
-    const readBody = new Promise((resolve, reject) => {
-      response.body.on('end', resolve);
-      response.body.on('error', reject);
-    });
-
-    // Wait until the response body read is completed.
-    await readBody;
+    const content = await ReadableStream.readAll(response.body);
 
     return {
       code: FetchResultCode.Success,
-      content: Buffer.from(content)
+      content: Buffer.from(content);
     };
->>>>>>> 52d6c94f
   }
 }