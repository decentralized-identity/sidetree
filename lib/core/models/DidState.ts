--- conflicted
+++ resolved
@@ -6,14 +6,8 @@
  */
 export default interface DidState {
   document: any;
-<<<<<<< HEAD
   recoveryKey: JwkEs256k | undefined ;
-  nextRecoveryCommitmentHash: string | undefined; // NOTE: Can be undefined after a revoke operation is applied.
-  nextUpdateCommitmentHash: string | undefined; // NOTE: Can be undefined after a revoke operation is applied.
-=======
-  recoveryKey: PublicKeyModel | undefined ;
   nextRecoveryCommitmentHash: string | undefined; // NOTE: Can be undefined after a deactivate operation is applied.
   nextUpdateCommitmentHash: string | undefined; // NOTE: Can be undefined after a deactivate operation is applied.
->>>>>>> c3de0cc9
   lastOperationTransactionNumber: number;
 }