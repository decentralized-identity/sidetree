--- conflicted
+++ resolved
@@ -1,14 +1,10 @@
 import { Cas } from '../../src/Cas';
 
-<<<<<<< HEAD
-// Implementation of a cas class for testing. Inserting
-// a buffer simply pushes the buffer to an array and
-// returns the position of the array as address.
-=======
 /**
- * Mock CAS class for testing.
+ * Implementation of a CAS class for testing. Inserting
+ * a buffer simply pushes the buffer to an array and
+ * returns the position of the array as address.
  */
->>>>>>> 4651fb0a
 export default class MockCas implements Cas {
   bufs: Buffer[] = [];
 
@@ -17,15 +13,10 @@
     return (this.bufs.length - 1).toString();
   }
 
-<<<<<<< HEAD
   public async read (address: string): Promise<Buffer> {
     // See write above. Address is simply the (stringified)
     // index of the bufs array where corresponding buffer is stored.
     const intAddress = +address;
     return this.bufs[intAddress];
-=======
-  public async read (_address: string): Promise<Buffer> {
-    return Buffer.from('dummyString');
->>>>>>> 4651fb0a
   }
 }