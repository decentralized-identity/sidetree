import CreateOperation from '../../lib/core/versions/latest/CreateOperation';
import Cryptography from '../../lib/core/versions/latest/util/Cryptography';
import Encoder from '../../lib/core/versions/latest/Encoder';
import ErrorCode from '../../lib/core/versions/latest/ErrorCode';
import Multihash from '../../lib/core/versions/latest/Multihash';
import OperationGenerator from '../generators/OperationGenerator';
import OperationType from '../../lib/core/enums/OperationType';
import SidetreeError from '../../lib/common/SidetreeError';

describe('CreateOperation', async () => {
  describe('parse()', async () => {
    it('should throw if create operation request has more than 3 properties.', async () => {
      const [recoveryPublicKey] = await Cryptography.generateKeyPairHex('#key1');
      const [signingPublicKey] = await Cryptography.generateKeyPairHex('#key2');
      const services = OperationGenerator.createIdentityHubUserServiceEndpoints(['did:sidetree:value0']);
      const [, recoveryCommitmentHash] = OperationGenerator.generateCommitRevealPair();
      const [, firstUpdateCommitmentHash] = OperationGenerator.generateCommitRevealPair();
      const createOperationRequest = await OperationGenerator.generateCreateOperationRequest(
        recoveryPublicKey,
        signingPublicKey,
        recoveryCommitmentHash,
        firstUpdateCommitmentHash,
        services
      );

      (createOperationRequest as any).extraProperty = 'unknown extra property';

      const createOperationBuffer = Buffer.from(JSON.stringify(createOperationRequest));
      await expectAsync(CreateOperation.parse(createOperationBuffer)).toBeRejectedWith(new SidetreeError(ErrorCode.CreateOperationMissingOrUnknownProperty));
    });

    it('should throw if operation type is incorrect', async () => {
      const [recoveryPublicKey] = await Cryptography.generateKeyPairHex('#key1');
      const [signingPublicKey] = await Cryptography.generateKeyPairHex('#key2');
      const services = OperationGenerator.createIdentityHubUserServiceEndpoints(['did:sidetree:value0']);
      const [, recoveryCommitmentHash] = OperationGenerator.generateCommitRevealPair();
      const [, firstUpdateCommitmentHash] = OperationGenerator.generateCommitRevealPair();
      const createOperationRequest = await OperationGenerator.generateCreateOperationRequest(
        recoveryPublicKey,
        signingPublicKey,
        recoveryCommitmentHash,
        firstUpdateCommitmentHash,
        services
      );

      createOperationRequest.type = OperationType.Revoke;

      const createOperationBuffer = Buffer.from(JSON.stringify(createOperationRequest));
      await expectAsync(CreateOperation.parse(createOperationBuffer)).toBeRejectedWith(new SidetreeError(ErrorCode.CreateOperationTypeIncorrect));
    });
  });

  describe('parseSuffixData()', async () => {
    it('should throw if suffix data is not string', async () => {
      await expectAsync((CreateOperation as any).parseSuffixData(123))
        .toBeRejectedWith(new SidetreeError(ErrorCode.CreateOperationSuffixDataMissingOrNotString));
    });

    it('should throw if suffix data contains an additional unknown property.', async () => {
      const suffixData = {
        operationDataHash: Encoder.encode(Multihash.hash(Buffer.from('some data'))),
        recoveryKey: { publicKeyHex: 'AAAAAAAAAAAAAAAAAAAAAAAAAAAAAAAAAAAAAAAAAAAAAAAAAAAAAAAAAAAAAAAAAA' },
        nextRecoveryCommitmentHash: Encoder.encode(Multihash.hash(Buffer.from('some one time password'))),
        extraProperty: 'An unknown extra property'
      };
      const encodedSuffixData = Encoder.encode(JSON.stringify(suffixData));
      await expectAsync((CreateOperation as any).parseSuffixData(encodedSuffixData))
        .toBeRejectedWith(new SidetreeError(ErrorCode.CreateOperationSuffixDataMissingOrUnknownProperty));
    });

    it('should throw if suffix data is missing recovery key.', async () => {
      const suffixData = {
        operationDataHash: Encoder.encode(Multihash.hash(Buffer.from('some data'))),
        // recoveryKey: { publicKeyHex: 'AAAAAAAAAAAAAAAAAAAAAAAAAAAAAAAAAAAAAAAAAAAAAAAAAAAAAAAAAAAAAAAAAA' }, // Intentionally missing.
        nextRecoveryCommitmentHash: Encoder.encode(Multihash.hash(Buffer.from('some one time password'))),
        unknownProperty: 'An unknown property'
      };
      const encodedSuffixData = Encoder.encode(JSON.stringify(suffixData));
      await expectAsync((CreateOperation as any).parseSuffixData(encodedSuffixData))
        .toBeRejectedWith(new SidetreeError(ErrorCode.OperationRecoveryKeyUndefined));
    });

    it('should throw if suffix data has invalid recovery key.', async () => {
      const suffixData = {
        operationDataHash: Encoder.encode(Multihash.hash(Buffer.from('some data'))),
        recoveryKey: { knownKeyType: 123 },
        nextRecoveryCommitmentHash: Encoder.encode(Multihash.hash(Buffer.from('some one time password')))
      };
      const encodedSuffixData = Encoder.encode(JSON.stringify(suffixData));
      await expectAsync((CreateOperation as any).parseSuffixData(encodedSuffixData))
        .toBeRejectedWith(new SidetreeError(ErrorCode.OperationRecoveryKeyInvalid));
    });
  });
<<<<<<< HEAD

  describe('parseOperationData()', async () => {
    it('should throw if operation data is not string', async () => {
      await expectAsync((CreateOperation as any).parseOperationData(123)).toBeRejectedWith(new SidetreeError(ErrorCode.CreateOperationDataMissingOrNotString));
    });

    it('should throw if operation data contains an additional unknown property.', async () => {
      const operationData = {
        document: 'any opaque content',
        nextUpdateCommitmentHash: Encoder.encode(Multihash.hash(Buffer.from('some one time password'))),
        extraProperty: 'An unknown extra property'
      };
      const encodedOperationData = Encoder.encode(JSON.stringify(operationData));
      await expectAsync((CreateOperation as any).parseOperationData(encodedOperationData))
        .toBeRejectedWith(new SidetreeError(ErrorCode.CreateOperationDataMissingOrUnknownProperty));
    });

    it('should throw if operation data is missing document property.', async () => {
      const operationData = {
        // document: 'any opaque content', // Intentionally missing.
        nextUpdateCommitmentHash: Encoder.encode(Multihash.hash(Buffer.from('some one time password'))),
        unknownProperty: 'An unknown property'
      };
      const encodedOperationData = Encoder.encode(JSON.stringify(operationData));
      await expectAsync((CreateOperation as any).parseOperationData(encodedOperationData))
        .toBeRejectedWith(new SidetreeError(ErrorCode.CreateOperationDataMissingOrUnknownProperty));
    });
  });
=======
>>>>>>> c5f7756b
});<|MERGE_RESOLUTION|>--- conflicted
+++ resolved
@@ -91,35 +91,4 @@
         .toBeRejectedWith(new SidetreeError(ErrorCode.OperationRecoveryKeyInvalid));
     });
   });
-<<<<<<< HEAD
-
-  describe('parseOperationData()', async () => {
-    it('should throw if operation data is not string', async () => {
-      await expectAsync((CreateOperation as any).parseOperationData(123)).toBeRejectedWith(new SidetreeError(ErrorCode.CreateOperationDataMissingOrNotString));
-    });
-
-    it('should throw if operation data contains an additional unknown property.', async () => {
-      const operationData = {
-        document: 'any opaque content',
-        nextUpdateCommitmentHash: Encoder.encode(Multihash.hash(Buffer.from('some one time password'))),
-        extraProperty: 'An unknown extra property'
-      };
-      const encodedOperationData = Encoder.encode(JSON.stringify(operationData));
-      await expectAsync((CreateOperation as any).parseOperationData(encodedOperationData))
-        .toBeRejectedWith(new SidetreeError(ErrorCode.CreateOperationDataMissingOrUnknownProperty));
-    });
-
-    it('should throw if operation data is missing document property.', async () => {
-      const operationData = {
-        // document: 'any opaque content', // Intentionally missing.
-        nextUpdateCommitmentHash: Encoder.encode(Multihash.hash(Buffer.from('some one time password'))),
-        unknownProperty: 'An unknown property'
-      };
-      const encodedOperationData = Encoder.encode(JSON.stringify(operationData));
-      await expectAsync((CreateOperation as any).parseOperationData(encodedOperationData))
-        .toBeRejectedWith(new SidetreeError(ErrorCode.CreateOperationDataMissingOrUnknownProperty));
-    });
-  });
-=======
->>>>>>> c5f7756b
 });