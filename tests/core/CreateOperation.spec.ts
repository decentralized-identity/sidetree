import CreateOperation from '../../lib/core/versions/latest/CreateOperation';
import Encoder from '../../lib/core/versions/latest/Encoder';
import ErrorCode from '../../lib/core/versions/latest/ErrorCode';
import Jwk from '../../lib/core/versions/latest/util/Jwk';
import Multihash from '../../lib/core/versions/latest/Multihash';
import OperationGenerator from '../generators/OperationGenerator';
import OperationType from '../../lib/core/enums/OperationType';
import SidetreeError from '../../lib/common/SidetreeError';

describe('CreateOperation', async () => {
  describe('computeDidUniqueSuffix()', async () => {
    it('should pass test vector.', async (done) => {
      // tslint:disable-next-line:max-line-length
      const suffixDataString = '{"delta_hash":"EiD0ERt_0QnYAoHw0KqhwYyMbMjT_vlvW3C8BuilAWT1Kw","recovery_key":{"kty":"EC","crv":"secp256k1","x":"FDmlOfldNAm9ThIQTj2-UkaCajsfrJOU0wJ7kl3QJHg","y":"bAGx86GZ41PUbzk_bvOKlrW0rXdmnXQrSop7HQoC12Y"},"recovery_commitment":"EiDrKHSo11DLU1uel6fFxH0B-0BLlyu_OinGPmLNvHyVoA"}';
      const encodedSuffixDataString = Encoder.encode(suffixDataString);
      const didUniqueSuffix = (CreateOperation as any).computeDidUniqueSuffix(encodedSuffixDataString);

      const expectedDidUniqueSuffix = 'EiAd7Z1iVTK7P_I9QQyy-muHI2UGSvxjAIzqxW7odZX2-g';
      expect(didUniqueSuffix).toEqual(expectedDidUniqueSuffix);
      done();
    });
  });

  describe('parse()', async () => {
    it('should throw if create operation request has more than 3 properties.', async () => {
      const [recoveryPublicKey] = await Jwk.generateEs256kKeyPair();
      const [signingPublicKey] = await OperationGenerator.generateKeyPair('key2');
<<<<<<< HEAD
      const services = OperationGenerator.generateServiceEndpointsForDocument(['serviceEndpointId123']);
      const [, recoveryCommitmentHash] = OperationGenerator.generateCommitRevealPair();
=======
      const services = OperationGenerator.generateServiceEndpoints(['serviceEndpointId123']);
>>>>>>> 2c1b552a
      const [, firstUpdateCommitmentHash] = OperationGenerator.generateCommitRevealPair();
      const createOperationRequest = await OperationGenerator.generateCreateOperationRequest(
        recoveryPublicKey,
        signingPublicKey,
        firstUpdateCommitmentHash,
        services
      );

      (createOperationRequest as any).extraProperty = 'unknown extra property';

      const createOperationBuffer = Buffer.from(JSON.stringify(createOperationRequest));
      await expectAsync(CreateOperation.parse(createOperationBuffer)).toBeRejectedWith(new SidetreeError(ErrorCode.CreateOperationMissingOrUnknownProperty));
    });

    it('should throw if operation type is incorrect', async () => {
      const [recoveryPublicKey] = await Jwk.generateEs256kKeyPair();
      const [signingPublicKey] = await OperationGenerator.generateKeyPair('key2');
<<<<<<< HEAD
      const services = OperationGenerator.generateServiceEndpointsForDocument(['serviceEndpointId123']);
      const [, recoveryCommitmentHash] = OperationGenerator.generateCommitRevealPair();
=======
      const services = OperationGenerator.generateServiceEndpoints(['serviceEndpointId123']);
>>>>>>> 2c1b552a
      const [, firstUpdateCommitmentHash] = OperationGenerator.generateCommitRevealPair();
      const createOperationRequest = await OperationGenerator.generateCreateOperationRequest(
        recoveryPublicKey,
        signingPublicKey,
        firstUpdateCommitmentHash,
        services
      );

      createOperationRequest.type = OperationType.Deactivate;

      const createOperationBuffer = Buffer.from(JSON.stringify(createOperationRequest));
      await expectAsync(CreateOperation.parse(createOperationBuffer)).toBeRejectedWith(new SidetreeError(ErrorCode.CreateOperationTypeIncorrect));
    });
  });

  describe('parseSuffixData()', async () => {
    it('should throw if suffix data is not string', async () => {
      await expectAsync((CreateOperation as any).parseSuffixData(123))
        .toBeRejectedWith(new SidetreeError(ErrorCode.CreateOperationSuffixDataMissingOrNotString));
    });

    it('should throw if suffix data contains an additional unknown property.', async () => {
      const [anyRecoveryPublicKey] = await Jwk.generateEs256kKeyPair();
      const suffixData = {
        delta_hash: Encoder.encode(Multihash.hash(Buffer.from('some data'))),
        recovery_key: anyRecoveryPublicKey,
        recovery_commitment: Encoder.encode(Multihash.hash(Buffer.from('some one time password'))),
        extraProperty: 'An unknown extra property'
      };
      const encodedSuffixData = Encoder.encode(JSON.stringify(suffixData));
      await expectAsync((CreateOperation as any).parseSuffixData(encodedSuffixData))
        .toBeRejectedWith(new SidetreeError(ErrorCode.CreateOperationSuffixDataMissingOrUnknownProperty));
    });
  });
});<|MERGE_RESOLUTION|>--- conflicted
+++ resolved
@@ -25,12 +25,7 @@
     it('should throw if create operation request has more than 3 properties.', async () => {
       const [recoveryPublicKey] = await Jwk.generateEs256kKeyPair();
       const [signingPublicKey] = await OperationGenerator.generateKeyPair('key2');
-<<<<<<< HEAD
       const services = OperationGenerator.generateServiceEndpointsForDocument(['serviceEndpointId123']);
-      const [, recoveryCommitmentHash] = OperationGenerator.generateCommitRevealPair();
-=======
-      const services = OperationGenerator.generateServiceEndpoints(['serviceEndpointId123']);
->>>>>>> 2c1b552a
       const [, firstUpdateCommitmentHash] = OperationGenerator.generateCommitRevealPair();
       const createOperationRequest = await OperationGenerator.generateCreateOperationRequest(
         recoveryPublicKey,
@@ -48,12 +43,7 @@
     it('should throw if operation type is incorrect', async () => {
       const [recoveryPublicKey] = await Jwk.generateEs256kKeyPair();
       const [signingPublicKey] = await OperationGenerator.generateKeyPair('key2');
-<<<<<<< HEAD
       const services = OperationGenerator.generateServiceEndpointsForDocument(['serviceEndpointId123']);
-      const [, recoveryCommitmentHash] = OperationGenerator.generateCommitRevealPair();
-=======
-      const services = OperationGenerator.generateServiceEndpoints(['serviceEndpointId123']);
->>>>>>> 2c1b552a
       const [, firstUpdateCommitmentHash] = OperationGenerator.generateCommitRevealPair();
       const createOperationRequest = await OperationGenerator.generateCreateOperationRequest(
         recoveryPublicKey,
