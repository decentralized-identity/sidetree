--- conflicted
+++ resolved
@@ -33,12 +33,7 @@
       // Generate key(s) and service endpoint(s) to be included in the DID Document.
       const [recoveryPublicKey, recoveryPrivateKey] = await Jwk.generateEs256kKeyPair();
       const [signingPublicKey, signingPrivateKey] = await OperationGenerator.generateKeyPair('signingKey');
-<<<<<<< HEAD
       const serviceEndpoints = OperationGenerator.generateServiceEndpointsForDocument(['dummyHubUri1']);
-      const [firstRecoveryRevealValue, firstRecoveryCommitmentHash] = OperationGenerator.generateCommitRevealPair();
-=======
-      const serviceEndpoints = OperationGenerator.generateServiceEndpoints(['dummyHubUri1']);
->>>>>>> 2c1b552a
       const [firstUpdateRevealValue, firstUpdateCommitmentHash] = OperationGenerator.generateCommitRevealPair();
 
       // Create the initial create operation and insert it to the operation store.
