--- conflicted
+++ resolved
@@ -11,6 +11,7 @@
 import FetchResultCode from '../../lib/common/FetchResultCode';
 import IOperationStore from '../../lib/core/interfaces/IOperationStore';
 import IVersionManager from '../../lib/core/interfaces/IVersionManager';
+import MockBlockchain from '../mocks/MockBlockchain';
 import MapFile from '../../lib/core/versions/latest/MapFile';
 import MockOperationStore from '../mocks/MockOperationStore';
 import MockTransactionStore from '../mocks/MockTransactionStore';
@@ -30,6 +31,7 @@
   let downloadManager: DownloadManager;
   let operationStore: IOperationStore;
   let transactionStore: MockTransactionStore;
+  let blockchain: MockBlockchain
   let versionManager: IVersionManager;
 
   const originalDefaultTestTimeout = jasmine.DEFAULT_TIMEOUT_INTERVAL;
@@ -46,8 +48,9 @@
     transactionStore = new MockTransactionStore();
     downloadManager = new DownloadManager(config.maxConcurrentDownloads, casClient);
     downloadManager.start();
-
-    const transactionProcessor = new TransactionProcessor(downloadManager, operationStore);
+    blockchain = new MockBlockchain();
+
+    const transactionProcessor = new TransactionProcessor(downloadManager, operationStore, blockchain);
     const transactionSelector = new TransactionSelector(transactionStore);
     versionManager = new MockVersionManager();
 
@@ -172,22 +175,8 @@
     };
 
     // Generating anchor file data.
-<<<<<<< HEAD
-    const didUniqueSuffixes = [
-      operation1Data.createOperation.didUniqueSuffix,
-      operation2Data.createOperation.didUniqueSuffix
-    ];
-    const anchorFileModel: AnchorFileModel = {
-      writerLock: 'lock identifier',
-      mapFileHash: mockMapFileHash,
-      didUniqueSuffixes
-    };
-    const anchorFileBuffer = await AnchorFile.createBufferFromAnchorFileModel(anchorFileModel);
-    const anchoreFileFetchResult: FetchResult = {
-=======
-    const mockAnchorFileBuffer = await AnchorFile.createBuffer(mockMapFileHash, createOperations, [], []);
+    const mockAnchorFileBuffer = await AnchorFile.createBuffer('writerlock', mockMapFileHash, createOperations, [], []);
     const mockAnchoreFileFetchResult: FetchResult = {
->>>>>>> 9cda01b9
       code: FetchResultCode.Success,
       content: mockAnchorFileBuffer
     };
