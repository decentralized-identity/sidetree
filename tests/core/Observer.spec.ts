import * as retry from 'async-retry';
import AnchoredDataSerializer from '../../lib/core/versions/latest/AnchoredDataSerializer';
import Blockchain from '../../lib/core/Blockchain';
import ChunkFile from '../../lib/core/versions/latest/ChunkFile';
import CoreIndexFile from '../../lib/core/versions/latest/CoreIndexFile';
import DownloadManager from '../../lib/core/DownloadManager';
import ErrorCode from '../../lib/common/SharedErrorCode';
import FetchResult from '../../lib/common/models/FetchResult';
import FetchResultCode from '../../lib/common/enums/FetchResultCode';
import IOperationStore from '../../lib/core/interfaces/IOperationStore';
import ITransactionProcessor from '../../lib/core/interfaces/ITransactionProcessor';
import IVersionManager from '../../lib/core/interfaces/IVersionManager';
import Ipfs from '../../lib/ipfs/Ipfs';
import Logger from '../../lib/common/Logger';
import MockOperationStore from '../mocks/MockOperationStore';
import MockServiceStateStore from '../mocks/MockServiceStateStore';
import MockTransactionStore from '../mocks/MockTransactionStore';
import MockVersionManager from '../mocks/MockVersionManager';
import Observer from '../../lib/core/Observer';
import OperationGenerator from '../generators/OperationGenerator';
import ProvisionalIndexFile from '../../lib/core/versions/latest/ProvisionalIndexFile';
import SidetreeError from '../../lib/common/SidetreeError';
import TransactionModel from '../../lib/common/models/TransactionModel';
import { TransactionProcessingStatus } from '../../lib/core/models/TransactionUnderProcessingModel';
import TransactionProcessor from '../../lib/core/versions/latest/TransactionProcessor';
import TransactionSelector from '../../lib/core/versions/latest/TransactionSelector';

describe('Observer', async () => {
  const config = require('../json/config-test.json');

  let observer: Observer;
  let blockchainClient: Blockchain;
  let casClient;
  let downloadManager: DownloadManager;
  let operationStore: IOperationStore;
  let transactionStore: MockTransactionStore;
<<<<<<< HEAD
  let serviceStateStore: MockServiceStateStore;
  let blockchain: MockBlockchain;
=======
>>>>>>> ce23a61e
  let versionManager: IVersionManager;
  let getTransactionProcessorSpy: jasmine.Spy;
  let transactionProcessor: ITransactionProcessor;

  const originalDefaultTestTimeout = jasmine.DEFAULT_TIMEOUT_INTERVAL;

  beforeAll(async () => {
    jasmine.DEFAULT_TIMEOUT_INTERVAL = 20000; // Some asynchronous tests can take a bit longer than normal.
  });

  afterAll(() => {
    jasmine.DEFAULT_TIMEOUT_INTERVAL = originalDefaultTestTimeout;
  });

  beforeEach(() => {
    const fetchTimeoutInSeconds = 1;
    casClient = new Ipfs('unusedUri', fetchTimeoutInSeconds);

    // Setting the CAS to always return 404.
    spyOn(casClient, 'read').and.returnValue(Promise.resolve({ code: FetchResultCode.NotFound }));

    blockchainClient = new Blockchain(config.blockchainServiceUri);
    operationStore = new MockOperationStore();
    transactionStore = new MockTransactionStore();
    serviceStateStore = new MockServiceStateStore();
    downloadManager = new DownloadManager(config.maxConcurrentDownloads, casClient);
    downloadManager.start();
    const versionMetadataFetcher = {} as any;

    // Mock the blockchain to return an empty lock
    spyOn(blockchainClient, 'getValueTimeLock').and.returnValue(Promise.resolve(undefined));

    transactionProcessor = new TransactionProcessor(downloadManager, operationStore, blockchainClient, versionMetadataFetcher);
    const transactionSelector = new TransactionSelector(transactionStore);
    versionManager = new MockVersionManager();

    getTransactionProcessorSpy = spyOn(versionManager, 'getTransactionProcessor');
    getTransactionProcessorSpy.and.returnValue(transactionProcessor);
    spyOn(versionManager, 'getTransactionSelector').and.returnValue(transactionSelector);

    observer = new Observer(
      versionManager,
      blockchainClient,
      config.maxConcurrentDownloads,
      operationStore,
      transactionStore,
      transactionStore,
      1
    );
  });

  describe('waitUntilCountOfTransactionsUnderProcessingIsLessOrEqualTo', () => {
    it('should wait until transaction under processing count is 0.', async () => {
      const transactionsUnderProcessing = [1, 2, 3] as any; // Actually unused in this test due to mock.

      // Simulate count decrease from 2 to 0.
      const getCountOfTransactionsUnderProcessingSpy = spyOn(Observer as any, 'getCountOfTransactionsUnderProcessing').and.returnValues(2, 0);

      const startTime = Date.now();
      await Observer['waitUntilCountOfTransactionsUnderProcessingIsLessOrEqualTo'](transactionsUnderProcessing, 0);
      const endTime = Date.now();

      expect(getCountOfTransactionsUnderProcessingSpy).toHaveBeenCalledTimes(2);
      // it should have taken at least 1 second because the setTimeout loop
      expect(endTime - startTime).toBeGreaterThanOrEqual(1000);
    });
  });

  describe('processTransactions', () => {
    it('should set `transactionsUnderProcessing` to an empty array when a transaction processing has failed with an Error status.', async () => {
      // Start the test with an entry in `transactionsUnderProcessing` array,
      // so we don't falsely assume the array was populated and then cleared during the test.
      observer['transactionsUnderProcessing'] = [{
        processingStatus: TransactionProcessingStatus.Processing,
        transaction: undefined as any // this will actually be used in this test.
      }];
      expect(observer['transactionsUnderProcessing'].length).toEqual(1);

      spyOn(observer['blockchain'], 'read').and.returnValue(Promise.resolve(
        {
          moreTransactions: false, // So the loop will terminate after one loop.
          transactions: [] // Unused in this test due to mock.
        }
      ));

      // Empty array is fine;
      spyOn(observer['throughputLimiter'], 'getQualifiedTransactions').and.returnValue(Promise.resolve([
        {
          anchorString: 'unused',
          transactionFeePaid: 1,
          transactionNumber: 1,
          transactionTime: 1,
          transactionTimeHash: 'unused',
          writer: 'unused'
        }
      ]));

      spyOn(transactionProcessor, 'processTransaction').and.throwError('Any error to trigger code to save transaction data for retry later.');
      const recordUnresolvableTransactionFetchAttemptSpy = spyOn(observer['unresolvableTransactionStore'], 'recordUnresolvableTransactionFetchAttempt').and.throwError('Error that prevents transaction processing from advancing.');

      spyOn(Observer as any, 'waitUntilCountOfTransactionsUnderProcessingIsLessOrEqualTo'); // Mock so no wait is needed.

      await observer['processTransactions']();

      expect(recordUnresolvableTransactionFetchAttemptSpy).toHaveBeenCalledTimes(1);
      expect(observer['transactionsUnderProcessing']).toEqual([]);
    });
  });

  it('should record transactions processed with expected outcome.', async () => {
    // Prepare the mock response from blockchain service.
    const initialTransactionFetchResponseBody = {
      moreTransactions: false,
      transactions: [
        {
          transactionNumber: 1,
          transactionTime: 1000,
          transactionTimeHash: '1000',
          anchorString: '1stTransaction',
          transactionFeePaid: 1,
          normalizedTransactionFee: 1,
          writer: 'writer1'
        },
        {
          transactionNumber: 2,
          transactionTime: 1000,
          transactionTimeHash: '1000',
          anchorString: '2ndTransaction',
          transactionFeePaid: 2,
          normalizedTransactionFee: 2,
          writer: 'writer2'
        }
      ]
    };
    const subsequentTransactionFetchResponseBody = {
      moreTransactions: false,
      transactions: []
    };

    let readInvocationCount = 0;
    const mockReadFunction = async () => {
      readInvocationCount++;
      if (readInvocationCount === 1) {
        return initialTransactionFetchResponseBody;
      } else {
        return subsequentTransactionFetchResponseBody;
      }
    };
    spyOn(blockchainClient, 'read').and.callFake(mockReadFunction);

<<<<<<< HEAD
    // Start the Observer.
    const observer = new Observer(
      versionManager,
      blockchainClient,
      config.maxConcurrentDownloads,
      operationStore,
      transactionStore,
      transactionStore,
      serviceStateStore,
      1
    );

=======
>>>>>>> ce23a61e
    // mocking throughput limiter to make testing easier
    spyOn(observer['throughputLimiter'], 'getQualifiedTransactions').and.callFake(
      (transactions: TransactionModel[]) => {
        return new Promise((resolve) => { resolve(transactions); });
      }
    );

    const processedTransactions = transactionStore.getTransactions();
    await observer.startPeriodicProcessing(); // Asynchronously triggers Observer to start processing transactions immediately.

    // Monitor the processed transactions list until change is detected or max retries is reached.
    await retry(async _bail => {
      const processedTransactionCount = transactionStore.getTransactions().length;
      if (processedTransactionCount === 2) {
        return;
      }

      // NOTE: if anything throws, we retry.
      throw new Error('Incorrect number of changes to the processed transactions list.');
    }, {
      retries: 10,
      minTimeout: 500, // milliseconds
      maxTimeout: 500 // milliseconds
    });

    observer.stopPeriodicProcessing(); // Asynchronously stops Observer from processing more transactions after the initial processing cycle.

    // throughput limiter applies logic to filter out some transactions
    expect(processedTransactions.length).toEqual(2);
    expect(processedTransactions[0].anchorString).toEqual('1stTransaction');
    expect(processedTransactions[1].anchorString).toEqual('2ndTransaction');
  });

  it('should process a valid operation batch successfully.', async () => {
    const operation1Data = await OperationGenerator.generateAnchoredCreateOperation({ transactionTime: 1, transactionNumber: 1, operationIndex: 1 });
    const operation2Data = await OperationGenerator.generateAnchoredCreateOperation({ transactionTime: 1, transactionNumber: 1, operationIndex: 2 });
    const createOperations = [operation1Data.createOperation, operation2Data.createOperation];

    const coreProofFileUri = undefined;

    // Generating chunk file data.
    const mockChunkFileBuffer = await ChunkFile.createBuffer(createOperations, [], []);
    const mockChunkFileFetchResult: FetchResult = {
      code: FetchResultCode.Success,
      content: mockChunkFileBuffer
    };
    const mockChunkFileUri = 'MockChunkFileUri';

    // Generating provisional index file data.
    const mockProvisionalProofFileUri = undefined;
    const mockProvisionalIndexFileBuffer = await ProvisionalIndexFile.createBuffer(mockChunkFileUri, mockProvisionalProofFileUri, []);
    const mockProvisionalIndexFileUri = 'MockProvisionalIndexFileUri';
    const mockProvisionalIndexFileFetchResult: FetchResult = {
      code: FetchResultCode.Success,
      content: mockProvisionalIndexFileBuffer
    };

    // Generating core index file data.
    const mockCoreIndexFileBuffer =
      await CoreIndexFile.createBuffer('writerLock', mockProvisionalIndexFileUri, coreProofFileUri, createOperations, [], []);
    const mockAnchoredFileFetchResult: FetchResult = {
      code: FetchResultCode.Success,
      content: mockCoreIndexFileBuffer
    };
    const mockCoreIndexFileUri = 'MockCoreIndexFileUri';

    // Prepare the mock fetch results from the `DownloadManager.download()`.
    const mockDownloadFunction = async (hash: string) => {
      if (hash === mockCoreIndexFileUri) {
        return mockAnchoredFileFetchResult;
      } else if (hash === mockProvisionalIndexFileUri) {
        return mockProvisionalIndexFileFetchResult;
      } else if (hash === mockChunkFileUri) {
        return mockChunkFileFetchResult;
      } else {
        throw new Error('Test failed, unexpected hash given');
      }
    };
    spyOn(downloadManager, 'download').and.callFake(mockDownloadFunction);

<<<<<<< HEAD
    const blockchainClient = new Blockchain(config.blockchainServiceUri);
    const observer = new Observer(
      versionManager,
      blockchainClient,
      config.maxConcurrentDownloads,
      operationStore,
      transactionStore,
      transactionStore,
      serviceStateStore,
      1
    );

=======
>>>>>>> ce23a61e
    const anchoredData = AnchoredDataSerializer.serialize({ coreIndexFileUri: mockCoreIndexFileUri, numberOfOperations: createOperations.length });
    const mockTransaction: TransactionModel = {
      transactionNumber: 1,
      transactionTime: 1000000,
      transactionTimeHash: '1000',
      anchorString: anchoredData,
      transactionFeePaid: 1,
      normalizedTransactionFee: 1,
      writer: 'writer'
    };
    const transactionUnderProcessing = {
      transaction: mockTransaction,
      processingStatus: 'pending'
    };
    await (observer as any).processTransaction(mockTransaction, transactionUnderProcessing);

    const didUniqueSuffixes = createOperations.map(operation => operation.didUniqueSuffix);
    for (const didUniqueSuffix of didUniqueSuffixes) {
      const operationArray = await operationStore.get(didUniqueSuffix);
      expect(operationArray.length).toEqual(1);
    }
  });

  // Testing invalid core index file scenarios:
  const invalidCoreIndexFileTestsInput = [
    [FetchResultCode.MaxSizeExceeded, 'exceeded max size limit'],
    [FetchResultCode.NotAFile, 'is not a file'],
    [FetchResultCode.InvalidHash, 'is not a valid hash']
  ];
  for (const tuple of invalidCoreIndexFileTestsInput) {
    const mockFetchReturnCode = tuple[0];
    const expectedConsoleLogSubstring = tuple[1];

    it(`should stop processing a transaction if downloading core index files returns '${mockFetchReturnCode}'.`, async () => {
<<<<<<< HEAD
      const blockchainClient = new Blockchain(config.blockchainServiceUri);
      const observer = new Observer(
        versionManager,
        blockchainClient,
        config.maxConcurrentDownloads,
        operationStore,
        transactionStore,
        transactionStore,
        serviceStateStore,
        1
      );

=======
>>>>>>> ce23a61e
      spyOn(downloadManager, 'download').and.returnValue(Promise.resolve({ code: mockFetchReturnCode as FetchResultCode }));

      let expectedConsoleLogDetected = false;
      spyOn(Logger, 'info').and.callFake((message: string) => {
        if (message.includes(expectedConsoleLogSubstring)) {
          expectedConsoleLogDetected = true;
        }
      });

      spyOn(transactionStore, 'removeUnresolvableTransaction');
      spyOn(transactionStore, 'recordUnresolvableTransactionFetchAttempt');

      const anchoredData = AnchoredDataSerializer.serialize({ coreIndexFileUri: 'EiA_psBVqsuGjoYXMIRrcW_mPUG1yDXbh84VPXOuVQ5oqw', numberOfOperations: 1 });
      const mockTransaction: TransactionModel = {
        transactionNumber: 1,
        transactionTime: 1000000,
        transactionTimeHash: '1000',
        anchorString: anchoredData,
        transactionFeePaid: 1,
        normalizedTransactionFee: 1,
        writer: 'writer'
      };
      const transactionUnderProcessing = {
        transaction: mockTransaction,
        processingStatus: 'pending'
      };
      await (observer as any).processTransaction(mockTransaction, transactionUnderProcessing);

      expect(expectedConsoleLogDetected).toBeTruthy();
      expect(transactionStore.removeUnresolvableTransaction).toHaveBeenCalled();
      expect(transactionStore.recordUnresolvableTransactionFetchAttempt).not.toHaveBeenCalled();
    });
  }

  it('should detect and handle block reorganization correctly.', async () => {
    // Prepare the mock response from blockchain service.
    const initialTransactionFetchResponseBody = {
      moreTransactions: false,
      transactions: [
        {
          transactionNumber: 1,
          transactionTime: 1000,
          transactionTimeHash: '1000',
          anchorString: '1stTransaction',
          transactionFeePaid: 1,
          normalizedTransactionFee: 1,
          writer: 'writer1'
        },
        {
          transactionNumber: 2,
          transactionTime: 2000,
          transactionTimeHash: '2000',
          anchorString: '2ndTransaction',
          transactionFeePaid: 1,
          normalizedTransactionFee: 1,
          writer: 'writer2'
        },
        {
          transactionNumber: 3,
          transactionTime: 3000,
          transactionTimeHash: '3000',
          anchorString: '3rdTransaction',
          transactionFeePaid: 1,
          normalizedTransactionFee: 1,
          writer: 'writer3'
        }
      ]
    };

    const transactionFetchResponseBodyAfterBlockReorg = {
      moreTransactions: false,
      transactions: [
        {
          transactionNumber: 2,
          transactionTime: 2001,
          transactionTimeHash: '2001',
          anchorString: '2ndTransactionNew',
          transactionFeePaid: 1,
          normalizedTransactionFee: 1,
          writer: 'writer1'
        },
        {
          transactionNumber: 3,
          transactionTime: 3001,
          transactionTimeHash: '3000',
          anchorString: '3rdTransactionNew',
          transactionFeePaid: 1,
          normalizedTransactionFee: 1,
          writer: 'writer2'
        },
        {
          transactionNumber: 4,
          transactionTime: 4000,
          transactionTimeHash: '4000',
          anchorString: '4thTransaction',
          transactionFeePaid: 1,
          normalizedTransactionFee: 1,
          writer: 'writer3'
        }
      ]
    };
    const subsequentTransactionFetchResponseBody = {
      moreTransactions: false,
      transactions: []
    };

    // Force blockchain time to be higher than the latest known transaction time by core,
    // such that Observer will consider `InvalidTransactionNumberOrTimeHash` a block reorg.
    spyOn(blockchainClient, 'getLatestTime').and.returnValue(Promise.resolve({ time: 5000, hash: '5000' }));

    let readInvocationCount = 0;
    const mockReadFunction = async () => {
      readInvocationCount++;
      if (readInvocationCount === 1) {
        // 1st call returns initial set of transactions.
        return initialTransactionFetchResponseBody;
      } if (readInvocationCount === 2) {
        // 2nd call simulates a block reorganization.
        throw new SidetreeError(ErrorCode.InvalidTransactionNumberOrTimeHash);
      } if (readInvocationCount === 3) {
        // 3nd call occurs after the 'getFirstValidTransaction' call and returns the 'correct' set of transactions.
        return transactionFetchResponseBodyAfterBlockReorg;
      } else {
        return subsequentTransactionFetchResponseBody;
      }
    };
    spyOn(blockchainClient, 'read').and.callFake(mockReadFunction);

    // Make the `getFirstValidTransaction` call return the first transaction as the most recent known valid transactions.
    spyOn(blockchainClient, 'getFirstValidTransaction').and.returnValue(Promise.resolve(initialTransactionFetchResponseBody.transactions[0]));

<<<<<<< HEAD
    // Process first set of transactions.
    const observer = new Observer(
      versionManager,
      blockchainClient,
      config.maxConcurrentDownloads,
      operationStore,
      transactionStore,
      transactionStore,
      serviceStateStore,
      1
    );

=======
>>>>>>> ce23a61e
    // mocking throughput limiter to make testing easier
    spyOn(observer['throughputLimiter'], 'getQualifiedTransactions').and.callFake(
      (transactions: TransactionModel[]) => {
        return new Promise((resolve) => { resolve(transactions); });
      }
    );

    await observer.startPeriodicProcessing(); // Asynchronously triggers Observer to start processing transactions immediately.

    // Monitor the processed transactions list until the expected count or max retries is reached.
    const processedTransactions = transactionStore.getTransactions();
    await retry(async _bail => {
      const processedTransactionCount = processedTransactions.length;
      if (processedTransactionCount === 4) {
        return;
      }

      // NOTE: the `retry` library retries if error is thrown.
      throw new Error('Block reorganization not handled.');
    }, {
      retries: 10,
      minTimeout: 1000, // milliseconds
      maxTimeout: 1000 // milliseconds
    });

    expect(processedTransactions.length).toEqual(4);
    expect(processedTransactions[0].anchorString).toEqual('1stTransaction');
    expect(processedTransactions[1].anchorString).toEqual('2ndTransactionNew');
    expect(processedTransactions[2].anchorString).toEqual('3rdTransactionNew');
    expect(processedTransactions[3].anchorString).toEqual('4thTransaction');
  });

  it('should log error if blockchain throws', async () => {
    let readInvocationCount = 0;
    spyOn(blockchainClient, 'read').and.callFake(() => {
      readInvocationCount++;
      throw new Error('Expected test error');
    });
    const loggerErrorSpy = spyOn(Logger, 'error').and.callThrough();

<<<<<<< HEAD
    // Start the Observer.
    const observer = new Observer(
      versionManager,
      blockchainClient,
      config.maxConcurrentDownloads,
      operationStore,
      transactionStore,
      transactionStore,
      serviceStateStore,
      1
    );

=======
>>>>>>> ce23a61e
    // mocking throughput limiter to make testing easier
    spyOn(observer['throughputLimiter'], 'getQualifiedTransactions').and.callFake(
      (transactions: TransactionModel[]) => {
        return new Promise((resolve) => { resolve(transactions); });
      }
    );

    await observer.startPeriodicProcessing(); // Asynchronously triggers Observer to start processing transactions immediately.

    observer.stopPeriodicProcessing(); // Asynchronously stops Observer from processing more transactions after the initial processing cycle.

    await retry(async _bail => {
      if (readInvocationCount > 0) {
        return;
      }

      // NOTE: the `retry` library retries if error is thrown.
      throw new Error('Two transaction processing cycles have not occurred yet.');
    }, {
      retries: 3,
      minTimeout: 1000, // milliseconds
      maxTimeout: 1000 // milliseconds
    });

    // throughput limiter applies logic to filter out some transactions
    expect(loggerErrorSpy).toHaveBeenCalledWith('Encountered unhandled and possibly fatal Observer error, must investigate and fix:');
    expect(loggerErrorSpy).toHaveBeenCalledWith(new Error('Expected test error'));
  });

  it('should not rollback if blockchain time in bitcoin service is behind core service.', async () => {
    const anchoredData = AnchoredDataSerializer.serialize({ coreIndexFileUri: '1stTransaction', numberOfOperations: 1 });
    const transaction = {
      transactionNumber: 1,
      transactionTime: 1000,
      transactionTimeHash: '1000',
      anchorString: anchoredData,
      transactionFeePaid: 1,
      normalizedTransactionFee: 1,
      writer: 'writer'
    };

    // Prep the transaction store with some initial state.
    await transactionStore.addTransaction(transaction);

    // Always return a blockchain time less than the last transaction known by core to simulate blockchain service being behind core service.
    spyOn(blockchainClient, 'getLatestTime').and.returnValue(Promise.resolve({ time: 500, hash: '500' }));

    // Simulate the read response when blockchain service blockchain time is behind core service's.
    let readInvocationCount = 0;
    const mockReadFunction = async (sinceTransactionNumber?: number, transactionTimeHash?: string) => {
      readInvocationCount++;
      expect(sinceTransactionNumber).toEqual(1);
      expect(transactionTimeHash).toEqual('1000');
      throw new SidetreeError(ErrorCode.InvalidTransactionNumberOrTimeHash);
    };
    spyOn(blockchainClient, 'read').and.callFake(mockReadFunction);

    // NOTE: it is irrelevant what getFirstValidTransaction() returns because it is expected to be not called at all.
    const getFirstValidTransactionSpy =
      spyOn(blockchainClient, 'getFirstValidTransaction').and.returnValue(Promise.resolve(undefined));

<<<<<<< HEAD
    // Process first set of transactions.
    const observer = new Observer(
      versionManager,
      blockchainClient,
      config.maxConcurrentDownloads,
      operationStore,
      transactionStore,
      transactionStore,
      serviceStateStore,
      1
    );

=======
>>>>>>> ce23a61e
    const revertInvalidTransactionsSpy = spyOn(observer as any, 'revertInvalidTransactions').and.returnValue(Promise.resolve(undefined));

    // Process first set of transactions.
    await observer.startPeriodicProcessing(); // Asynchronously triggers Observer to start processing transactions immediately.

    // Monitor the Observer until at two processing cycle has lapsed.
    await retry(async _bail => {
      if (readInvocationCount >= 2) {
        return;
      }

      // NOTE: the `retry` library retries if error is thrown.
      throw new Error('Two transaction processing cycles have not occurred yet.');
    }, {
      retries: 3,
      minTimeout: 1000, // milliseconds
      maxTimeout: 1000 // milliseconds
    });

    expect(revertInvalidTransactionsSpy).toHaveBeenCalledTimes(0);
    expect(getFirstValidTransactionSpy).toHaveBeenCalledTimes(0);
  });

<<<<<<< HEAD
  describe('waitUntilCountOfTransactionsUnderProcessingIsLessOrEqualTo', () => {
    it('should wait until transactionsUnderProcessing is greater than count', async () => {
      const blockchainClient = new Blockchain(config.blockchainServiceUri);
      const observer = new Observer(
        versionManager,
        blockchainClient,
        config.maxConcurrentDownloads,
        operationStore,
        transactionStore,
        transactionStore,
        serviceStateStore,
        1
      );
      observer['transactionsUnderProcessing'] = [1, 2, 3] as any;
      const storeConsecutiveTransactionsProcessedSpy = spyOn(observer as any, 'storeConsecutiveTransactionsProcessed').and.callFake(() => {
        observer['transactionsUnderProcessing'] = [];
      });

      const startTime = Date.now();
      await observer['waitUntilCountOfTransactionsUnderProcessingIsLessOrEqualTo'](0);
      const endTime = Date.now();

      expect(storeConsecutiveTransactionsProcessedSpy).toHaveBeenCalledTimes(1);
      // it should have taken at least 1 second because the setTimeout loop
      expect(endTime - startTime).toBeGreaterThanOrEqual(1000);
    });
  });

  describe('processUnresolvableTransactions', () => {
    it('should process unresolvable transactions as expected', async () => {
      const blockchainClient = new Blockchain(config.blockchainServiceUri);
      const observer = new Observer(
        versionManager,
        blockchainClient,
        config.maxConcurrentDownloads,
        operationStore,
        transactionStore,
        transactionStore,
        serviceStateStore,
        1
      );
=======
  describe('processUnresolvableTransactions', () => {
    it('should process unresolvable transactions as expected', async () => {
>>>>>>> ce23a61e
      const isIndividualResolved = [false, false, false];
      spyOn(observer['unresolvableTransactionStore'], 'getUnresolvableTransactionsDueForRetry').and.returnValue([1, 2, 3] as any);

      spyOn(observer as any, 'processTransaction').and.callFake((transaction: any, awaitingTransaction: any) => {
        awaitingTransaction.processingStatus = TransactionProcessingStatus.Processed;
        isIndividualResolved[transaction - 1] = true;
      });

      await observer['processUnresolvableTransactions']();
      expect(isIndividualResolved[0]).toBeTruthy();
      expect(isIndividualResolved[1]).toBeTruthy();
      expect(isIndividualResolved[2]).toBeTruthy();
    });
  });

  describe('processTransaction', () => {
    it('should handle unexpected error', async () => {
<<<<<<< HEAD
      const blockchainClient = new Blockchain(config.blockchainServiceUri);
      const observer = new Observer(
        versionManager,
        blockchainClient,
        config.maxConcurrentDownloads,
        operationStore,
        transactionStore,
        transactionStore,
        serviceStateStore,
        1
      );
=======
>>>>>>> ce23a61e
      getTransactionProcessorSpy.and.throwError('Expected test error');
      const recordUnresolvableAttemptSpy = spyOn(observer['unresolvableTransactionStore'], 'recordUnresolvableTransactionFetchAttempt');

      await observer['processTransaction']({} as any, {} as any);
      // Failed to process the unresolvable transactions so the attempt should be recorded
      expect(recordUnresolvableAttemptSpy).toHaveBeenCalled();
    });
  });

  describe('revertInvalidTransactions', () => {
    it('should delete all operations if last known valid transaction does not exist', async () => {
<<<<<<< HEAD
      const observer = new Observer(
        versionManager,
        blockchain,
        config.maxConcurrentDownloads,
        operationStore,
        transactionStore,
        transactionStore,
        serviceStateStore,
        1
      );

=======
>>>>>>> ce23a61e
      spyOn(transactionStore, 'getExponentiallySpacedTransactions').and.returnValue(Promise.resolve([]));
      spyOn(blockchainClient, 'getFirstValidTransaction').and.returnValue(Promise.resolve(undefined));

      const operationStoreDelteSpy = spyOn(observer['operationStore'], 'delete').and.returnValue(Promise.resolve());
      const transactionStoreDelteSpy = spyOn(observer['transactionStore'], 'removeTransactionsLaterThan').and.returnValue(Promise.resolve());
      const unresolvableTransactionStoreDelteSpy = spyOn(observer['unresolvableTransactionStore'], 'removeUnresolvableTransactionsLaterThan').and.returnValue(Promise.resolve());

      await observer['revertInvalidTransactions']();

      expect(operationStoreDelteSpy).toHaveBeenCalledWith(undefined);
      expect(transactionStoreDelteSpy).toHaveBeenCalledWith(undefined);
      expect(unresolvableTransactionStoreDelteSpy).toHaveBeenCalledWith(undefined);
    });
  });

  describe('pullLatestBlockChainTime', () => {
    it('should pull the blockchain time periodically', async () => {
      const observer = new Observer(
        versionManager,
        blockchain,
        config.maxConcurrentDownloads,
        operationStore,
        transactionStore,
        transactionStore,
        serviceStateStore,
        1
      );
      observer['continuePeriodicProcessing'] = true;

      observer['blockchainTimePullIntervalInSeconds'] = 0.01;
      const pullIntervalSpy = spyOn(observer as any, 'pullLatestBlockChainTime').and.callThrough();
      jasmine.clock().install();
      jasmine.clock().mockDate();
      await observer['pullLatestBlockChainTime']();
      expect(pullIntervalSpy).toHaveBeenCalledTimes(1);
      expect(await serviceStateStore.get()).toEqual({ approximateTime: 500000 });
      jasmine.clock().tick(11);
      expect(pullIntervalSpy).toHaveBeenCalledTimes(2);
      observer['continuePeriodicProcessing'] = false;
      jasmine.clock().uninstall();
    });
  });
});<|MERGE_RESOLUTION|>--- conflicted
+++ resolved
@@ -12,6 +12,7 @@
 import IVersionManager from '../../lib/core/interfaces/IVersionManager';
 import Ipfs from '../../lib/ipfs/Ipfs';
 import Logger from '../../lib/common/Logger';
+// import MockBlockchain from '../mocks/MockBlockchain';
 import MockOperationStore from '../mocks/MockOperationStore';
 import MockServiceStateStore from '../mocks/MockServiceStateStore';
 import MockTransactionStore from '../mocks/MockTransactionStore';
@@ -34,11 +35,8 @@
   let downloadManager: DownloadManager;
   let operationStore: IOperationStore;
   let transactionStore: MockTransactionStore;
-<<<<<<< HEAD
   let serviceStateStore: MockServiceStateStore;
-  let blockchain: MockBlockchain;
-=======
->>>>>>> ce23a61e
+  // let blockchain: MockBlockchain;
   let versionManager: IVersionManager;
   let getTransactionProcessorSpy: jasmine.Spy;
   let transactionProcessor: ITransactionProcessor;
@@ -86,6 +84,7 @@
       operationStore,
       transactionStore,
       transactionStore,
+      serviceStateStore,
       1
     );
   });
@@ -189,21 +188,6 @@
     };
     spyOn(blockchainClient, 'read').and.callFake(mockReadFunction);
 
-<<<<<<< HEAD
-    // Start the Observer.
-    const observer = new Observer(
-      versionManager,
-      blockchainClient,
-      config.maxConcurrentDownloads,
-      operationStore,
-      transactionStore,
-      transactionStore,
-      serviceStateStore,
-      1
-    );
-
-=======
->>>>>>> ce23a61e
     // mocking throughput limiter to make testing easier
     spyOn(observer['throughputLimiter'], 'getQualifiedTransactions').and.callFake(
       (transactions: TransactionModel[]) => {
@@ -284,21 +268,6 @@
     };
     spyOn(downloadManager, 'download').and.callFake(mockDownloadFunction);
 
-<<<<<<< HEAD
-    const blockchainClient = new Blockchain(config.blockchainServiceUri);
-    const observer = new Observer(
-      versionManager,
-      blockchainClient,
-      config.maxConcurrentDownloads,
-      operationStore,
-      transactionStore,
-      transactionStore,
-      serviceStateStore,
-      1
-    );
-
-=======
->>>>>>> ce23a61e
     const anchoredData = AnchoredDataSerializer.serialize({ coreIndexFileUri: mockCoreIndexFileUri, numberOfOperations: createOperations.length });
     const mockTransaction: TransactionModel = {
       transactionNumber: 1,
@@ -333,21 +302,6 @@
     const expectedConsoleLogSubstring = tuple[1];
 
     it(`should stop processing a transaction if downloading core index files returns '${mockFetchReturnCode}'.`, async () => {
-<<<<<<< HEAD
-      const blockchainClient = new Blockchain(config.blockchainServiceUri);
-      const observer = new Observer(
-        versionManager,
-        blockchainClient,
-        config.maxConcurrentDownloads,
-        operationStore,
-        transactionStore,
-        transactionStore,
-        serviceStateStore,
-        1
-      );
-
-=======
->>>>>>> ce23a61e
       spyOn(downloadManager, 'download').and.returnValue(Promise.resolve({ code: mockFetchReturnCode as FetchResultCode }));
 
       let expectedConsoleLogDetected = false;
@@ -479,21 +433,6 @@
     // Make the `getFirstValidTransaction` call return the first transaction as the most recent known valid transactions.
     spyOn(blockchainClient, 'getFirstValidTransaction').and.returnValue(Promise.resolve(initialTransactionFetchResponseBody.transactions[0]));
 
-<<<<<<< HEAD
-    // Process first set of transactions.
-    const observer = new Observer(
-      versionManager,
-      blockchainClient,
-      config.maxConcurrentDownloads,
-      operationStore,
-      transactionStore,
-      transactionStore,
-      serviceStateStore,
-      1
-    );
-
-=======
->>>>>>> ce23a61e
     // mocking throughput limiter to make testing easier
     spyOn(observer['throughputLimiter'], 'getQualifiedTransactions').and.callFake(
       (transactions: TransactionModel[]) => {
@@ -534,21 +473,6 @@
     });
     const loggerErrorSpy = spyOn(Logger, 'error').and.callThrough();
 
-<<<<<<< HEAD
-    // Start the Observer.
-    const observer = new Observer(
-      versionManager,
-      blockchainClient,
-      config.maxConcurrentDownloads,
-      operationStore,
-      transactionStore,
-      transactionStore,
-      serviceStateStore,
-      1
-    );
-
-=======
->>>>>>> ce23a61e
     // mocking throughput limiter to make testing easier
     spyOn(observer['throughputLimiter'], 'getQualifiedTransactions').and.callFake(
       (transactions: TransactionModel[]) => {
@@ -610,21 +534,6 @@
     const getFirstValidTransactionSpy =
       spyOn(blockchainClient, 'getFirstValidTransaction').and.returnValue(Promise.resolve(undefined));
 
-<<<<<<< HEAD
-    // Process first set of transactions.
-    const observer = new Observer(
-      versionManager,
-      blockchainClient,
-      config.maxConcurrentDownloads,
-      operationStore,
-      transactionStore,
-      transactionStore,
-      serviceStateStore,
-      1
-    );
-
-=======
->>>>>>> ce23a61e
     const revertInvalidTransactionsSpy = spyOn(observer as any, 'revertInvalidTransactions').and.returnValue(Promise.resolve(undefined));
 
     // Process first set of transactions.
@@ -648,52 +557,8 @@
     expect(getFirstValidTransactionSpy).toHaveBeenCalledTimes(0);
   });
 
-<<<<<<< HEAD
-  describe('waitUntilCountOfTransactionsUnderProcessingIsLessOrEqualTo', () => {
-    it('should wait until transactionsUnderProcessing is greater than count', async () => {
-      const blockchainClient = new Blockchain(config.blockchainServiceUri);
-      const observer = new Observer(
-        versionManager,
-        blockchainClient,
-        config.maxConcurrentDownloads,
-        operationStore,
-        transactionStore,
-        transactionStore,
-        serviceStateStore,
-        1
-      );
-      observer['transactionsUnderProcessing'] = [1, 2, 3] as any;
-      const storeConsecutiveTransactionsProcessedSpy = spyOn(observer as any, 'storeConsecutiveTransactionsProcessed').and.callFake(() => {
-        observer['transactionsUnderProcessing'] = [];
-      });
-
-      const startTime = Date.now();
-      await observer['waitUntilCountOfTransactionsUnderProcessingIsLessOrEqualTo'](0);
-      const endTime = Date.now();
-
-      expect(storeConsecutiveTransactionsProcessedSpy).toHaveBeenCalledTimes(1);
-      // it should have taken at least 1 second because the setTimeout loop
-      expect(endTime - startTime).toBeGreaterThanOrEqual(1000);
-    });
-  });
-
   describe('processUnresolvableTransactions', () => {
     it('should process unresolvable transactions as expected', async () => {
-      const blockchainClient = new Blockchain(config.blockchainServiceUri);
-      const observer = new Observer(
-        versionManager,
-        blockchainClient,
-        config.maxConcurrentDownloads,
-        operationStore,
-        transactionStore,
-        transactionStore,
-        serviceStateStore,
-        1
-      );
-=======
-  describe('processUnresolvableTransactions', () => {
-    it('should process unresolvable transactions as expected', async () => {
->>>>>>> ce23a61e
       const isIndividualResolved = [false, false, false];
       spyOn(observer['unresolvableTransactionStore'], 'getUnresolvableTransactionsDueForRetry').and.returnValue([1, 2, 3] as any);
 
@@ -711,20 +576,6 @@
 
   describe('processTransaction', () => {
     it('should handle unexpected error', async () => {
-<<<<<<< HEAD
-      const blockchainClient = new Blockchain(config.blockchainServiceUri);
-      const observer = new Observer(
-        versionManager,
-        blockchainClient,
-        config.maxConcurrentDownloads,
-        operationStore,
-        transactionStore,
-        transactionStore,
-        serviceStateStore,
-        1
-      );
-=======
->>>>>>> ce23a61e
       getTransactionProcessorSpy.and.throwError('Expected test error');
       const recordUnresolvableAttemptSpy = spyOn(observer['unresolvableTransactionStore'], 'recordUnresolvableTransactionFetchAttempt');
 
@@ -736,20 +587,6 @@
 
   describe('revertInvalidTransactions', () => {
     it('should delete all operations if last known valid transaction does not exist', async () => {
-<<<<<<< HEAD
-      const observer = new Observer(
-        versionManager,
-        blockchain,
-        config.maxConcurrentDownloads,
-        operationStore,
-        transactionStore,
-        transactionStore,
-        serviceStateStore,
-        1
-      );
-
-=======
->>>>>>> ce23a61e
       spyOn(transactionStore, 'getExponentiallySpacedTransactions').and.returnValue(Promise.resolve([]));
       spyOn(blockchainClient, 'getFirstValidTransaction').and.returnValue(Promise.resolve(undefined));
 
@@ -767,20 +604,11 @@
 
   describe('pullLatestBlockChainTime', () => {
     it('should pull the blockchain time periodically', async () => {
-      const observer = new Observer(
-        versionManager,
-        blockchain,
-        config.maxConcurrentDownloads,
-        operationStore,
-        transactionStore,
-        transactionStore,
-        serviceStateStore,
-        1
-      );
       observer['continuePeriodicProcessing'] = true;
 
       observer['blockchainTimePullIntervalInSeconds'] = 0.01;
       const pullIntervalSpy = spyOn(observer as any, 'pullLatestBlockChainTime').and.callThrough();
+      spyOn(blockchainClient, 'getLatestTime').and.returnValue(Promise.resolve({ time: 500000, hash: 'someHash' }));
       jasmine.clock().install();
       jasmine.clock().mockDate();
       await observer['pullLatestBlockChainTime']();
