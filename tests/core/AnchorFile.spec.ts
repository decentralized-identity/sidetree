--- conflicted
+++ resolved
@@ -65,7 +65,7 @@
     it('should throw if map file hash is not string.', async () => {
       const createOperationData = await OperationGenerator.generateCreateOperation();
       const createOperation = createOperationData.createOperation;
-      const anchorFileModel = await AnchorFile.createModel('unusedMockFileHash', [createOperation], [], []);
+      const anchorFileModel = await AnchorFile.createModel('writerlock', 'unusedMockFileHash', [createOperation], [], []);
 
       (anchorFileModel as any).mapFileHash = 1234; // Intentionally setting the mapFileHash as an incorrect type.
 
@@ -78,7 +78,7 @@
     it('should throw if map file hash is invalid.', async () => {
       const createOperationData = await OperationGenerator.generateCreateOperation();
       const createOperation = createOperationData.createOperation;
-      const anchorFileModel = await AnchorFile.createModel('invalidMapFileHash', [createOperation], [], []);
+      const anchorFileModel = await AnchorFile.createModel('writerlock', 'invalidMapFileHash', [createOperation], [], []);
 
       try {
         const anchorFileBuffer = Buffer.from(JSON.stringify(anchorFileModel));
@@ -137,19 +137,11 @@
 
   describe('createBuffer', async () => {
     it('should created a compressed buffer correctly.', async () => {
-<<<<<<< HEAD
-      const anchorFile = {
-        writerLock: undefined,
-        mapFileHash: 'val1',
-        didUniqueSuffixes: ['val2']
-      };
-=======
       const mapFileHash = 'EiB4ypIXxG9aFhXv2YC8I2tQvLEBbQAsNzHmph17vMfVYA';
       const createOperationData = await OperationGenerator.generateCreateOperation();
       const createOperation = createOperationData.createOperation;
->>>>>>> 9cda01b9
 
-      const anchoreFileBuffer = await AnchorFile.createBuffer(mapFileHash, [createOperation], [], []);
+      const anchoreFileBuffer = await AnchorFile.createBuffer(undefined, mapFileHash, [createOperation], [], []);
 
       const anchorFile = await AnchorFile.parse(anchoreFileBuffer);
 
