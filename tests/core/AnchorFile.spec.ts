import * as crypto from 'crypto';
import AnchorFile from '../../lib/core/versions/latest/AnchorFile';
import Compressor from '../../lib/core/versions/latest/util/Compressor';
import ErrorCode from '../../lib/core/versions/latest/ErrorCode';
import JasmineSidetreeErrorValidator from '../JasmineSidetreeErrorValidator';
import Jwk from '../../lib/core/versions/latest/util/Jwk';
import OperationGenerator from '../generators/OperationGenerator';
import SidetreeError from '../../lib/common/SidetreeError';

describe('AnchorFile', async () => {
  describe('parse()', async () => {
    it('should parse an anchor file model correctly.', async () => {
      const mapFileUri = 'EiB4ypIXxG9aFhXv2YC8I2tQvLEBbQAsNzHmph17vMfVYA';

      // Create operation.
      const createOperationData = await OperationGenerator.generateCreateOperation();
      const createOperation = createOperationData.createOperation;

      // Recover operation.
      const [, anyRecoveryPrivateKey] = await Jwk.generateEs256kKeyPair();
      const recoverOperationData = await OperationGenerator.generateRecoverOperation(
        { didUniqueSuffix: 'anyDid1', recoveryPrivateKey: anyRecoveryPrivateKey });
      const recoverOperation = recoverOperationData.recoverOperation;

      // Deactivate operation.
      const deactivateOperationData = await OperationGenerator.createDeactivateOperation('anyDid2', anyRecoveryPrivateKey);
      const deactivateOperation = deactivateOperationData.deactivateOperation;

      const anchorFileBuffer = await AnchorFile.createBuffer(undefined, mapFileUri, [createOperation], [recoverOperation], [deactivateOperation]);

      const parsedAnchorFile = await AnchorFile.parse(anchorFileBuffer);

      expect(parsedAnchorFile.createOperations.length).toEqual(1);
      expect(parsedAnchorFile.createOperations[0].encodedSuffixData).toEqual(createOperation.encodedSuffixData);
      expect(parsedAnchorFile.recoverOperations.length).toEqual(1);
      expect(parsedAnchorFile.recoverOperations[0].signedDataJws.toCompactJws()).toEqual(recoverOperation.signedDataJws.toCompactJws());
      expect(parsedAnchorFile.deactivateOperations.length).toEqual(1);
      expect(parsedAnchorFile.deactivateOperations[0].signedDataJws.toCompactJws()).toEqual(deactivateOperation.signedDataJws.toCompactJws());
      expect(parsedAnchorFile.model.map_file_uri).toEqual(mapFileUri);
    });

    it('should throw if buffer given is not valid JSON.', async () => {
      const anchorFileBuffer = Buffer.from('NotJsonString');
      const anchorFileCompressed = await Compressor.compress(anchorFileBuffer);

      await JasmineSidetreeErrorValidator.expectSidetreeErrorToBeThrownAsync(
        () => AnchorFile.parse(anchorFileCompressed),
        ErrorCode.AnchorFileNotJson);
    });

    it('should throw if the buffer is not compressed', async () => {
      const anchorFile = {
        map_file_uri: 'EiB4ypIXxG9aFhXv2YC8I2tQvLEBbQAsNzHmph17vMfVYA',
        didUniqueSuffixes: ['EiA-GtHEOH9IcEEoBQ9p1KCMIjTmTO8x2qXJPb20ry6C0A', 'EiA4zvhtvzTdeLAg8_Pvdtk5xJreNuIpvSpCCbtiTVc8Ow']
      };
      const anchorFileBuffer = Buffer.from(JSON.stringify(anchorFile));

      await JasmineSidetreeErrorValidator.expectSidetreeErrorToBeThrownAsync(
        () => AnchorFile.parse(anchorFileBuffer),
        ErrorCode.AnchorFileDecompressionFailure);
    });

    it('should throw if has an unknown property.', async () => {
      const anchorFile = {
        unknownProperty: 'Unknown property',
        writer_lock_id: 'writer lock',
        map_file_uri: 'EiB4ypIXxG9aFhXv2YC8I2tQvLEBbQAsNzHmph17vMfVYA',
        operations: {}
      };
      const anchorFileBuffer = Buffer.from(JSON.stringify(anchorFile));
      const anchorFileCompressed = await Compressor.compress(anchorFileBuffer);

      await expectAsync(AnchorFile.parse(anchorFileCompressed)).toBeRejectedWith(new SidetreeError(ErrorCode.AnchorFileHasUnknownProperty));
    });

    it('should throw if `operations` property has an unknown property.', async () => {
      const anchorFile = {
        writer_lock_id: 'writer lock',
        map_file_uri: 'EiB4ypIXxG9aFhXv2YC8I2tQvLEBbQAsNzHmph17vMfVYA',
        operations: {
          unexpectedProperty: 'any value'
        }
      };
      const anchorFileBuffer = Buffer.from(JSON.stringify(anchorFile));
      const anchorFileCompressed = await Compressor.compress(anchorFileBuffer);

      await JasmineSidetreeErrorValidator.expectSidetreeErrorToBeThrownAsync(
        () => AnchorFile.parse(anchorFileCompressed),
        ErrorCode.AnchorFileUnexpectedPropertyInOperations
      );
    });

    it('should throw if missing map file hash.', async () => {
      const anchorFile = {
        // map_file_uri: 'EiB4ypIXxG9aFhXv2YC8I2tQvLEBbQAsNzHmph17vMfVYA', // Intentionally kept to show what is missing.
        operations: ['EiA-GtHEOH9IcEEoBQ9p1KCMIjTmTO8x2qXJPb20ry6C0A', 'EiA4zvhtvzTdeLAg8_Pvdtk5xJreNuIpvSpCCbtiTVc8Ow']
      };
      const anchorFileBuffer = Buffer.from(JSON.stringify(anchorFile));
      const anchorFileCompressed = await Compressor.compress(anchorFileBuffer);

      await expectAsync(AnchorFile.parse(anchorFileCompressed)).toBeRejectedWith(new SidetreeError(ErrorCode.AnchorFileMapFileHashMissing));
    });

    it('should throw if missing operations property.', async () => {
      const anchorFile = {
        map_file_uri: 'EiB4ypIXxG9aFhXv2YC8I2tQvLEBbQAsNzHmph17vMfVYA'
        // operations: {}, // Intentionally missing operations.
      };
      const anchorFileBuffer = Buffer.from(JSON.stringify(anchorFile));
      const anchorFileCompressed = await Compressor.compress(anchorFileBuffer);

      await expectAsync(AnchorFile.parse(anchorFileCompressed)).toBeRejectedWith(new SidetreeError(ErrorCode.AnchorFileMissingOperationsProperty));
    });

    it('should throw if any additional property.', async () => {
      const anchorFile = {
        invalidProperty: 'some property value',
        map_file_uri: 'EiB4ypIXxG9aFhXv2YC8I2tQvLEBbQAsNzHmph17vMfVYA',
        operations: {}
      };
      const anchorFileBuffer = Buffer.from(JSON.stringify(anchorFile));
      const anchorFileCompressed = await Compressor.compress(anchorFileBuffer);

      await expectAsync(AnchorFile.parse(anchorFileCompressed)).toBeRejectedWith(new SidetreeError(ErrorCode.AnchorFileHasUnknownProperty));
    });

    it('should throw if map file hash is not string.', async () => {
      const createOperationData = await OperationGenerator.generateCreateOperation();
      const createOperation = createOperationData.createOperation;
      const anchorFileModel = await AnchorFile.createModel('writerLock', 'unusedMockFileHash', [createOperation], [], []);

      (anchorFileModel as any).map_file_uri = 1234; // Intentionally setting the map_file_uri as an incorrect type.

      const anchorFileBuffer = Buffer.from(JSON.stringify(anchorFileModel));
      const anchorFileCompressed = await Compressor.compress(anchorFileBuffer);

      await expectAsync(AnchorFile.parse(anchorFileCompressed)).toBeRejectedWith(new SidetreeError(ErrorCode.AnchorFileMapFileHashNotString));
    });

    it('should throw if map file hash is invalid.', async () => {
      const createOperationData = await OperationGenerator.generateCreateOperation();
      const createOperation = createOperationData.createOperation;
      const anchorFileModel = await AnchorFile.createModel('writerLock', 'invalidMapFileHash', [createOperation], [], []);

      try {
        const anchorFileBuffer = Buffer.from(JSON.stringify(anchorFileModel));
        const anchorFileCompressed = await Compressor.compress(anchorFileBuffer);

        await AnchorFile.parse(anchorFileCompressed);
      } catch (error) {
        expect(error.code).toEqual(ErrorCode.AnchorFileMapFileHashUnsupported);
      }
    });

    it('should throw if writer lock id is not string.', async () => {
      const createOperationData = await OperationGenerator.generateCreateOperation();
      const createOperation = createOperationData.createOperation;
      const anchorFileModel = await AnchorFile.createModel('unusedWriterLockId', 'unusedMockFileHash', [createOperation], [], []);

      (anchorFileModel as any).writer_lock_id = {}; // intentionally set to invalid value

      const anchorFileBuffer = Buffer.from(JSON.stringify(anchorFileModel));
      const anchorFileCompressed = await Compressor.compress(anchorFileBuffer);

      await expectAsync(AnchorFile.parse(anchorFileCompressed)).toBeRejectedWith(new SidetreeError(ErrorCode.AnchorFileWriterLockIdPropertyNotString));
    });

    it('should throw if writer lock ID exceeded max size.', async () => {
      const createOperationData = await OperationGenerator.generateCreateOperation();
      const createOperation = createOperationData.createOperation;
      const anchorFileModel = await AnchorFile.createModel('unusedWriterLockId', 'unusedMockFileHash', [createOperation], [], []);

      (anchorFileModel as any).writer_lock_id = crypto.randomBytes(2000).toString('hex'); // Intentionally larger than maximum.

      const anchorFileBuffer = Buffer.from(JSON.stringify(anchorFileModel));
      const anchorFileCompressed = await Compressor.compress(anchorFileBuffer);

      await JasmineSidetreeErrorValidator.expectSidetreeErrorToBeThrownAsync(
        () => AnchorFile.parse(anchorFileCompressed),
        ErrorCode.AnchorFileWriterLockIdExceededMaxSize);
    });

    it('should throw if `create` property is not an array.', async () => {
      const anchorFile = {
        map_file_uri: 'EiB4ypIXxG9aFhXv2YC8I2tQvLEBbQAsNzHmph17vMfVYA',
        operations: {
          create: 'IncorrectType'
        }
      };
      const anchorFileBuffer = Buffer.from(JSON.stringify(anchorFile));
      const anchorFileCompressed = await Compressor.compress(anchorFileBuffer);

      await expectAsync(AnchorFile.parse(anchorFileCompressed))
        .toBeRejectedWith(new SidetreeError(ErrorCode.AnchorFileCreatePropertyNotArray));
    });

    it('should throw if `recover` property is not an array.', async () => {
      const anchorFile = {
        map_file_uri: 'EiB4ypIXxG9aFhXv2YC8I2tQvLEBbQAsNzHmph17vMfVYA',
        operations: {
          recover: 'IncorrectType'
        }
      };
      const anchorFileBuffer = Buffer.from(JSON.stringify(anchorFile));
      const anchorFileCompressed = await Compressor.compress(anchorFileBuffer);

      await expectAsync(AnchorFile.parse(anchorFileCompressed))
        .toBeRejectedWith(new SidetreeError(ErrorCode.AnchorFileRecoverPropertyNotArray));
    });

    it('should throw if `deactivate` property is not an array.', async () => {
      const anchorFile = {
        map_file_uri: 'EiB4ypIXxG9aFhXv2YC8I2tQvLEBbQAsNzHmph17vMfVYA',
        operations: {
          deactivate: 'IncorrectType'
        }
      };
      const anchorFileBuffer = Buffer.from(JSON.stringify(anchorFile));
      const anchorFileCompressed = await Compressor.compress(anchorFileBuffer);

      await expectAsync(AnchorFile.parse(anchorFileCompressed))
        .toBeRejectedWith(new SidetreeError(ErrorCode.AnchorFileDeactivatePropertyNotArray));
    });

    it('should throw if there are multiple operations for the same DID.', async () => {
      const createOperationData = await OperationGenerator.generateCreateOperation();
      const createOperationRequest = createOperationData.operationRequest;

      // Strip away properties not allowed in the createOperations array elements.
      delete createOperationRequest.type;
      delete createOperationRequest.delta;

      const deactivateOperationRequest = await OperationGenerator.createDeactivateOperationRequest(
        createOperationData.createOperation.didUniqueSuffix, // Intentionally using the same DID unique suffix.
        createOperationData.recoveryPrivateKey
      );

      // Strip away properties not allowed in the deactivateOperations array elements.
      delete deactivateOperationRequest.type;
      const anchorFile = {
        map_file_uri: 'EiB4ypIXxG9aFhXv2YC8I2tQvLEBbQAsNzHmph17vMfVYA',
        operations: {
          create: [createOperationRequest],
          deactivate: [deactivateOperationRequest]
        }
      };
      const anchorFileBuffer = Buffer.from(JSON.stringify(anchorFile));
      const anchorFileCompressed = await Compressor.compress(anchorFileBuffer);

      await expectAsync(AnchorFile.parse(anchorFileCompressed))
        .toBeRejectedWith(new SidetreeError(ErrorCode.AnchorFileMultipleOperationsForTheSameDid));
    });
  });

  describe('createModel()', async () => {
    it('should created an anchor file model correctly.', async () => {
      const mapFileUri = 'EiB4ypIXxG9aFhXv2YC8I2tQvLEBbQAsNzHmph17vMfVYA';

      // Create operation.
      const createOperationData = await OperationGenerator.generateCreateOperation();
      const createOperation = createOperationData.createOperation;

      // Recover operation.
      const [, anyRecoveryPrivateKey] = await Jwk.generateEs256kKeyPair();
      const recoverOperationData = await OperationGenerator.generateRecoverOperation(
        { didUniqueSuffix: 'anyDid1', recoveryPrivateKey: anyRecoveryPrivateKey });
      const recoverOperation = recoverOperationData.recoverOperation;

      // Deactivate operation.
      const deactivateOperationData = await OperationGenerator.createDeactivateOperation('anyDid2', anyRecoveryPrivateKey);
      const deactivateOperation = deactivateOperationData.deactivateOperation;

      const anchorFileModel = await AnchorFile.createModel(undefined, mapFileUri, [createOperation], [recoverOperation], [deactivateOperation]);

      expect(anchorFileModel.map_file_uri).toEqual(mapFileUri);
      expect(anchorFileModel.operations.create![0].suffix_data).toEqual({
<<<<<<< HEAD
        delta_hash: createOperation.suffixData.deltaHash, recovery_commitment: createOperation.suffixData.recoveryCommitment, type: undefined
=======
        delta_hash: createOperation.suffixData.deltaHash, recovery_commitment: createOperation.suffixData.recoveryCommitment
>>>>>>> c033e119
      });

      // Verify recover operation.
      const recoveryOperationInAnchorFile = anchorFileModel.operations.recover![0];
      expect(recoveryOperationInAnchorFile.did_suffix).toEqual(recoverOperation.didUniqueSuffix);
      expect(recoveryOperationInAnchorFile.signed_data).toEqual(recoverOperation.signedDataJws.toCompactJws());

      // Verify deactivate operation.
      const deactivateOperationInAnchorFile = anchorFileModel.operations.deactivate![0];
      expect(deactivateOperationInAnchorFile.did_suffix).toEqual(deactivateOperation.didUniqueSuffix);
      expect(deactivateOperationInAnchorFile.signed_data).toEqual(deactivateOperation.signedDataJws.toCompactJws());
    });
  });

  describe('createBuffer()', async () => {
    it('should created a compressed buffer correctly.', async () => {
      const mapFileHash = 'EiB4ypIXxG9aFhXv2YC8I2tQvLEBbQAsNzHmph17vMfVYA';
      const createOperationData = await OperationGenerator.generateCreateOperation();
      const createOperation = createOperationData.createOperation;

      const anchorFileBuffer = await AnchorFile.createBuffer(undefined, mapFileHash, [createOperation], [], []);

      const anchorFile = await AnchorFile.parse(anchorFileBuffer);

      expect(anchorFile.model.map_file_uri).toEqual(mapFileHash);
      expect(anchorFile.model.operations.create![0].suffix_data).toEqual({
        delta_hash: createOperation.suffixData.deltaHash, recovery_commitment: createOperation.suffixData.recoveryCommitment
      });
    });
  });
});<|MERGE_RESOLUTION|>--- conflicted
+++ resolved
@@ -274,11 +274,7 @@
 
       expect(anchorFileModel.map_file_uri).toEqual(mapFileUri);
       expect(anchorFileModel.operations.create![0].suffix_data).toEqual({
-<<<<<<< HEAD
         delta_hash: createOperation.suffixData.deltaHash, recovery_commitment: createOperation.suffixData.recoveryCommitment, type: undefined
-=======
-        delta_hash: createOperation.suffixData.deltaHash, recovery_commitment: createOperation.suffixData.recoveryCommitment
->>>>>>> c033e119
       });
 
       // Verify recover operation.
