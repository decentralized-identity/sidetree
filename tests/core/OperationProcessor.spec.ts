--- conflicted
+++ resolved
@@ -128,10 +128,7 @@
 
 function validateDidDocumentAfterUpdates (didDocument: DocumentModel | undefined, numberOfUpdates: number) {
   expect(didDocument).toBeDefined();
-<<<<<<< HEAD
   expect(didDocument!.service![0].serviceEndpoint.instance[0]).toEqual('did:sidetree:value' + (numberOfUpdates - 1));
-=======
-  expect(didDocument!.service[0].serviceEndpoint.instance[0]).toEqual('did:sidetree:value' + (numberOfUpdates - 1));
   validateDidDocumentPublicKeys(didDocument as DocumentModel);
 }
 
@@ -142,7 +139,6 @@
   for (let publicKey of didDocument.publicKey) {
     expect(publicKey.controller).toEqual(did);
   }
->>>>>>> c597730e
 }
 
 describe('OperationProcessor', async () => {
@@ -550,6 +546,9 @@
       // Sanity check the create operation.
       expect(result).toBeTruthy();
       expect(didDocumentReference.didDocument).toBeDefined();
+
+      // Recording DID unique suffix for tests below to use.
+      didUniqueSuffix = anchoredCreateOperation.didUniqueSuffix;
     });
 
     it('should not apply if existing document is undefined.', async () => {
@@ -565,7 +564,10 @@
       const result = await operationProcessor.patch(anchoredUpdateOperationModel, anchoredCreateOperation.operationHash, { didDocument: undefined });
       expect(result.validOperation).toBeFalsy();
       expect(didDocumentReference.didDocument).toBeDefined();
-      expect(didDocumentReference.didDocument!.publicKey[0]).toEqual(recoveryPublicKey);
+
+      // The patched/resolved document is expected to contain the `controller` property.
+      const expectedRecoveryPublicKey = Object.assign({}, recoveryPublicKey, { controller: config.didMethodName + didUniqueSuffix });
+      expect(didDocumentReference.didDocument!.publicKey[0]).toEqual(expectedRecoveryPublicKey);
     });
   });
 
@@ -599,6 +601,9 @@
       // Sanity check the create operation.
       expect(result).toBeTruthy();
       expect(didDocumentReference.didDocument).toBeDefined();
+
+      // Recording DID unique suffix for tests below to use.
+      didUniqueSuffix = anchoredCreateOperation.didUniqueSuffix;
     });
 
     it('should not apply if existing document is undefined.', async () => {
@@ -619,7 +624,10 @@
       const recoveryResult = await operationProcessor.patch(anchoredRecoveryOperationModel, anchoredCreateOperation.operationHash, { didDocument: undefined });
       expect(recoveryResult.validOperation).toBeFalsy();
       expect(didDocumentReference.didDocument).toBeDefined();
-      expect(didDocumentReference.didDocument!.publicKey[0]).toEqual(recoveryPublicKey);
+
+      // The patched/resolved document is expected to contain the `controller` property.
+      const expectedRecoveryPublicKey = Object.assign({}, recoveryPublicKey, { controller: config.didMethodName + didUniqueSuffix });
+      expect(didDocumentReference.didDocument!.publicKey[0]).toEqual(expectedRecoveryPublicKey);
     });
 
     it('should not apply if unable to locate recovery key for signature verification.', async () => {
@@ -640,7 +648,10 @@
       const recoveryResult = await operationProcessor.patch(anchoredRecoveryOperationModel, anchoredCreateOperation.operationHash, didDocumentReference);
       expect(recoveryResult.validOperation).toBeFalsy();
       expect(didDocumentReference.didDocument).toBeDefined();
-      expect(didDocumentReference.didDocument!.publicKey[0]).toEqual(recoveryPublicKey);
+
+      // The patched/resolved document is expected to contain the `controller` property.
+      const expectedRecoveryPublicKey = Object.assign({}, recoveryPublicKey, { controller: config.didMethodName + didUniqueSuffix });
+      expect(didDocumentReference.didDocument!.publicKey[0]).toEqual(expectedRecoveryPublicKey);
     });
 
     it('should not apply if key used to sign is not a recovery key.', async () => {
@@ -661,7 +672,10 @@
       const recoveryResult = await operationProcessor.patch(anchoredRecoveryOperationModel, anchoredCreateOperation.operationHash, didDocumentReference);
       expect(recoveryResult.validOperation).toBeFalsy();
       expect(didDocumentReference.didDocument).toBeDefined();
-      expect(didDocumentReference.didDocument!.publicKey[0]).toEqual(recoveryPublicKey);
+
+      // The patched/resolved document is expected to contain the `controller` property.
+      const expectedRecoveryPublicKey = Object.assign({}, recoveryPublicKey, { controller: config.didMethodName + didUniqueSuffix });
+      expect(didDocumentReference.didDocument!.publicKey[0]).toEqual(expectedRecoveryPublicKey);
     });
 
     it('should not apply if signature does not pass verification.', async () => {
@@ -682,7 +696,10 @@
       const recoveryResult = await operationProcessor.patch(anchoredRecoveryOperationModel, anchoredCreateOperation.operationHash, didDocumentReference);
       expect(recoveryResult.validOperation).toBeFalsy();
       expect(didDocumentReference.didDocument).toBeDefined();
-      expect(didDocumentReference.didDocument!.publicKey[0]).toEqual(recoveryPublicKey);
+
+      // The patched/resolved document is expected to contain the `controller` property.
+      const expectedRecoveryPublicKey = Object.assign({}, recoveryPublicKey, { controller: config.didMethodName + didUniqueSuffix });
+      expect(didDocumentReference.didDocument!.publicKey[0]).toEqual(expectedRecoveryPublicKey);
     });
 
     it('should not apply if new Document does not pass verification.', async () => {
@@ -696,7 +713,10 @@
       const recoveryResult = await operationProcessor.patch(anchoredRecoveryOperationModel, anchoredCreateOperation.operationHash, didDocumentReference);
       expect(recoveryResult.validOperation).toBeFalsy();
       expect(didDocumentReference.didDocument).toBeDefined();
-      expect(didDocumentReference.didDocument!.publicKey[0]).toEqual(recoveryPublicKey);
+
+      // The patched/resolved document is expected to contain the `controller` property.
+      const expectedRecoveryPublicKey = Object.assign({}, recoveryPublicKey, { controller: config.didMethodName + didUniqueSuffix });
+      expect(didDocumentReference.didDocument!.publicKey[0]).toEqual(expectedRecoveryPublicKey);
     });
   });
 });