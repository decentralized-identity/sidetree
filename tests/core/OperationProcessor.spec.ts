import AnchoredOperationModel from '../../lib/core/models/AnchoredOperationModel';
import CreateOperation from '../../lib/core/versions/latest/CreateOperation';
import DeactivateOperation from '../../lib/core/versions/latest/DeactivateOperation';
import Document from '../../lib/core/versions/latest/Document';
import DocumentModel from '../../lib/core/versions/latest/models/DocumentModel';
import DidState from '../../lib/core/models/DidState';
import ErrorCode from '../../lib/core/versions/latest/ErrorCode';
import IOperationStore from '../../lib/core/interfaces/IOperationStore';
import IOperationProcessor from '../../lib/core/interfaces/IOperationProcessor';
import IVersionManager from '../../lib/core/interfaces/IVersionManager';
import Jwk from '../../lib/core/versions/latest/util/Jwk';
import JwkEs256k from '../../lib/core/models/JwkEs256k';
import MockOperationStore from '../mocks/MockOperationStore';
import MockVersionManager from '../mocks/MockVersionManager';
import Multihash from '../../lib/core/versions/latest/Multihash';
import OperationGenerator from '../generators/OperationGenerator';
import OperationProcessor from '../../lib/core/versions/latest/OperationProcessor';
import OperationType from '../../lib/core/enums/OperationType';
import PublicKeyModel from '../../lib/core/versions/latest/models/PublicKeyModel';
import RecoverOperation from '../../lib/core/versions/latest/RecoverOperation';
import Resolver from '../../lib/core/Resolver';
import SidetreeError from '../../lib/common/SidetreeError';
import UpdateOperation from '../../lib/core/versions/latest/UpdateOperation';

async function createUpdateSequence (
  didUniqueSuffix: string,
  createOp: AnchoredOperationModel,
  firstUpdateRevealValue: string,
  numberOfUpdates: number,
  publicKeyId: string,
  privateKey: any): Promise<AnchoredOperationModel[]> {

  const ops = new Array(createOp);

  let updateRevealValue = firstUpdateRevealValue;
  for (let i = 0; i < numberOfUpdates; ++i) {
    const [nextUpdateRevealValue, nextUpdateCommitmentHash] = OperationGenerator.generateCommitRevealPair();
    const patches = [
      {
        action: 'remove-service-endpoints',
        ids: ['serviceEndpointId' + (i - 1)]
      },
      {
        action: 'add-service-endpoints',
        service_endpoints: OperationGenerator.generateServiceEndpointsForPatch(['serviceEndpointId' + i])
      }
    ];
    const updateOperationRequest = await OperationGenerator.createUpdateOperationRequest(
      didUniqueSuffix,
      updateRevealValue,
      nextUpdateCommitmentHash,
      patches,
      publicKeyId,
      privateKey
    );

    // Now that the update payload is created, update the update reveal for the next operation generation to use.
    updateRevealValue = nextUpdateRevealValue;

    const operationBuffer = Buffer.from(JSON.stringify(updateOperationRequest));

    const updateOp: AnchoredOperationModel = {
      type: OperationType.Update,
      didUniqueSuffix,
      operationBuffer,
      transactionTime: i + 1,
      transactionNumber: i + 1,
      operationIndex: 0
    };

    ops.push(updateOp);
  }

  return ops;
}

function getFactorial (n: number): number {
  let factorial = 1;
  for (let i = 2 ; i <= n ; ++i) {
    factorial *= i;
  }
  return factorial;
}

// Return a permutation of a given size with a specified index among
// all possible permutations. For example, there are 5! = 120 permutations
// of size 5, so by passing index values 0..119 we can enumerate all
// permutations
function getPermutation (size: number, index: number): Array<number> {
  const permutation: Array<number> = [];

  for (let i = 0 ; i < size ; ++i) {
    permutation.push(i);
  }

  for (let i = 0 ; i < size ; ++i) {
    const j = i + Math.floor(index / getFactorial(size - i - 1));
    index = index % getFactorial(size - i - 1);

    const t = permutation[i];
    permutation[i] = permutation[j];
    permutation[j] = t;
  }

  return permutation;
}

function validateDocumentAfterUpdates (document: DocumentModel | undefined, numberOfUpdates: number) {
  expect(document).toBeDefined();
  expect(document!.serviceEndpoints![0].id).toEqual('serviceEndpointId' + (numberOfUpdates - 1));
}

describe('OperationProcessor', async () => {
  let resolver: Resolver;
  let operationStore: IOperationStore;
  let versionManager: IVersionManager;
  let operationProcessor: IOperationProcessor;
  let createOp: AnchoredOperationModel;
  let recoveryPublicKey: JwkEs256k;
  let recoveryPrivateKey: JwkEs256k;
  let signingKeyId: string;
  let signingPublicKey: PublicKeyModel;
  let signingPrivateKey: JwkEs256k;
  let didUniqueSuffix: string;
  let firstUpdateRevealValue: string;

  beforeEach(async () => {
    operationStore = new MockOperationStore();
    operationProcessor = new OperationProcessor();
    versionManager = new MockVersionManager();
    spyOn(versionManager, 'getOperationProcessor').and.returnValue(operationProcessor);
    resolver = new Resolver(versionManager, operationStore, versionManager.allSupportedHashAlgorithms);

    // Generate a unique key-pair used for each test.
    signingKeyId = 'signingKey';
    [recoveryPublicKey, recoveryPrivateKey] = await Jwk.generateEs256kKeyPair();
    [signingPublicKey, signingPrivateKey] = await OperationGenerator.generateKeyPair(signingKeyId);
    const services = OperationGenerator.generateServiceEndpointsForDocument(['serviceEndpointId0']);

    let firstUpdateCommitmentHash;
    [firstUpdateRevealValue, firstUpdateCommitmentHash] = OperationGenerator.generateCommitRevealPair();

    const createOperationBuffer = await OperationGenerator.generateCreateOperationBuffer(
      recoveryPublicKey,
      signingPublicKey,
      firstUpdateCommitmentHash,
      services
    );

    const createOperation = await CreateOperation.parse(createOperationBuffer);
    createOp = OperationGenerator.createAnchoredOperationModelFromOperationModel(createOperation, 0, 0, 0);
    didUniqueSuffix = createOp.didUniqueSuffix;
  });

  it('should return a DID Document for resolve(did) for a registered DID', async () => {
    await operationStore.put([createOp]);

    const didState = await resolver.resolve(didUniqueSuffix);
    expect(didState).toBeDefined();

    const document = didState!.document;
    const signingKey = Document.getPublicKey(document, signingKeyId);
    expect(signingKey).toBeDefined();
  });

  it('should ignore a duplicate create operation', async () => {
    await operationStore.put([createOp]);

    // Insert a duplicate create op with a different transaction time.
    const duplicateOperation = await CreateOperation.parse(createOp.operationBuffer);
    const duplicateNamedAnchoredCreateOperationModel = OperationGenerator.createAnchoredOperationModelFromOperationModel(duplicateOperation, 1, 1, 0);
    await operationStore.put([duplicateNamedAnchoredCreateOperationModel]);

    const didState = await resolver.resolve(didUniqueSuffix);
    expect(didState).toBeDefined();

    const document = didState!.document;
    const signingKey = Document.getPublicKey(document, signingKeyId);
    expect(signingKey).toBeDefined();
  });

  it('should process update to remove a public key correctly', async () => {
    await operationStore.put([createOp]);

    const patches = [
      {
        action: 'remove-public-keys',
        public_keys: [signingKeyId]
      }
    ];
    const nextUpdateCommitmentHash = 'EiD_UnusedNextUpdateCommitmentHash_AAAAAAAAAAA';
    const updateOperationRequest = await OperationGenerator.createUpdateOperationRequest(
      didUniqueSuffix,
      firstUpdateRevealValue,
      nextUpdateCommitmentHash,
      patches,
      signingPublicKey.id,
      signingPrivateKey
    );

    const operationBuffer = Buffer.from(JSON.stringify(updateOperationRequest));

    const updateOp: AnchoredOperationModel = {
      type: OperationType.Update,
      didUniqueSuffix,
      operationBuffer,
      transactionTime: 1,
      transactionNumber: 1,
      operationIndex: 0
    };
    await operationStore.put([updateOp]);

    const didState = await resolver.resolve(didUniqueSuffix);
    expect(didState).toBeDefined();

    const document = didState!.document;
    const signingKey = Document.getPublicKey(document, signingKeyId);
    expect(signingKey).not.toBeDefined(); // if update above went through, new key would be added.
  });

  it('should process updates correctly', async () => {
    const numberOfUpdates = 10;
    const ops = await createUpdateSequence(didUniqueSuffix, createOp, firstUpdateRevealValue, numberOfUpdates, signingPublicKey.id, signingPrivateKey);
    await operationStore.put(ops);

    const didState = await resolver.resolve(didUniqueSuffix);
    expect(didState).toBeDefined();
    validateDocumentAfterUpdates(didState!.document, numberOfUpdates);
  });

  it('should correctly process updates in reverse order', async () => {
    const numberOfUpdates = 10;
    const ops = await createUpdateSequence(didUniqueSuffix, createOp, firstUpdateRevealValue, numberOfUpdates, signingPublicKey.id, signingPrivateKey);

    for (let i = numberOfUpdates ; i >= 0 ; --i) {
      await operationStore.put([ops[i]]);
    }
    const didState = await resolver.resolve(didUniqueSuffix);
    expect(didState).toBeDefined();
    validateDocumentAfterUpdates(didState!.document, numberOfUpdates);
  });

  it('should correctly process updates in every (5! = 120) order', async () => {
    const numberOfUpdates = 4;
    const ops = await createUpdateSequence(didUniqueSuffix, createOp, firstUpdateRevealValue, numberOfUpdates, signingPublicKey.id, signingPrivateKey);

    const numberOfOps = ops.length;
    let numberOfPermutations = getFactorial(numberOfOps);

    for (let i = 0 ; i < numberOfPermutations; ++i) {
      const permutation = getPermutation(numberOfOps, i);
      operationStore = new MockOperationStore();
      resolver = new Resolver(versionManager, operationStore, versionManager.allSupportedHashAlgorithms);
      const permutedOps = permutation.map(i => ops[i]);
      await operationStore.put(permutedOps);
      const didState = await resolver.resolve(didUniqueSuffix);
      expect(didState).toBeDefined();
      validateDocumentAfterUpdates(didState!.document, numberOfUpdates);
    }
  });

  it('should process deactivate operation correctly.', async () => {
    const numberOfUpdates = 10;
    const ops = await createUpdateSequence(didUniqueSuffix, createOp, firstUpdateRevealValue, numberOfUpdates, signingPublicKey.id, signingPrivateKey);
    await operationStore.put(ops);

    const didState = await resolver.resolve(didUniqueSuffix);
    expect(didState).toBeDefined();
    console.log(didState!.document);
    validateDocumentAfterUpdates(didState!.document, numberOfUpdates);

    const deactivateOperationData = await OperationGenerator.createDeactivateOperation(didUniqueSuffix, recoveryPrivateKey);
    const anchoredDeactivateOperation = OperationGenerator.createAnchoredOperationModelFromOperationModel(
      deactivateOperationData.deactivateOperation, numberOfUpdates + 1, numberOfUpdates + 1, 0);
    await operationStore.put([anchoredDeactivateOperation]);

    const deactivatedDidState = await resolver.resolve(didUniqueSuffix);
    expect(deactivatedDidState).toBeDefined();
    expect(deactivatedDidState!.nextRecoveryCommitmentHash).toBeUndefined();
    expect(deactivatedDidState!.nextUpdateCommitmentHash).toBeUndefined();
    expect(deactivatedDidState!.lastOperationTransactionNumber).toEqual(numberOfUpdates + 1);
  });

  it('should ignore a deactivate operation of a non-existent did', async () => {
    const deactivateOperationData = await OperationGenerator.createDeactivateOperation(didUniqueSuffix, recoveryPrivateKey);
    const anchoredDeactivateOperation = OperationGenerator.createAnchoredOperationModelFromOperationModel(deactivateOperationData.deactivateOperation, 1, 1, 0);
    await operationStore.put([anchoredDeactivateOperation]);

    const didDocumentAfterDeactivate = await resolver.resolve(didUniqueSuffix);
    expect(didDocumentAfterDeactivate).toBeUndefined();
  });

  it('should ignore a deactivate operation with invalid signature', async () => {
    await operationStore.put([createOp]);

    // Intentionally signing with signing (wrong) key.
    const deactivateOperationData = await OperationGenerator.createDeactivateOperation(didUniqueSuffix, signingPrivateKey);
    const anchoredDeactivateOperation = OperationGenerator.createAnchoredOperationModelFromOperationModel(deactivateOperationData.deactivateOperation, 1, 1, 0);
    await operationStore.put([anchoredDeactivateOperation]);

    const didState = await resolver.resolve(didUniqueSuffix);
    expect(didState).toBeDefined();

    const document = didState!.document;
    const signingKey = Document.getPublicKey(document, signingKeyId);
    expect(signingKey).toBeDefined();
  });

  it('should ignore updates to DID that is not created', async () => {
    const numberOfUpdates = 10;
    const ops = await createUpdateSequence(didUniqueSuffix, createOp, firstUpdateRevealValue, numberOfUpdates, signingPublicKey.id, signingPrivateKey);

    // elide i = 0, the create operation
    for (let i = 1 ; i < ops.length ; ++i) {
      await operationStore.put([ops[i]]);
    }

    const didDocument = await resolver.resolve(didUniqueSuffix);
    expect(didDocument).toBeUndefined();
  });

  it('should ignore update operation signed with an unresolvable key', async () => {
    await operationStore.put([createOp]);

    const [, anyNextUpdateCommitmentHash] = OperationGenerator.generateCommitRevealPair();
    const [anyPublicKey] = await OperationGenerator.generateKeyPair(`additionalKey`);
    const updateOperationRequest = await OperationGenerator.createUpdateOperationRequestForAddingAKey(
      didUniqueSuffix, firstUpdateRevealValue, anyPublicKey, anyNextUpdateCommitmentHash, 'nonExistentKey', signingPrivateKey
    );

    // Generate operation with an invalid key
    const updateOperationBuffer = Buffer.from(JSON.stringify(updateOperationRequest));
    const updateOperation = await UpdateOperation.parse(updateOperationBuffer);
    const anchoredUpdateOperation = OperationGenerator.createAnchoredOperationModelFromOperationModel(updateOperation, 1, 1, 0);
    await operationStore.put([anchoredUpdateOperation]);

    const didState = await resolver.resolve(didUniqueSuffix);
    expect(didState).toBeDefined();

    const document = didState!.document;
    const newKey = Document.getPublicKey(document, 'additionalKey');
    expect(newKey).not.toBeDefined(); // if update above went through, new key would be added.
  });

  it('should ignore update operation with an invalid signature', async () => {
    await operationStore.put([createOp]);

    const [, anyIncorrectSigningPrivateKey] = await OperationGenerator.generateKeyPair('key1');
    const [, anyNextUpdateCommitmentHash] = OperationGenerator.generateCommitRevealPair();
    const [anyPublicKey] = await OperationGenerator.generateKeyPair(`additionalKey`);
    const updateOperationRequest = await OperationGenerator.createUpdateOperationRequestForAddingAKey(
      didUniqueSuffix, firstUpdateRevealValue, anyPublicKey, anyNextUpdateCommitmentHash, signingKeyId, anyIncorrectSigningPrivateKey
    );

    const updateOperationBuffer = Buffer.from(JSON.stringify(updateOperationRequest));
    const updateOperation = await UpdateOperation.parse(updateOperationBuffer);
    const anchoredUpdateOperation = OperationGenerator.createAnchoredOperationModelFromOperationModel(updateOperation, 1, 1, 0);
    await operationStore.put([anchoredUpdateOperation]);

    const didState = await resolver.resolve(didUniqueSuffix);
    expect(didState).toBeDefined();

    const document = didState!.document;
    const newKey = Document.getPublicKey(document, 'new-key');
    expect(newKey).not.toBeDefined(); // if update above went through, new key would be added.
  });

  it('should resolve as undefined if all operation of a DID is rolled back.', async () => {
    const numberOfUpdates = 10;
    const ops = await createUpdateSequence(didUniqueSuffix, createOp, firstUpdateRevealValue, numberOfUpdates, signingPublicKey.id, signingPrivateKey);
    await operationStore.put(ops);
    const didState = await resolver.resolve(didUniqueSuffix);
    expect(didState).toBeDefined();

    validateDocumentAfterUpdates(didState!.document, numberOfUpdates);

    // rollback
    await operationStore.delete();
    const didDocumentAfterRollback = await resolver.resolve(didUniqueSuffix);
    expect(didDocumentAfterRollback).toBeUndefined();
  });

  describe('apply()', () => {
    let recoveryPublicKey: JwkEs256k;
    let recoveryPrivateKey: JwkEs256k;
    let signingPublicKey: PublicKeyModel;
    let signingPrivateKey: JwkEs256k;
    let namedAnchoredCreateOperationModel: AnchoredOperationModel;
    let didState: DidState | undefined;
    let nextRecoveryCommitmentHash: string;
    let nextUpdateCommitmentHash: string;
    let nextUpdateRevealValue: string;

    // Create a DID before each test.
    beforeEach(async () => {
      // MUST reset the DID state back to `undefined` for each test.
      didState = undefined;

      // Generate key(s) and service endpoint(s) to be included in the DID Document.
      [recoveryPublicKey, recoveryPrivateKey] = await Jwk.generateEs256kKeyPair();
      [signingPublicKey, signingPrivateKey] = await OperationGenerator.generateKeyPair('signingKey');
<<<<<<< HEAD
      const serviceEndpoints = OperationGenerator.generateServiceEndpointsForDocument(['dummyHubUri']);
=======
      nextRecoveryCommitmentHash = Multihash.canonicalizeThenHashThenEncode(recoveryPublicKey);
      const serviceEndpoints = OperationGenerator.generateServiceEndpoints(['dummyHubUri']);
>>>>>>> 2c1b552a

      // Create the initial create operation.
      [nextUpdateRevealValue, nextUpdateCommitmentHash] = OperationGenerator.generateCommitRevealPair();
      const createOperationBuffer = await OperationGenerator.generateCreateOperationBuffer(
        recoveryPublicKey,
        signingPublicKey,
        nextUpdateCommitmentHash,
        serviceEndpoints
      );
      const createOperation = await CreateOperation.parse(createOperationBuffer);
      namedAnchoredCreateOperationModel = {
        type: OperationType.Create,
        didUniqueSuffix: createOperation.didUniqueSuffix,
        operationBuffer: createOperationBuffer,
        transactionNumber: 1,
        transactionTime: 1,
        operationIndex: 1
      };

      // Apply the initial create operation.
      didState = await operationProcessor.apply(namedAnchoredCreateOperationModel, didState);

      // Sanity check the create operation.
      expect(didState).toBeDefined();
      expect(didState!.document).toBeDefined();
    });

    it('should throw if operation of unknown type is given.', async () => {
      const createOperationData = await OperationGenerator.generateAnchoredCreateOperation({ transactionTime: 2, transactionNumber: 2, operationIndex: 2 });
      const anchoredOperationModel = createOperationData.anchoredOperationModel;

      (anchoredOperationModel.type as any) = 'UnknownType'; // Intentionally setting type to be an unknown type.

      await expectAsync(operationProcessor.apply(createOperationData.anchoredOperationModel, didState))
        .toBeRejectedWith(new SidetreeError(ErrorCode.OperationProcessorUnknownOperationType));
    });

    it('should continue if logging of an invalid operation application throws for unexpected reason', async () => {
      const createOperationData = await OperationGenerator.generateAnchoredCreateOperation({ transactionTime: 2, transactionNumber: 2, operationIndex: 2 });

      spyOn(console, 'debug').and.throwError('An error message.');
      const newDidState = await operationProcessor.apply(createOperationData.anchoredOperationModel, didState);
      expect(newDidState!.lastOperationTransactionNumber).toEqual(1);
      expect(newDidState!.document).toBeDefined();
      expect(newDidState!.nextRecoveryCommitmentHash).toEqual(nextRecoveryCommitmentHash);
    });

    describe('applyCreateOperation()', () => {
      it('should not apply the create operation if there a DID document is already found.', async () => {
        const createOperationData = await OperationGenerator.generateAnchoredCreateOperation({ transactionTime: 2, transactionNumber: 2, operationIndex: 2 });

        const newDidState = await operationProcessor.apply(createOperationData.anchoredOperationModel, didState);
        expect(newDidState!.lastOperationTransactionNumber).toEqual(1);
        expect(newDidState!.document).toBeDefined();
        expect(newDidState!.nextRecoveryCommitmentHash).toEqual(nextRecoveryCommitmentHash);
      });
    });

    describe('applyUpdateOperation()', () => {
      it('should not apply update operation if update RevealValue is invalid.', async () => {
        // Create an update using the create operation generated in `beforeEach()`.
        const [additionalKey] = await OperationGenerator.generateKeyPair(`new-key1`);
        const updateOperationRequest = await OperationGenerator.createUpdateOperationRequestForAddingAKey(
          didUniqueSuffix,
          'anIncorrectUpdateRevealValue',
          additionalKey,
          'EiD_UnusedNextUpdateCommitmentHash_AAAAAAAAAAA',
          signingPublicKey.id,
          signingPrivateKey
        );
        const operationBuffer = Buffer.from(JSON.stringify(updateOperationRequest));
        const anchoredUpdateOperationModel: AnchoredOperationModel = {
          type: OperationType.Update,
          didUniqueSuffix,
          operationBuffer,
          transactionTime: 2,
          transactionNumber: 2,
          operationIndex: 2
        };

        const newDidState = await operationProcessor.apply(anchoredUpdateOperationModel, didState);
        expect(newDidState!.lastOperationTransactionNumber).toEqual(1);
        expect(newDidState!.document).toBeDefined();

        // The count of public keys should remain 1, not 2.
        expect(newDidState!.document.publicKeys.length).toEqual(1);
      });

      it('should not apply update operation if signature is invalid.', async () => {
        // Create an update using the create operation generated in `beforeEach()`.
        const [additionalKey] = await OperationGenerator.generateKeyPair(`new-key1`);
        const updateOperationRequest = await OperationGenerator.createUpdateOperationRequestForAddingAKey(
          didUniqueSuffix,
          nextUpdateRevealValue,
          additionalKey,
          'EiD_UnusedNextUpdateCommitmentHash_AAAAAAAAAAA',
          signingPublicKey.id,
          recoveryPrivateKey // NOTE: Using recovery private key to generate an invalid signautre.
        );
        const operationBuffer = Buffer.from(JSON.stringify(updateOperationRequest));
        const anchoredUpdateOperationModel: AnchoredOperationModel = {
          type: OperationType.Update,
          didUniqueSuffix,
          operationBuffer,
          transactionTime: 2,
          transactionNumber: 2,
          operationIndex: 2
        };

        const newDidState = await operationProcessor.apply(anchoredUpdateOperationModel, didState);
        expect(newDidState!.lastOperationTransactionNumber).toEqual(1);
        expect(newDidState!.document).toBeDefined();

        // The count of public signing keys should remain 1, not 2.
        expect(newDidState!.document.publicKeys.length).toEqual(1);
      });

      it('should not apply update operation if specified public key is not found.', async () => {
        // Create an update using the create operation generated in `beforeEach()`.
        const [additionalKey] = await OperationGenerator.generateKeyPair(`new-key1`);
        const updateOperationRequest = await OperationGenerator.createUpdateOperationRequestForAddingAKey(
          didUniqueSuffix,
          nextUpdateRevealValue,
          additionalKey,
          'EiD_UnusedNextUpdateCommitmentHash_AAAAAAAAAAA',
          'non-existent-signing-key',
          signingPrivateKey
        );
        const operationBuffer = Buffer.from(JSON.stringify(updateOperationRequest));
        const anchoredUpdateOperationModel: AnchoredOperationModel = {
          type: OperationType.Update,
          didUniqueSuffix,
          operationBuffer,
          transactionTime: 2,
          transactionNumber: 2,
          operationIndex: 2
        };

        const newDidState = await operationProcessor.apply(anchoredUpdateOperationModel, didState);
        expect(newDidState!.lastOperationTransactionNumber).toEqual(1);
        expect(newDidState!.document).toBeDefined();

        // The count of public keys should remain 1, not 2.
        expect(newDidState!.document.publicKeys.length).toEqual(1);
      });
    });

    describe('applyRecoverOperation()', () => {
      it('should not apply if recovery key hash is invalid.', async () => {
        const operationData = await OperationGenerator.generateRecoverOperation({
          didUniqueSuffix,
          recoveryPrivateKey: signingPrivateKey // Intentionally an incorrect recovery key.
        });
        const anchoredRecoverOperationModel = OperationGenerator.createAnchoredOperationModelFromOperationModel(operationData.recoverOperation, 2, 2, 2);

        const newDidState = await operationProcessor.apply(anchoredRecoverOperationModel, didState);
        expect(newDidState!.lastOperationTransactionNumber).toEqual(1);

        // Verify that the recovery commitment is still the same as prior to the application of the recover operation.
        expect(newDidState!.nextRecoveryCommitmentHash).toEqual(nextRecoveryCommitmentHash);
      });

      it('should still apply successfully with resultant document being { } if new document is in some unexpected format.', async () => {
        const document = 'unexpected document format';
        const [anyNewRecoveryPublicKey] = await Jwk.generateEs256kKeyPair();
        const [, anyNewUpdateCommitmentHash] = OperationGenerator.generateCommitRevealPair();
        const recoverOperationRequest = await OperationGenerator.createRecoverOperationRequest(
          didUniqueSuffix,
          recoveryPrivateKey,
          anyNewRecoveryPublicKey,
          anyNewUpdateCommitmentHash,
          document
        );
        const recoverOperation = await RecoverOperation.parse(Buffer.from(JSON.stringify(recoverOperationRequest)));
        const anchoredRecoverOperationModel = OperationGenerator.createAnchoredOperationModelFromOperationModel(recoverOperation, 2, 2, 2);

        const newDidState = await operationProcessor.apply(anchoredRecoverOperationModel, didState);
        expect(newDidState!.lastOperationTransactionNumber).toEqual(2);
        expect(newDidState!.document).toEqual({ });

        const expectedNewRecoveryCommitment = Multihash.canonicalizeThenHashThenEncode(anyNewRecoveryPublicKey);
        expect(newDidState!.nextRecoveryCommitmentHash).toEqual(expectedNewRecoveryCommitment);
      });
    });

    describe('applyDeactivateOperation()', () => {
      it('should not apply if calculated recovery key hash is invalid.', async () => {
        // Creating and signing a deactivate operation using an invalid/incorrect recovery key.
        const [, anyIncorrectRecoveryPrivateKey] = await Jwk.generateEs256kKeyPair();
        const deactivateOperationData = await OperationGenerator.createDeactivateOperation(didUniqueSuffix, anyIncorrectRecoveryPrivateKey);
        const deactivateOperation = await DeactivateOperation.parse(deactivateOperationData.operationBuffer);
        const anchoredDeactivateOperationModel = OperationGenerator.createAnchoredOperationModelFromOperationModel(deactivateOperation, 2, 2, 2);

        const newDidState = await operationProcessor.apply(anchoredDeactivateOperationModel, didState);

        // Expecting resulting DID state to still be the same as prior to attempting to apply the invalid deactivate operation.
        expect(newDidState!.lastOperationTransactionNumber).toEqual(1);
        expect(newDidState!.document).toBeDefined();
        expect(newDidState!.document.publicKeys.length).toEqual(1);
        expect(newDidState!.nextUpdateCommitmentHash).toEqual(nextUpdateCommitmentHash);
      });
    });
  });

  describe('getRevealValue()', () => {
    it('should throw if a create operation is given.', async () => {
      const createOperationData = await OperationGenerator.generateAnchoredCreateOperation({ transactionTime: 1, transactionNumber: 1, operationIndex: 1 });

      await expectAsync(operationProcessor.getRevealValue(createOperationData.anchoredOperationModel))
        .toBeRejectedWith(new SidetreeError(ErrorCode.OperationProcessorCreateOperationDoesNotHaveRevealValue));
    });
  });
});<|MERGE_RESOLUTION|>--- conflicted
+++ resolved
@@ -399,12 +399,8 @@
       // Generate key(s) and service endpoint(s) to be included in the DID Document.
       [recoveryPublicKey, recoveryPrivateKey] = await Jwk.generateEs256kKeyPair();
       [signingPublicKey, signingPrivateKey] = await OperationGenerator.generateKeyPair('signingKey');
-<<<<<<< HEAD
+      nextRecoveryCommitmentHash = Multihash.canonicalizeThenHashThenEncode(recoveryPublicKey);
       const serviceEndpoints = OperationGenerator.generateServiceEndpointsForDocument(['dummyHubUri']);
-=======
-      nextRecoveryCommitmentHash = Multihash.canonicalizeThenHashThenEncode(recoveryPublicKey);
-      const serviceEndpoints = OperationGenerator.generateServiceEndpoints(['dummyHubUri']);
->>>>>>> 2c1b552a
 
       // Create the initial create operation.
       [nextUpdateRevealValue, nextUpdateCommitmentHash] = OperationGenerator.generateCommitRevealPair();
