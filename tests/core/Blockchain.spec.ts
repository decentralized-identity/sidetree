--- conflicted
+++ resolved
@@ -183,13 +183,8 @@
           transactionNumber: 1,
           transactionTime: 1,
           transactionTimeHash: 'unused',
-<<<<<<< HEAD
-          feePaid: 1,
-          normalizedFee: 1
-=======
           transactionFeePaid: 1,
           normalizedTransactionFee: 1
->>>>>>> c4c24a2e
         }
       ];
       const firstValidTransaction = await blockchainClient.getFirstValidTransaction(unusedTransactions);
@@ -219,13 +214,8 @@
           transactionNumber: 1,
           transactionTime: 1,
           transactionTimeHash: 'unused',
-<<<<<<< HEAD
-          feePaid: 1,
-          normalizedFee: 1
-=======
           transactionFeePaid: 1,
           normalizedTransactionFee: 1
->>>>>>> c4c24a2e
         }
       ];
       const firstValidTransaction = await blockchainClient.getFirstValidTransaction(unusedTransactions);
