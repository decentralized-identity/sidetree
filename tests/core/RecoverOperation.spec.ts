import Cryptography from '../../lib/core/versions/latest/util/Cryptography';
import Encoder from '../../lib/core/versions/latest/Encoder';
import ErrorCode from '../../lib/core/versions/latest/ErrorCode';
import Multihash from '../../lib/core/versions/latest/Multihash';
import OperationGenerator from '../generators/OperationGenerator';
import OperationType from '../../lib/core/enums/OperationType';
import RecoverOperation from '../../lib/core/versions/latest/RecoverOperation';
import SidetreeError from '../../lib/common/SidetreeError';

describe('RecoverOperation', async () => {
  describe('parse()', async () => {
    it('should throw if operation type is incorrect', async (done) => {
      const [, recoveryPrivateKey] = await Cryptography.generateKeyPairHex('#recoveryKey');
      const [newRecoveryPublicKey] = await Cryptography.generateKeyPairHex('#singingKey');
      const [newSigningPublicKey] = await Cryptography.generateKeyPairHex('#singingKey');
      const [, unusedNextRecoveryCommitmentHash] = OperationGenerator.generateCommitRevealPair();
      const [, unusedNextUpdateCommitmentHash] = OperationGenerator.generateCommitRevealPair();

      const recoverOperationRequest = await OperationGenerator.generateRecoverOperationRequest(
        'unused-DID-unique-suffix',
        'unused-recovery-reveal-value',
        recoveryPrivateKey,
        newRecoveryPublicKey,
        newSigningPublicKey,
        unusedNextRecoveryCommitmentHash,
        unusedNextUpdateCommitmentHash
      );

      recoverOperationRequest.type = OperationType.Create; // Intentionally incorrect type.

      const operationBuffer = Buffer.from(JSON.stringify(recoverOperationRequest));
      await expectAsync(RecoverOperation.parse(operationBuffer)).toBeRejectedWith(new SidetreeError(ErrorCode.RecoverOperationTypeIncorrect));
      done();
    });

    it('should throw if didUniqueSuffix is not string.', async (done) => {
      const [, recoveryPrivateKey] = await Cryptography.generateKeyPairHex('#recoveryKey');
      const [newRecoveryPublicKey] = await Cryptography.generateKeyPairHex('#singingKey');
      const [newSigningPublicKey] = await Cryptography.generateKeyPairHex('#singingKey');
      const [, unusedNextRecoveryCommitmentHash] = OperationGenerator.generateCommitRevealPair();
      const [, unusedNextUpdateCommitmentHash] = OperationGenerator.generateCommitRevealPair();

      const recoverOperationRequest = await OperationGenerator.generateRecoverOperationRequest(
        'unused-DID-unique-suffix',
        'unused-recovery-reveal-value',
        recoveryPrivateKey,
        newRecoveryPublicKey,
        newSigningPublicKey,
        unusedNextRecoveryCommitmentHash,
        unusedNextUpdateCommitmentHash
      );

      (recoverOperationRequest.didUniqueSuffix as any) = 123; // Intentionally incorrect type.

      const operationBuffer = Buffer.from(JSON.stringify(recoverOperationRequest));
      await expectAsync(RecoverOperation.parse(operationBuffer)).toBeRejectedWith(new SidetreeError(ErrorCode.RecoverOperationMissingOrInvalidDidUniqueSuffix));
      done();
    });

    it('should throw if recoveryRevealValue is not string.', async (done) => {
      const [, recoveryPrivateKey] = await Cryptography.generateKeyPairHex('#recoveryKey');
      const [newRecoveryPublicKey] = await Cryptography.generateKeyPairHex('#singingKey');
      const [newSigningPublicKey] = await Cryptography.generateKeyPairHex('#singingKey');
      const [, unusedNextRecoveryCommitmentHash] = OperationGenerator.generateCommitRevealPair();
      const [, unusedNextUpdateCommitmentHash] = OperationGenerator.generateCommitRevealPair();

      const recoverOperationRequest = await OperationGenerator.generateRecoverOperationRequest(
        'unused-DID-unique-suffix',
        'unused-recovery-reveal-value',
        recoveryPrivateKey,
        newRecoveryPublicKey,
        newSigningPublicKey,
        unusedNextRecoveryCommitmentHash,
        unusedNextUpdateCommitmentHash
      );

      (recoverOperationRequest.recoveryRevealValue as any) = 123; // Intentionally incorrect type.

      const operationBuffer = Buffer.from(JSON.stringify(recoverOperationRequest));
      await expectAsync(RecoverOperation.parse(operationBuffer))
<<<<<<< HEAD
      .toBeRejectedWith(new SidetreeError(ErrorCode.RecoverOperationRecoveryRevealValueMissingOrInvalidType));
=======
              .toBeRejectedWith(new SidetreeError(ErrorCode.RecoverOperationRecoveryRevealValueMissingOrInvalidType));
>>>>>>> f2aebe75
      done();
    });

    it('should throw if recoveryRevealValue is too long.', async (done) => {
      const [, recoveryPrivateKey] = await Cryptography.generateKeyPairHex('#recoveryKey');
      const [newRecoveryPublicKey] = await Cryptography.generateKeyPairHex('#singingKey');
      const [newSigningPublicKey] = await Cryptography.generateKeyPairHex('#singingKey');
      const [, unusedNextRecoveryCommitmentHash] = OperationGenerator.generateCommitRevealPair();
      const [, unusedNextUpdateCommitmentHash] = OperationGenerator.generateCommitRevealPair();

      const recoverOperationRequest = await OperationGenerator.generateRecoverOperationRequest(
        'unused-DID-unique-suffix',
        'super-long-reveal-value-super-long-reveal-value-super-long-reveal-value-super-long-reveal-value-super-long-reveal-value-super-long-reveal-valueeeee',
        recoveryPrivateKey,
        newRecoveryPublicKey,
        newSigningPublicKey,
        unusedNextRecoveryCommitmentHash,
        unusedNextUpdateCommitmentHash
      );

      const operationBuffer = Buffer.from(JSON.stringify(recoverOperationRequest));
      await expectAsync(RecoverOperation.parse(operationBuffer)).toBeRejectedWith(new SidetreeError(ErrorCode.RecoverOperationRecoveryRevealValueTooLong));
      done();
    });
  });

  describe('parseSignedDataPayload()', async () => {
    it('should throw if signedData contains an additional unknown property.', async (done) => {
      const signedData = {
        patchDataHash: 'anyUnusedHash',
        recoveryKey: 'anyUnusedRecoveryKey',
        nextRecoveryCommitmentHash: Encoder.encode(Multihash.hash(Buffer.from('some one time password'))),
        extraProperty: 'An unknown extra property'
      };
      const encodedSignedData = Encoder.encode(JSON.stringify(signedData));
      await expectAsync((RecoverOperation as any).parseSignedDataPayload(encodedSignedData))
        .toBeRejectedWith(new SidetreeError(ErrorCode.RecoverOperationSignedDataMissingOrUnknownProperty));
      done();
    });
  });
});<|MERGE_RESOLUTION|>--- conflicted
+++ resolved
@@ -78,11 +78,7 @@
 
       const operationBuffer = Buffer.from(JSON.stringify(recoverOperationRequest));
       await expectAsync(RecoverOperation.parse(operationBuffer))
-<<<<<<< HEAD
-      .toBeRejectedWith(new SidetreeError(ErrorCode.RecoverOperationRecoveryRevealValueMissingOrInvalidType));
-=======
               .toBeRejectedWith(new SidetreeError(ErrorCode.RecoverOperationRecoveryRevealValueMissingOrInvalidType));
->>>>>>> f2aebe75
       done();
     });
 
