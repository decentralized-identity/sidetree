import Cryptography from '../../lib/core/versions/latest/util/Cryptography';
import Encoder from '../../lib/core/versions/latest/Encoder';
import ErrorCode from '../../lib/core/versions/latest/ErrorCode';
import Multihash from '../../lib/core/versions/latest/Multihash';
import OperationGenerator from '../generators/OperationGenerator';
import OperationType from '../../lib/core/enums/OperationType';
import RecoverOperation from '../../lib/core/versions/latest/RecoverOperation';
import SidetreeError from '../../lib/common/SidetreeError';

describe('RecoverOperation', async () => {
  describe('parse()', async () => {
    it('should throw if operation type is incorrect', async (done) => {
      const [, recoveryPrivateKey] = await Cryptography.generateKeyPairHex('#recoveryKey');
      const [newRecoveryPublicKey] = await Cryptography.generateKeyPairHex('#singingKey');
      const [newSigningPublicKey] = await Cryptography.generateKeyPairHex('#singingKey');
      const [, unusedNextRecoveryCommitmentHash] = OperationGenerator.generateCommitRevealPair();
      const [, unusedNextUpdateCommitmentHash] = OperationGenerator.generateCommitRevealPair();

      const recoverOperationRequest = await OperationGenerator.generateRecoverOperationRequest(
        'unused-DID-unique-suffix',
        'unused-recovery-reveal-value',
        recoveryPrivateKey,
        newRecoveryPublicKey,
        newSigningPublicKey,
        unusedNextRecoveryCommitmentHash,
        unusedNextUpdateCommitmentHash
      );

      recoverOperationRequest.type = OperationType.Create; // Intentionally incorrect type.

      const operationBuffer = Buffer.from(JSON.stringify(recoverOperationRequest));
      await expectAsync(RecoverOperation.parse(operationBuffer)).toBeRejectedWith(new SidetreeError(ErrorCode.RecoverOperationTypeIncorrect));
      done();
    });

    it('should throw if didUniqueSuffix is not string.', async (done) => {
      const [, recoveryPrivateKey] = await Cryptography.generateKeyPairHex('#recoveryKey');
      const [newRecoveryPublicKey] = await Cryptography.generateKeyPairHex('#singingKey');
      const [newSigningPublicKey] = await Cryptography.generateKeyPairHex('#singingKey');
      const [, unusedNextRecoveryCommitmentHash] = OperationGenerator.generateCommitRevealPair();
      const [, unusedNextUpdateCommitmentHash] = OperationGenerator.generateCommitRevealPair();

      const recoverOperationRequest = await OperationGenerator.generateRecoverOperationRequest(
        'unused-DID-unique-suffix',
        'unused-recovery-reveal-value',
        recoveryPrivateKey,
        newRecoveryPublicKey,
        newSigningPublicKey,
        unusedNextRecoveryCommitmentHash,
        unusedNextUpdateCommitmentHash
      );

      (recoverOperationRequest.didUniqueSuffix as any) = 123; // Intentionally incorrect type.

      const operationBuffer = Buffer.from(JSON.stringify(recoverOperationRequest));
      await expectAsync(RecoverOperation.parse(operationBuffer)).toBeRejectedWith(new SidetreeError(ErrorCode.RecoverOperationMissingOrInvalidDidUniqueSuffix));
      done();
    });

    it('should throw if recoveryRevealValue is not string.', async (done) => {
      const [, recoveryPrivateKey] = await Cryptography.generateKeyPairHex('#recoveryKey');
      const [newRecoveryPublicKey] = await Cryptography.generateKeyPairHex('#singingKey');
      const [newSigningPublicKey] = await Cryptography.generateKeyPairHex('#singingKey');
      const [, unusedNextRecoveryCommitmentHash] = OperationGenerator.generateCommitRevealPair();
      const [, unusedNextUpdateCommitmentHash] = OperationGenerator.generateCommitRevealPair();

      const recoverOperationRequest = await OperationGenerator.generateRecoverOperationRequest(
        'unused-DID-unique-suffix',
        'unused-recovery-reveal-value',
        recoveryPrivateKey,
        newRecoveryPublicKey,
        newSigningPublicKey,
        unusedNextRecoveryCommitmentHash,
        unusedNextUpdateCommitmentHash
      );

      (recoverOperationRequest.recoveryRevealValue as any) = 123; // Intentionally incorrect type.

      const operationBuffer = Buffer.from(JSON.stringify(recoverOperationRequest));
      await expectAsync(RecoverOperation.parse(operationBuffer)).toBeRejectedWith(new SidetreeError(ErrorCode.RecoverOperationRecoveryRevealValueMissingOrInvalidType));
      done();
    });

    it('should throw if recoveryRevealValue is too long.', async (done) => {
      const [, recoveryPrivateKey] = await Cryptography.generateKeyPairHex('#recoveryKey');
      const [newRecoveryPublicKey] = await Cryptography.generateKeyPairHex('#singingKey');
      const [newSigningPublicKey] = await Cryptography.generateKeyPairHex('#singingKey');
      const [, unusedNextRecoveryCommitmentHash] = OperationGenerator.generateCommitRevealPair();
      const [, unusedNextUpdateCommitmentHash] = OperationGenerator.generateCommitRevealPair();

      const recoverOperationRequest = await OperationGenerator.generateRecoverOperationRequest(
        'unused-DID-unique-suffix',
        'super-long-reveal-value-super-long-reveal-value-super-long-reveal-value-super-long-reveal-value-super-long-reveal-value-super-long-reveal-valueeeee',
        recoveryPrivateKey,
        newRecoveryPublicKey,
        newSigningPublicKey,
        unusedNextRecoveryCommitmentHash,
        unusedNextUpdateCommitmentHash
      );

      const operationBuffer = Buffer.from(JSON.stringify(recoverOperationRequest));
      await expectAsync(RecoverOperation.parse(operationBuffer)).toBeRejectedWith(new SidetreeError(ErrorCode.RecoverOperationRecoveryRevealValueTooLong));
      done();
    });
  });

  describe('parseSignedOperationDataPayload()', async () => {
    it('should throw if signed operation data contains an additional unknown property.', async (done) => {
      const signedOperationData = {
        operationDataHash: 'anyUnusedHash',
        recoveryKey: 'anyUnusedRecoveryKey',
        nextRecoveryCommitmentHash: Encoder.encode(Multihash.hash(Buffer.from('some one time password'))),
        extraProperty: 'An unknown extra property'
      };
      const encodedOperationData = Encoder.encode(JSON.stringify(signedOperationData));
      await expectAsync((RecoverOperation as any).parseSignedOperationDataPayload(encodedOperationData))
        .toBeRejectedWith(new SidetreeError(ErrorCode.RecoverOperationSignedDataMissingOrUnknownProperty));
      done();
    });
  });
<<<<<<< HEAD

  describe('parseOperationData()', async () => {
    it('should throw if operation data is not string', async (done) => {
      await expectAsync((RecoverOperation as any).parseOperationData(123))
        .toBeRejectedWith(new SidetreeError(ErrorCode.RecoverOperationDataMissingOrNotString));
      done();
    });

    it('should throw if operation data contains an additional unknown property.', async (done) => {
      const operationData = {
        document: 'any opaque content',
        nextUpdateCommitmentHash: Encoder.encode(Multihash.hash(Buffer.from('some one time password'))),
        extraProperty: 'An unknown extra property'
      };
      const encodedOperationData = Encoder.encode(JSON.stringify(operationData));
      await expectAsync((RecoverOperation as any).parseOperationData(encodedOperationData))
        .toBeRejectedWith(new SidetreeError(ErrorCode.RecoverOperationDataMissingOrUnknownProperty));
      done();
    });

    it('should throw if operation data is missing document property.', async (done) => {
      const operationData = {
        // document: 'any opaque content', // Intentionally missing.
        nextUpdateCommitmentHash: Encoder.encode(Multihash.hash(Buffer.from('some one time password'))),
        unknownProperty: 'An unknown property'
      };
      const encodedOperationData = Encoder.encode(JSON.stringify(operationData));
      await expectAsync((RecoverOperation as any).parseOperationData(encodedOperationData))
        .toBeRejectedWith(new SidetreeError(ErrorCode.RecoverOperationDataMissingOrUnknownProperty));
      done();
    });
  });
=======
>>>>>>> c5f7756b
});<|MERGE_RESOLUTION|>--- conflicted
+++ resolved
@@ -118,39 +118,4 @@
       done();
     });
   });
-<<<<<<< HEAD
-
-  describe('parseOperationData()', async () => {
-    it('should throw if operation data is not string', async (done) => {
-      await expectAsync((RecoverOperation as any).parseOperationData(123))
-        .toBeRejectedWith(new SidetreeError(ErrorCode.RecoverOperationDataMissingOrNotString));
-      done();
-    });
-
-    it('should throw if operation data contains an additional unknown property.', async (done) => {
-      const operationData = {
-        document: 'any opaque content',
-        nextUpdateCommitmentHash: Encoder.encode(Multihash.hash(Buffer.from('some one time password'))),
-        extraProperty: 'An unknown extra property'
-      };
-      const encodedOperationData = Encoder.encode(JSON.stringify(operationData));
-      await expectAsync((RecoverOperation as any).parseOperationData(encodedOperationData))
-        .toBeRejectedWith(new SidetreeError(ErrorCode.RecoverOperationDataMissingOrUnknownProperty));
-      done();
-    });
-
-    it('should throw if operation data is missing document property.', async (done) => {
-      const operationData = {
-        // document: 'any opaque content', // Intentionally missing.
-        nextUpdateCommitmentHash: Encoder.encode(Multihash.hash(Buffer.from('some one time password'))),
-        unknownProperty: 'An unknown property'
-      };
-      const encodedOperationData = Encoder.encode(JSON.stringify(operationData));
-      await expectAsync((RecoverOperation as any).parseOperationData(encodedOperationData))
-        .toBeRejectedWith(new SidetreeError(ErrorCode.RecoverOperationDataMissingOrUnknownProperty));
-      done();
-    });
-  });
-=======
->>>>>>> c5f7756b
 });