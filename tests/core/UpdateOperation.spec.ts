--- conflicted
+++ resolved
@@ -77,35 +77,4 @@
       await expectAsync(UpdateOperation.parse(operationBuffer)).toBeRejectedWith(new SidetreeError(ErrorCode.UpdateOperationUpdateRevealValueTooLong));
     });
   });
-<<<<<<< HEAD
-
-  describe('parseOperationData()', async () => {
-    it('should throw if operation data is not string', async () => {
-      await expectAsync((UpdateOperation as any).parseOperationData(123)).toBeRejectedWith(new SidetreeError(ErrorCode.UpdateOperationDataMissingOrNotString));
-    });
-
-    it('should throw if operation data contains an additional unknown property.', async () => {
-      const operationData = {
-        documentPatch: 'any opaque content',
-        nextUpdateCommitmentHash: Encoder.encode(Multihash.hash(Buffer.from('some one time password'))),
-        extraProperty: 'An unknown extra property'
-      };
-      const encodedOperationData = Encoder.encode(JSON.stringify(operationData));
-      await expectAsync((UpdateOperation as any).parseOperationData(encodedOperationData))
-        .toBeRejectedWith(new SidetreeError(ErrorCode.UpdateOperationDataMissingOrUnknownProperty));
-    });
-
-    it('should throw if operation data is missing documentPatch property.', async () => {
-      const operationData = {
-        // documentPatch: 'any opaque content', // Intentionally missing.
-        nextUpdateCommitmentHash: Encoder.encode(Multihash.hash(Buffer.from('some one time password'))),
-        unknownProperty: 'An unknown property'
-      };
-      const encodedOperationData = Encoder.encode(JSON.stringify(operationData));
-      await expectAsync((UpdateOperation as any).parseOperationData(encodedOperationData))
-        .toBeRejectedWith(new SidetreeError(ErrorCode.UpdateOperationDocumentPatchMissing));
-    });
-  });
-=======
->>>>>>> c5f7756b
 });