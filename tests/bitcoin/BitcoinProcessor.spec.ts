--- conflicted
+++ resolved
@@ -1,1283 +1,1230 @@
-import BitcoinProcessor, { IBlockInfo } from '../../lib/bitcoin/BitcoinProcessor';
-import ErrorCode from '../../lib/common/ErrorCode';
-import ITransaction from '../../lib/common/ITransaction';
-import ReadableStream from '../../lib/common/ReadableStream';
-import TransactionNumber from '../../lib/bitcoin/TransactionNumber';
-import { IBitcoinConfig } from '../../lib/bitcoin/IBitcoinConfig';
-import { PrivateKey, Transaction } from 'bitcore-lib';
-import * as httpStatus from 'http-status';
-import * as nodeFetchPackage from 'node-fetch';
-
-function randomString (length: number = 16): string {
-  return Math.round(Math.random() * Number.MAX_SAFE_INTEGER).toString(16).substring(0, length);
-}
-
-function randomNumber (max: number = 256): number {
-  return Math.round(Math.random() * max);
-}
-
-function randomBlock (above: number = 0): IBlockInfo {
-  return { height: above + randomNumber(), hash: randomString() };
-}
-
-describe('BitcoinProcessor', () => {
-
-  const testConfig: IBitcoinConfig = {
-    bitcoinPeerUri: 'http://localhost:18332',
-    bitcoinRpcUsername: 'admin',
-    bitcoinRpcPassword: '123456789',
-    bitcoinFee: 1,
-    bitcoinWalletImportString: BitcoinProcessor.generatePrivateKey('testnet'),
-    databaseName: 'bitcoin-test',
-    requestTimeoutInMilliseconds: 300,
-    genesisBlockNumber: 1480000,
-    lowBalanceNoticeInDays: 28,
-    requestMaxRetries: 3,
-    transactionFetchPageSize: 100,
-    mongoDbConnectionString: 'mongodb://localhost:27017',
-    sidetreeTransactionPrefix: 'sidetree:',
-    transactionPollPeriodInSeconds: 60
-  };
-
-  const privateKey: PrivateKey = (PrivateKey as any).fromWIF(testConfig.bitcoinWalletImportString);
-
-  let bitcoinProcessor: BitcoinProcessor;
-  let transactionStoreInitializeSpy: jasmine.Spy;
-  let transactionStoreLatestTransactionSpy: jasmine.Spy;
-  let processTransactionsSpy: jasmine.Spy;
-  let periodicPollSpy: jasmine.Spy;
-  let fetchSpy: jasmine.Spy;
-  let retryFetchSpy: jasmine.Spy;
-
-  beforeEach(() => {
-    bitcoinProcessor = new BitcoinProcessor(testConfig);
-    transactionStoreInitializeSpy = spyOn(bitcoinProcessor['transactionStore'], 'initialize');
-    transactionStoreLatestTransactionSpy = spyOn(bitcoinProcessor['transactionStore'], 'getLastTransaction');
-    transactionStoreLatestTransactionSpy.and.returnValue(Promise.resolve(undefined));
-    processTransactionsSpy = spyOn(bitcoinProcessor, 'processTransactions' as any);
-    processTransactionsSpy.and.returnValue(Promise.resolve({ hash: 'IamAHash', height: 54321 }));
-    periodicPollSpy = spyOn(bitcoinProcessor, 'periodicPoll' as any);
-    // this is always mocked to protect against actual calls to the bitcoin network
-    fetchSpy = spyOn(nodeFetchPackage, 'default');
-    retryFetchSpy = spyOn(bitcoinProcessor, 'fetchWithRetry' as any);
-  });
-
-  function mockRpcCall (method: string, params: any[], returns: any, path?: string): jasmine.Spy {
-    return spyOn(bitcoinProcessor, 'rpcCall' as any).and.callFake((request: any, requestPath: string) => {
-      if (path) {
-        expect(requestPath).toEqual(path);
-      }
-      expect(request.method).toEqual(method);
-      if (request.params) {
-        expect(request.params).toEqual(params);
-      }
-      return Promise.resolve(returns);
-    });
-  }
-
-  function createTransactions (count?: number, height?: number): ITransaction[] {
-    const transactions: ITransaction[] = [];
-    if (!count) {
-      count = randomNumber(9) + 1;
-    }
-    if (!height) {
-      height = randomNumber();
-    }
-    const hash = randomString();
-    for (let i = 0; i < count; i++) {
-      transactions.push({
-        transactionNumber: TransactionNumber.construct(height, i),
-        transactionTime: height,
-        transactionTimeHash: hash,
-        anchorFileHash: randomString()
-      });
-    }
-    return transactions;
-  }
-
-  describe('constructor', () => {
-    it('should use appropriate config values', () => {
-      const config: IBitcoinConfig = {
-        bitcoinPeerUri: randomString(),
-        bitcoinFee: randomNumber(),
-        bitcoinRpcUsername: 'admin',
-        bitcoinRpcPassword: 'password123',
-        bitcoinWalletImportString: BitcoinProcessor.generatePrivateKey('testnet'),
-        databaseName: randomString(),
-        genesisBlockNumber: randomNumber(),
-        transactionFetchPageSize: randomNumber(),
-        mongoDbConnectionString: randomString(),
-        sidetreeTransactionPrefix: randomString(4),
-        lowBalanceNoticeInDays: undefined,
-        requestTimeoutInMilliseconds: undefined,
-        requestMaxRetries: undefined,
-        transactionPollPeriodInSeconds: undefined
-      };
-
-      const bitcoinProcessor = new BitcoinProcessor(config);
-      expect(bitcoinProcessor.bitcoinPeerUri).toEqual(config.bitcoinPeerUri);
-      expect(bitcoinProcessor.bitcoinAuthorization).toEqual(Buffer.from(`${config.bitcoinRpcUsername}:${config.bitcoinRpcPassword}`).toString('base64'));
-      expect(bitcoinProcessor.bitcoinFee).toEqual(config.bitcoinFee);
-      expect(bitcoinProcessor.requestTimeout).toEqual(300);
-      expect(bitcoinProcessor.genesisBlockNumber).toEqual(config.genesisBlockNumber);
-      expect(bitcoinProcessor.lowBalanceNoticeDays).toEqual(28);
-      expect(bitcoinProcessor.maxRetries).toEqual(3);
-      expect(bitcoinProcessor.pageSize).toEqual(config.transactionFetchPageSize);
-      expect(bitcoinProcessor.pollPeriod).toEqual(60);
-      expect(bitcoinProcessor.sidetreePrefix).toEqual(config.sidetreeTransactionPrefix);
-      expect(bitcoinProcessor['transactionStore'].databaseName).toEqual(config.databaseName!);
-      expect(bitcoinProcessor['transactionStore']['serverUrl']).toEqual(config.mongoDbConnectionString);
-    });
-
-    it('should throw if the wallet import string is incorrect', () => {
-      const config: IBitcoinConfig = {
-        bitcoinPeerUri: randomString(),
-        bitcoinRpcUsername: 'admin',
-        bitcoinRpcPassword: '1234',
-        bitcoinFee: randomNumber(),
-        bitcoinWalletImportString: 'wrong!',
-        databaseName: randomString(),
-        genesisBlockNumber: randomNumber(),
-        transactionFetchPageSize: randomNumber(),
-        mongoDbConnectionString: randomString(),
-        sidetreeTransactionPrefix: randomString(4),
-        lowBalanceNoticeInDays: undefined,
-        requestTimeoutInMilliseconds: undefined,
-        requestMaxRetries: undefined,
-        transactionPollPeriodInSeconds: undefined
-      };
-
-      try {
-        /* tslint:disable-next-line:no-unused-expression */
-        new BitcoinProcessor(config);
-        fail('expected to throw');
-      } catch (error) {
-        expect(error.message).toContain('Failed creating private key');
-      }
-    });
-  });
-
-  describe('initialize', () => {
-
-    let walletExistsSpy: jasmine.Spy;
-
-    beforeEach(async () => {
-      walletExistsSpy = spyOn(bitcoinProcessor, 'walletExists' as any);
-    });
-
-    it('should initialize the transactionStore', async (done) => {
-      walletExistsSpy.and.returnValue(Promise.resolve(true));
-      expect(transactionStoreInitializeSpy).not.toHaveBeenCalled();
-      await bitcoinProcessor.initialize();
-      expect(transactionStoreInitializeSpy).toHaveBeenCalled();
-      done();
-    });
-
-    it('should process all the blocks since its last known', async (done) => {
-      walletExistsSpy.and.returnValue(Promise.resolve(true));
-      const fromNumber = randomNumber();
-      const fromHash = randomString();
-      transactionStoreLatestTransactionSpy.and.returnValue(
-        Promise.resolve({
-          transactionNumber: randomNumber(),
-          transactionTime: fromNumber,
-          transactionTimeHash: fromHash,
-          anchorFileHash: randomString()
-        })
-      );
-      processTransactionsSpy.and.callFake((sinceBlock: IBlockInfo) => {
-        expect(sinceBlock.height).toEqual(fromNumber);
-        expect(sinceBlock.hash).toEqual(fromHash);
-        return Promise.resolve({
-          hash: 'latestHash',
-          height: 12345
-        });
-      });
-      expect(processTransactionsSpy).not.toHaveBeenCalled();
-      expect(transactionStoreLatestTransactionSpy).not.toHaveBeenCalled();
-      await bitcoinProcessor.initialize();
-      expect(processTransactionsSpy).toHaveBeenCalled();
-      expect(transactionStoreLatestTransactionSpy).toHaveBeenCalled();
-      done();
-    });
-
-    it('should begin to periodically poll for updates', async (done) => {
-      walletExistsSpy.and.returnValue(Promise.resolve(true));
-      expect(periodicPollSpy).not.toHaveBeenCalled();
-      await bitcoinProcessor.initialize();
-      expect(periodicPollSpy).toHaveBeenCalled();
-      done();
-    });
-
-    it('should import key if the wallet does not exist', async () => {
-      walletExistsSpy.and.returnValue(Promise.resolve(false));
-      const publicKeyHex = privateKey.toPublicKey().toBuffer().toString('hex');
-      const importSpy = mockRpcCall('importpubkey', [publicKeyHex, 'sidetree', true], undefined);
-      await bitcoinProcessor.initialize();
-      expect(walletExistsSpy).toHaveBeenCalled();
-      expect(importSpy).toHaveBeenCalled();
-    });
-  });
-
-  describe('generatePrivateKey', () => {
-    it('should construct a PrivateKey and export its WIF', () => {
-      const privateKey = BitcoinProcessor.generatePrivateKey('mainnet');
-      expect(privateKey).toBeDefined();
-      expect(typeof privateKey).toEqual('string');
-      expect(privateKey.length).toBeGreaterThan(0);
-      expect(() => {
-        (PrivateKey as any).fromWIF(privateKey);
-      }).not.toThrow();
-    });
-  });
-
-  describe('time', () => {
-    it('should get the current latest when given no hash', async (done) => {
-      const height = randomNumber();
-      const hash = randomString();
-      const tipSpy = spyOn(bitcoinProcessor, 'getCurrentBlockHeight' as any).and.returnValue(Promise.resolve(height));
-      const hashSpy = spyOn(bitcoinProcessor, 'getBlockHash' as any).and.returnValue(Promise.resolve(hash));
-      const spy = mockRpcCall('getblock', [hash, 1], { hash, height });
-      const actual = await bitcoinProcessor.time();
-      expect(actual.time).toEqual(height);
-      expect(actual.hash).toEqual(hash);
-      expect(tipSpy).toHaveBeenCalled();
-      expect(hashSpy).toHaveBeenCalled();
-      expect(spy).not.toHaveBeenCalled();
-      done();
-    });
-
-    it('should get the corresponding bitcoin height given a hash', async (done) => {
-      const height = randomNumber();
-      const hash = randomString();
-      const tipSpy = spyOn(bitcoinProcessor, 'getCurrentBlockHeight' as any).and.returnValue(Promise.resolve(height));
-      const hashSpy = spyOn(bitcoinProcessor, 'getBlockHash' as any).and.returnValue(Promise.resolve(hash));
-      const spy = mockRpcCall('getblock', [hash, 1], { hash, height });
-      const actual = await bitcoinProcessor.time(hash);
-      expect(actual.time).toEqual(height);
-      expect(actual.hash).toEqual(hash);
-      expect(tipSpy).not.toHaveBeenCalled();
-      expect(hashSpy).not.toHaveBeenCalled();
-      expect(spy).toHaveBeenCalled();
-      done();
-    });
-  });
-
-  describe('transactions', () => {
-    it('should get transactions since genesis limited by page size', async (done) => {
-      const verifyMock = spyOn(bitcoinProcessor, 'verifyBlock' as any);
-      const transactions = createTransactions();
-      const laterThanMock = spyOn(bitcoinProcessor['transactionStore'], 'getTransactionsLaterThan').and.callFake(((since: number, pages: number) => {
-        expect(since).toBeUndefined();
-        expect(pages).toEqual(testConfig.transactionFetchPageSize);
-        return Promise.resolve(transactions);
-      }));
-
-      const actual = await bitcoinProcessor.transactions();
-      expect(verifyMock).not.toHaveBeenCalled();
-      expect(laterThanMock).toHaveBeenCalled();
-      expect(actual.moreTransactions).toBeFalsy();
-      expect(actual.transactions).toEqual(transactions);
-      done();
-    });
-
-    it('should get transactions since a specific block height and hash', async (done) => {
-      const expectedHeight = randomNumber();
-      const expectedHash = randomString();
-      const expectedTransactionNumber = TransactionNumber.construct(expectedHeight, 0);
-      const verifyMock = spyOn(bitcoinProcessor, 'verifyBlock' as any).and.callFake((height: number, hash: string) => {
-        expect(height).toEqual(expectedHeight);
-        expect(hash).toEqual(expectedHash);
-        return Promise.resolve(true);
-      });
-      const transactions = createTransactions(undefined, expectedHeight);
-      const laterThanMock = spyOn(bitcoinProcessor['transactionStore'], 'getTransactionsLaterThan').and.callFake(((since: number) => {
-        expect(since).toEqual(TransactionNumber.construct(expectedHeight, 0));
-        return Promise.resolve(transactions);
-      }));
-
-      const actual = await bitcoinProcessor.transactions(expectedTransactionNumber, expectedHash);
-      expect(verifyMock).toHaveBeenCalled();
-      expect(laterThanMock).toHaveBeenCalled();
-      expect(actual.moreTransactions).toBeFalsy();
-      expect(actual.transactions).toEqual(transactions);
-      done();
-    });
-
-    it('should fail if only given a block height', async (done) => {
-      try {
-        await bitcoinProcessor.transactions(randomNumber());
-        fail('expected to throw');
-      } catch (error) {
-        expect(error.status).toEqual(httpStatus.BAD_REQUEST);
-        expect(error.code).not.toEqual(ErrorCode.InvalidTransactionNumberOrTimeHash);
-      } finally {
-        done();
-      }
-    });
-
-    it('should fail if the height and hash do not validate against the current blockchain', async (done) => {
-      const expectedHeight = randomNumber();
-      const expectedHash = randomString();
-      const expectedTransactionNumber = TransactionNumber.construct(expectedHeight, 0);
-      const verifyMock = spyOn(bitcoinProcessor, 'verifyBlock' as any).and.returnValue(Promise.resolve(false));
-      try {
-        await bitcoinProcessor.transactions(expectedTransactionNumber, expectedHash);
-        fail('expected to throw');
-      } catch (error) {
-        expect(error.status).toEqual(httpStatus.BAD_REQUEST);
-        expect(error.code).toEqual(ErrorCode.InvalidTransactionNumberOrTimeHash);
-        expect(verifyMock).toHaveBeenCalled();
-      } finally {
-        done();
-      }
-    });
-
-    it('should handle moreTransactions parameter according to the returned page size', async (done) => {
-      const expectedHeight = randomNumber();
-      const expectedHash = randomString();
-      const expectedTransactionNumber = TransactionNumber.construct(expectedHeight, 0);
-      const verifyMock = spyOn(bitcoinProcessor, 'verifyBlock' as any).and.returnValue(Promise.resolve(true));
-      const transactions = createTransactions(testConfig.transactionFetchPageSize, expectedHeight);
-      const laterThanMock = spyOn(bitcoinProcessor['transactionStore'], 'getTransactionsLaterThan').and.returnValue(Promise.resolve(transactions));
-      const actual = await bitcoinProcessor.transactions(expectedTransactionNumber, expectedHash);
-      expect(verifyMock).toHaveBeenCalled();
-      expect(laterThanMock).toHaveBeenCalled();
-      expect(actual.transactions).toEqual(transactions);
-      expect(actual.moreTransactions).toBeTruthy();
-      done();
-    });
-  });
-
-  describe('firstValidTransaction', () => {
-    it('should return the first of the valid transactions', async (done) => {
-      const transactions: ITransaction[] = [];
-      let heights: number[] = [];
-      const count = 10;
-      for (let i = 0; i < count; i++) {
-        const height = randomNumber();
-        heights.push(height);
-        transactions.push({
-          anchorFileHash: randomString(),
-          transactionNumber: TransactionNumber.construct(height, randomNumber()),
-          transactionTime: height,
-          transactionTimeHash: randomString()
-        });
-      }
-      const verifyMock = spyOn(bitcoinProcessor, 'verifyBlock' as any).and.callFake((height: number) => {
-        expect(height).toEqual(heights.shift()!);
-        return Promise.resolve(heights.length === 0);
-      });
-      const actual = await bitcoinProcessor.firstValidTransaction(transactions);
-      expect(verifyMock).toHaveBeenCalledTimes(count);
-      expect(actual).toBeDefined();
-      done();
-    });
-    it('should return undefined if no valid transactions are found', async (done) => {
-      const transactions = createTransactions();
-      const verifyMock = spyOn(bitcoinProcessor, 'verifyBlock' as any).and.returnValue(Promise.resolve(false));
-      const actual = await bitcoinProcessor.firstValidTransaction(transactions);
-      expect(actual).toBeUndefined();
-      expect(verifyMock).toHaveBeenCalled();
-      done();
-    });
-  });
-
-  // function specific to bitcoin coin operations
-  function generateBitcoinTransaction (satoshis: number = 1, wif: string = testConfig.bitcoinWalletImportString): Transaction {
-    const keyObject: PrivateKey = (PrivateKey as any).fromWIF(wif);
-    const address = keyObject.toAddress();
-    const transaction = new Transaction();
-    transaction.to(address, satoshis);
-    transaction.change(address);
-    return transaction;
-  }
-
-  function generateUnspentCoin (satoshis: number): Transaction.UnspentOutput {
-    const transaction = generateBitcoinTransaction(satoshis);
-    return new Transaction.UnspentOutput({
-      txid: transaction.id,
-      vout: 0,
-      address: transaction.outputs[0].script.getAddressInfo(),
-      amount: transaction.outputs[0].satoshis * 0.00000001, // Satoshi amount
-      script: transaction.outputs[0].script
-    });
-  }
-
-  describe('writeTransaction', () => {
-    const lowLevelWarning = testConfig.lowBalanceNoticeInDays! * 24 * 6 * testConfig.bitcoinFee;
-    it('should write a transaction if there are enough Satoshis', async (done) => {
-      const getCoinsSpy = spyOn(bitcoinProcessor, 'getUnspentCoins' as any).and.returnValue(Promise.resolve([
-        generateUnspentCoin(lowLevelWarning + 1)
-      ]));
-      const hash = randomString();
-      const broadcastSpy = spyOn(bitcoinProcessor, 'broadcastTransaction' as any).and.callFake((transaction: Transaction) => {
-        expect(transaction.getFee()).toEqual(testConfig.bitcoinFee);
-        expect(transaction.outputs[0].script.getData()).toEqual(Buffer.from(testConfig.sidetreeTransactionPrefix + hash));
-        return Promise.resolve(true);
-      });
-      await bitcoinProcessor.writeTransaction(hash);
-      expect(getCoinsSpy).toHaveBeenCalled();
-      expect(broadcastSpy).toHaveBeenCalled();
-      done();
-    });
-
-    it('should warn if the number of Satoshis are under the lowBalance calculation', async (done) => {
-      const getCoinsSpy = spyOn(bitcoinProcessor, 'getUnspentCoins' as any).and.returnValue(Promise.resolve([
-        generateUnspentCoin(lowLevelWarning - 1)
-      ]));
-      const hash = randomString();
-      const broadcastSpy = spyOn(bitcoinProcessor, 'broadcastTransaction' as any).and.callFake((transaction: Transaction) => {
-        expect(transaction.getFee()).toEqual(testConfig.bitcoinFee);
-        expect(transaction.outputs[0].script.getData()).toEqual(Buffer.from(testConfig.sidetreeTransactionPrefix + hash));
-        return Promise.resolve(true);
-      });
-      const errorSpy = spyOn(global.console, 'error').and.callFake((message: string) => {
-        expect(message).toContain('fund your wallet');
-      });
-      await bitcoinProcessor.writeTransaction(hash);
-      expect(getCoinsSpy).toHaveBeenCalled();
-      expect(broadcastSpy).toHaveBeenCalled();
-      expect(errorSpy).toHaveBeenCalled();
-      done();
-    });
-
-    it('should fail if there are not enough satoshis to create a transaction', async (done) => {
-      const coin = generateUnspentCoin(0);
-      const getCoinsSpy = spyOn(bitcoinProcessor, 'getUnspentCoins' as any).and.returnValue(Promise.resolve([
-        new Transaction.UnspentOutput({
-          txid: coin.txId,
-          vout: coin.outputIndex,
-          address: coin.address,
-          script: coin.script,
-          amount: 0
-        })
-      ]));
-      const hash = randomString();
-      const broadcastSpy = spyOn(bitcoinProcessor, 'broadcastTransaction' as any).and.callFake(() => {
-        fail('writeTransaction should have stopped before calling broadcast');
-      });
-      try {
-        await bitcoinProcessor.writeTransaction(hash);
-        fail('should have thrown');
-      } catch (error) {
-        expect(error.message).toContain('Not enough satoshis');
-        expect(getCoinsSpy).toHaveBeenCalled();
-        expect(broadcastSpy).not.toHaveBeenCalled();
-      } finally {
-        done();
-      }
-    });
-
-    it('should fail if broadcastTransaction fails', async (done) => {
-      const getCoinsSpy = spyOn(bitcoinProcessor, 'getUnspentCoins' as any).and.returnValue(Promise.resolve([
-        generateUnspentCoin(lowLevelWarning + 1)
-      ]));
-      const hash = randomString();
-      const broadcastSpy = spyOn(bitcoinProcessor, 'broadcastTransaction' as any).and.callFake((transaction: Transaction) => {
-        expect(transaction.getFee()).toEqual(testConfig.bitcoinFee);
-        expect(transaction.outputs[0].script.getData()).toEqual(Buffer.from(testConfig.sidetreeTransactionPrefix + hash));
-        return Promise.resolve(false);
-      });
-      try {
-        await bitcoinProcessor.writeTransaction(hash);
-        fail('should have failed');
-      } catch (error) {
-        expect(error.message).toContain('Could not broadcast');
-        expect(getCoinsSpy).toHaveBeenCalled();
-        expect(broadcastSpy).toHaveBeenCalled();
-      } finally {
-        done();
-      }
-    });
-  });
-
-  describe('getBlockHash', () => {
-    it('should get the block hash', async () => {
-      const height = randomNumber();
-      const hash = randomString();
-      const spy = mockRpcCall('getblockhash', [height], hash);
-      const actual = await bitcoinProcessor['getBlockHash'](height);
-      expect(actual).toEqual(hash);
-      expect(spy).toHaveBeenCalled();
-    });
-  });
-
-  describe('getUnspentCoins', () => {
-    it('should query for unspent output coins given an address', async (done) => {
-      const coin = generateUnspentCoin(1);
-<<<<<<< HEAD
-
-      const coinSpy = mockRpcCall('listunspent', [null, null, [coin.address.toString()]], [
-        {
-          txId: coin.txId,
-          outputIndex: coin.outputIndex,
-          address: coin.address,
-          script: coin.script,
-          satoshis: coin.satoshis
-=======
-      retryFetchSpy.and.callFake((uri: string) => {
-        expect(uri).toContain('/tx/address/');
-        return {
-          status: httpStatus.OK
-        };
-      });
-      const readStreamSpy = spyOn(ReadableStream, 'readAll').and.returnValue(Promise.resolve(JSON.stringify([
-        {
-          hash: coin.txId,
-          inputs: [],
-          outputs: [
-            {
-              value: coin.satoshis,
-              script: coin.script,
-              address: coin.address.toString()
-            }
-          ],
-          confirmations: 0
->>>>>>> 990f2239
-        }
-      ]);
-      const actual = await bitcoinProcessor['getUnspentCoins'](coin.address);
-      expect(coinSpy).toHaveBeenCalled();
-      expect(actual[0].address).toEqual(coin.address);
-      expect(actual[0].txId).toEqual(coin.txId);
-      done();
-    });
-
-<<<<<<< HEAD
-    it('should return empty if no coins were found', async (done) => {
-      const coin = generateUnspentCoin(1);
-      const coinSpy = mockRpcCall('listunspent', [null, null, [coin.address.toString()]], []);
-=======
-    it('should throw if the request failed', async (done) => {
-      const coin = generateUnspentCoin(0);
-      retryFetchSpy.and.callFake((uri: string) => {
-        expect(uri).toContain('/tx/address/');
-        return {
-          status: httpStatus.BAD_REQUEST
-        };
-      });
-      const verifyCode = randomString();
-      spyOn(ReadableStream, 'readAll').and.returnValue(Promise.resolve(verifyCode));
-      try {
-        await bitcoinProcessor['getUnspentCoins'](coin.address);
-        fail('should have thrown');
-      } catch (error) {
-        expect(error.message).toContain(verifyCode);
-      } finally {
-        done();
-      }
-    });
-
-    it('should return empty if no coins were found', async (done) => {
-      const coin = generateUnspentCoin(1);
-      retryFetchSpy.and.callFake((uri: string) => {
-        expect(uri).toContain('/tx/address/');
-        return {
-          status: httpStatus.OK
-        };
-      });
-      const readStreamSpy = spyOn(ReadableStream, 'readAll').and.returnValue(Promise.resolve('[]'));
->>>>>>> 990f2239
-      const actual = await bitcoinProcessor['getUnspentCoins'](coin.address);
-      expect(coinSpy).toHaveBeenCalled();
-      expect(actual).toEqual([]);
-      done();
-    });
-  });
-
-  describe('broadcastTransaction', () => {
-    it('should serialize and broadcast a transaction', async (done) => {
-      const transaction = generateBitcoinTransaction();
-      // need to disable transaction serialization
-      spyOn(transaction, 'serialize').and.callFake(() => transaction.toString());
-      const spy = mockRpcCall('sendrawtransaction', [transaction.toString()], [transaction.toString()]);
-      const actual = await bitcoinProcessor['broadcastTransaction'](transaction);
-      expect(actual).toBeTruthy();
-      expect(spy).toHaveBeenCalled();
-      done();
-    });
-
-    it('should throw if the request failed', async (done) => {
-      const transaction = generateBitcoinTransaction();
-      // need to disable transaction serialization
-      spyOn(transaction, 'serialize').and.callFake(() => transaction.toString());
-      const spy = mockRpcCall('sendrawtransaction', [transaction.toString()], [transaction.toString()]);
-      spy.and.throwError('test');
-      try {
-        await bitcoinProcessor['broadcastTransaction'](transaction);
-        fail('should have thrown');
-      } catch (error) {
-        expect(error.message).toContain('test');
-        expect(spy).toHaveBeenCalled();
-      } finally {
-        done();
-      }
-    });
-
-    it('should return false if the broadcast failed', async (done) => {
-      const transaction = generateBitcoinTransaction();
-      // need to disable transaction serialization
-      spyOn(transaction, 'serialize').and.callFake(() => transaction.toString());
-      const spy = mockRpcCall('sendrawtransaction', [transaction.toString()], []);
-      const actual = await bitcoinProcessor['broadcastTransaction'](transaction);
-      expect(actual).toBeFalsy();
-      expect(spy).toHaveBeenCalled();
-      done();
-    });
-  });
-
-  describe('periodicPoll', () => {
-    beforeEach(() => {
-      periodicPollSpy.and.callThrough();
-    });
-
-    it('should call processTransactions from its last known point', async (done) => {
-      const lastBlock = randomBlock();
-      const nextBlock = randomNumber();
-      const nextHash = randomString();
-      bitcoinProcessor['lastSeenBlock'] = lastBlock;
-      processTransactionsSpy.and.callFake((block: IBlockInfo) => {
-        expect(block.height).toEqual(lastBlock.height);
-        expect(block.hash).toEqual(lastBlock.hash);
-        return Promise.resolve({
-          hash: nextHash,
-          height: nextBlock
-        });
-      });
-      /* tslint:disable-next-line */
-      bitcoinProcessor['periodicPoll']();
-      // need to wait for the process call
-      setTimeout(() => {
-        expect(bitcoinProcessor['lastSeenBlock']!.hash).toEqual(nextHash);
-        expect(bitcoinProcessor['lastSeenBlock']!.height).toEqual(nextBlock);
-        expect(bitcoinProcessor['pollTimeoutId']).toBeDefined();
-        // clean up
-        clearTimeout(bitcoinProcessor['pollTimeoutId']);
-        done();
-      }, 300);
-    });
-
-    it('should set a timeout to call itself', async (done) => {
-      processTransactionsSpy.and.returnValue(Promise.resolve({
-        hash: randomString(),
-        height: randomNumber()
-      }));
-      /* tslint:disable-next-line */
-      bitcoinProcessor['periodicPoll']();
-      // need to wait for the process call
-      setTimeout(() => {
-        expect(bitcoinProcessor['pollTimeoutId']).toBeDefined();
-        // clean up
-        clearTimeout(bitcoinProcessor['pollTimeoutId']);
-        done();
-      }, 300);
-    });
-  });
-
-  describe('processTransactions', () => {
-
-    beforeEach(() => {
-      processTransactionsSpy.and.callThrough();
-    });
-
-    it('should verify the start block', async (done) => {
-      const hash = randomString();
-      const startBlock = randomBlock(testConfig.genesisBlockNumber);
-      const verifySpy = spyOn(bitcoinProcessor, 'verifyBlock' as any).and.returnValue(Promise.resolve(true));
-      const processMock = spyOn(bitcoinProcessor, 'processBlock' as any).and.returnValue(Promise.resolve(hash));
-      const actual = await bitcoinProcessor['processTransactions'](startBlock, startBlock.height + 1);
-      expect(actual.hash).toEqual(hash);
-      expect(actual.height).toEqual(startBlock.height + 1);
-      expect(verifySpy).toHaveBeenCalled();
-      expect(processMock).toHaveBeenCalled();
-      done();
-    });
-
-    it('should begin a rollback if the start block failed to validate', async (done) => {
-      const hash = randomString();
-      const startBlock = randomBlock(testConfig.genesisBlockNumber + 100);
-      const revertNumber = startBlock.height - 100;
-      const verifySpy = spyOn(bitcoinProcessor, 'verifyBlock' as any).and.returnValue(Promise.resolve(false));
-      const revertSpy = spyOn(bitcoinProcessor, 'revertBlockchainCache' as any).and.returnValue(Promise.resolve(revertNumber));
-      const processMock = spyOn(bitcoinProcessor, 'processBlock' as any).and.returnValue(Promise.resolve(hash));
-      const actual = await bitcoinProcessor['processTransactions'](startBlock, startBlock.height + 1);
-      expect(actual.height).toEqual(startBlock.height + 1);
-      expect(actual.hash).toEqual(hash);
-      expect(verifySpy).toHaveBeenCalled();
-      expect(revertSpy).toHaveBeenCalled();
-      expect(processMock).toHaveBeenCalledWith(revertNumber);
-      expect(processMock).toHaveBeenCalledWith(startBlock.height + 1);
-      done();
-    });
-
-    it('should call processBlock on all blocks within range', async (done) => {
-      const hash = randomString();
-      const startBlock = randomBlock(testConfig.genesisBlockNumber);
-      const verifySpy = spyOn(bitcoinProcessor, 'verifyBlock' as any).and.returnValue(Promise.resolve(true));
-      const processMock = spyOn(bitcoinProcessor, 'processBlock' as any).and.returnValue(Promise.resolve(hash));
-      await bitcoinProcessor['processTransactions'](startBlock, startBlock.height + 9);
-      expect(verifySpy).toHaveBeenCalled();
-      expect(processMock).toHaveBeenCalledTimes(10);
-      done();
-    });
-
-    it('should use the current tip if no end is specified', async (done) => {
-      const hash = randomString();
-      const startBlock = randomBlock(testConfig.genesisBlockNumber);
-      const verifySpy = spyOn(bitcoinProcessor, 'verifyBlock' as any).and.returnValue(Promise.resolve(true));
-      const tipSpy = spyOn(bitcoinProcessor, 'getCurrentBlockHeight' as any).and.returnValue(Promise.resolve(startBlock.height + 1));
-      const processMock = spyOn(bitcoinProcessor, 'processBlock' as any).and.returnValue(Promise.resolve(hash));
-      await bitcoinProcessor['processTransactions'](startBlock);
-      expect(verifySpy).toHaveBeenCalled();
-      expect(tipSpy).toHaveBeenCalled();
-      expect(processMock).toHaveBeenCalledTimes(2);
-      done();
-    });
-
-    it('should use genesis if no start is specified', async (done) => {
-      const verifySpy = spyOn(bitcoinProcessor, 'verifyBlock' as any);
-      const tipSpy = spyOn(bitcoinProcessor, 'getCurrentBlockHeight' as any).and.returnValue(Promise.resolve(testConfig.genesisBlockNumber + 1));
-      const processMock = spyOn(bitcoinProcessor, 'processBlock' as any).and.returnValue(Promise.resolve(randomString()));
-      await bitcoinProcessor['processTransactions']();
-      expect(verifySpy).not.toHaveBeenCalled();
-      expect(tipSpy).toHaveBeenCalled();
-      expect(processMock).toHaveBeenCalledTimes(2);
-      done();
-    });
-
-    it('should throw if asked to start processing before genesis', async (done) => {
-      const verifySpy = spyOn(bitcoinProcessor, 'verifyBlock' as any).and.returnValue(Promise.resolve(true));
-      const tipSpy = spyOn(bitcoinProcessor, 'getCurrentBlockHeight' as any).and.returnValue(Promise.resolve(testConfig.genesisBlockNumber + 1));
-      const processMock = spyOn(bitcoinProcessor, 'processBlock' as any);
-      try {
-        await bitcoinProcessor['processTransactions']({ height: testConfig.genesisBlockNumber - 10, hash: randomString() });
-        fail('should have thrown');
-      } catch (error) {
-        expect(error.message).toContain('before genesis');
-        expect(verifySpy).toHaveBeenCalled();
-        expect(tipSpy).toHaveBeenCalled();
-        expect(processMock).not.toHaveBeenCalled();
-      } finally {
-        done();
-      }
-    });
-
-    it('should throw if asked to process while the miners block height is below genesis', async (done) => {
-      const verifySpy = spyOn(bitcoinProcessor, 'verifyBlock' as any);
-      const tipSpy = spyOn(bitcoinProcessor, 'getCurrentBlockHeight' as any).and.returnValue(Promise.resolve(testConfig.genesisBlockNumber - 1));
-      const processMock = spyOn(bitcoinProcessor, 'processBlock' as any);
-      try {
-        await bitcoinProcessor['processTransactions']();
-        fail('should have thrown');
-      } catch (error) {
-        expect(error.message).toContain('before genesis');
-        expect(verifySpy).not.toHaveBeenCalled();
-        expect(tipSpy).toHaveBeenCalled();
-        expect(processMock).not.toHaveBeenCalled();
-      } finally {
-        done();
-      }
-    });
-  });
-
-  describe('revertBlockchainCache', () => {
-    it('should exponentially revert transactions', async (done) => {
-      const transactions = createTransactions(10).sort((a, b) => b.transactionNumber - a.transactionNumber);
-      const transactionCount = spyOn(bitcoinProcessor['transactionStore'],
-        'getTransactionsCount').and.returnValue(Promise.resolve(transactions.length));
-      const exponentialTransactions = spyOn(bitcoinProcessor['transactionStore'],
-        'getExponentiallySpacedTransactions').and.returnValue(Promise.resolve(transactions));
-      const firstValid = spyOn(bitcoinProcessor, 'firstValidTransaction').and.callFake((actualTransactions: ITransaction[]) => {
-        expect(actualTransactions).toEqual(transactions);
-        return Promise.resolve(transactions[1]);
-      });
-      const removeTransactions = spyOn(bitcoinProcessor['transactionStore'],
-        'removeTransactionsLaterThan').and.returnValue(Promise.resolve());
-      const actual = await bitcoinProcessor['revertBlockchainCache']();
-      expect(actual).toEqual(transactions[1].transactionTime);
-      expect(transactionCount).toHaveBeenCalled();
-      expect(exponentialTransactions).toHaveBeenCalled();
-      expect(firstValid).toHaveBeenCalled();
-      expect(removeTransactions).toHaveBeenCalled();
-      done();
-    });
-
-    it('should continue to revert if the first exponential revert failed', async (done) => {
-      const transactions = createTransactions(10).sort((a, b) => b.transactionNumber - a.transactionNumber);
-      const transactionCount = spyOn(bitcoinProcessor['transactionStore'],
-        'getTransactionsCount').and.returnValue(Promise.resolve(transactions.length));
-      const exponentialTransactions = spyOn(bitcoinProcessor['transactionStore'],
-        'getExponentiallySpacedTransactions').and.returnValue(Promise.resolve(transactions));
-      let validHasBeenCalledOnce = false;
-      const firstValid = spyOn(bitcoinProcessor, 'firstValidTransaction').and.callFake((actualTransactions: ITransaction[]) => {
-        expect(actualTransactions).toEqual(transactions);
-        if (validHasBeenCalledOnce) {
-          return Promise.resolve(transactions[0]);
-        } else {
-          validHasBeenCalledOnce = true;
-          return Promise.resolve(undefined);
-        }
-      });
-      const removeTransactions = spyOn(bitcoinProcessor['transactionStore'],
-        'removeTransactionsLaterThan').and.returnValue(Promise.resolve());
-      const actual = await bitcoinProcessor['revertBlockchainCache']();
-      expect(actual).toEqual(transactions[0].transactionTime);
-      expect(transactionCount).toHaveBeenCalledTimes(2);
-      expect(exponentialTransactions).toHaveBeenCalledTimes(2);
-      expect(firstValid).toHaveBeenCalledTimes(2);
-      expect(removeTransactions).toHaveBeenCalledTimes(2);
-      done();
-    });
-
-    it('should stop reverting if it has ran out of transactions', async (done) => {
-      let transactions = createTransactions(10);
-      const transactionCount = spyOn(bitcoinProcessor['transactionStore'],
-        'getTransactionsCount').and.callFake(() => {
-          return Promise.resolve(transactions.length);
-        });
-      const exponentialTransactions = spyOn(bitcoinProcessor['transactionStore'],
-        'getExponentiallySpacedTransactions').and.returnValue(Promise.resolve(transactions));
-      const firstValid = spyOn(bitcoinProcessor, 'firstValidTransaction').and.returnValue(Promise.resolve(undefined));
-      const removeTransactions = spyOn(bitcoinProcessor['transactionStore'],
-        'removeTransactionsLaterThan').and.callFake((transactionNumber: number) => {
-          expect(transactionNumber).toEqual(transactions[0].transactionNumber);
-          transactions = [];
-          return Promise.resolve();
-        });
-      const actual = await bitcoinProcessor['revertBlockchainCache']();
-      expect(actual).toEqual(testConfig.genesisBlockNumber);
-      expect(transactionCount).toHaveBeenCalled();
-      expect(exponentialTransactions).toHaveBeenCalled();
-      expect(firstValid).toHaveBeenCalled();
-      expect(removeTransactions).toHaveBeenCalled();
-      done();
-    });
-  });
-
-  describe('getCurrentBlockHeight', () => {
-    it('should return the latest block', async (done) => {
-      const height = randomNumber();
-      const mock = mockRpcCall('getblockcount', [], height);
-      const actual = await bitcoinProcessor['getCurrentBlockHeight']();
-      expect(actual).toEqual(height);
-      expect(mock).toHaveBeenCalled();
-      done();
-    });
-  });
-
-  describe('verifyBlock', () => {
-    it('should return true if the hash matches given a block height', async (done) => {
-      const height = randomNumber();
-      const hash = randomString();
-      const mock = spyOn(bitcoinProcessor, 'getBlockHash' as any).and.returnValue(hash);
-      const actual = await bitcoinProcessor['verifyBlock'](height, hash);
-      expect(actual).toBeTruthy();
-      expect(mock).toHaveBeenCalled();
-      done();
-    });
-
-    it('should return false if the hash does not match given a block height', async (done) => {
-      const height = randomNumber();
-      const hash = randomString();
-      const mock = spyOn(bitcoinProcessor, 'getBlockHash' as any).and.returnValue(randomString());
-      const actual = await bitcoinProcessor['verifyBlock'](height, hash);
-      expect(actual).toBeFalsy();
-      expect(mock).toHaveBeenCalled();
-      done();
-    });
-  });
-
-  describe('processBlock', () => {
-
-    // creates a response object for Bitcoin
-    async function generateBlock (blockHeight: number, data?: () => string | undefined): Promise<any> {
-      const tx: any[] = [];
-      const count = randomNumber(100) + 10;
-      for (let i = 0; i < count; i++) {
-        const transaction = generateBitcoinTransaction(1, BitcoinProcessor.generatePrivateKey('testnet'));
-        // data generation
-        if (data) {
-          const hasData = data();
-          if (hasData) {
-            transaction.addData(Buffer.from(hasData));
-          }
-        }
-        const vout: any[] = [];
-        transaction.outputs.forEach((output, index) => {
-          vout.push({
-            value: output.satoshis,
-            n: index,
-            scriptPubKey: {
-              asm: output.script.toASM(),
-              hex: output.script.toHex(),
-              addresses: [
-                output.script.getAddressInfo()
-              ]
-            }
-          });
-        });
-
-        tx.push({
-          txid: transaction.id,
-          hash: transaction.id,
-          vin: [
-            { // every block in the mining reward because its easier and not verified by us
-              coinbase: randomString(),
-              sequence: randomNumber()
-            }
-          ],
-          vout
-        });
-      }
-      return {
-        hash: randomString(),
-        height: blockHeight,
-        tx
-      };
-    }
-
-    it('should review all transactions in a block and add them to the transactionStore', async (done) => {
-      const block = randomNumber();
-      let shouldFindIDs: string[] = [];
-      const blockData = await generateBlock(block, () => {
-        if (Math.random() > 0.8) {
-          const id = randomString();
-          shouldFindIDs.push(id);
-          return testConfig.sidetreeTransactionPrefix + id;
-        }
-        return undefined;
-      });
-      const blockHash = randomString();
-      spyOn(bitcoinProcessor, 'getBlockHash' as any).and.returnValue(blockHash);
-      const rpcMock = mockRpcCall('getblock', [blockHash, 2], blockData);
-      let seenTransactionNumbers: number[] = [];
-      const addTransaction = spyOn(bitcoinProcessor['transactionStore'],
-        'addTransaction').and.callFake((sidetreeTransaction: ITransaction) => {
-          expect(sidetreeTransaction.transactionTime).toEqual(block);
-          expect(sidetreeTransaction.transactionTimeHash).toEqual(blockData.hash);
-          expect(shouldFindIDs.includes(sidetreeTransaction.anchorFileHash)).toBeTruthy();
-          shouldFindIDs.splice(shouldFindIDs.indexOf(sidetreeTransaction.anchorFileHash),1);
-          expect(seenTransactionNumbers.includes(sidetreeTransaction.transactionNumber)).toBeFalsy();
-          seenTransactionNumbers.push(sidetreeTransaction.transactionNumber);
-          return Promise.resolve(undefined);
-        });
-      const actual = await bitcoinProcessor['processBlock'](block);
-      expect(actual).toEqual(blockData.hash);
-      expect(rpcMock).toHaveBeenCalled();
-      expect(addTransaction).toHaveBeenCalled();
-      expect(shouldFindIDs.length).toEqual(0);
-      done();
-    });
-
-    it('should ignore other data transactions', async (done) => {
-      const block = randomNumber();
-      let shouldFindIDs: string[] = [];
-      const blockData = await generateBlock(block, () => {
-        if (Math.random() > 0.8) {
-          const id = randomString();
-          shouldFindIDs.push(id);
-          return testConfig.sidetreeTransactionPrefix + id;
-        }
-        return randomString();
-      });
-      const blockHash = randomString();
-      spyOn(bitcoinProcessor, 'getBlockHash' as any).and.returnValue(blockHash);
-      const rpcMock = mockRpcCall('getblock', [blockHash, 2], blockData);
-      let seenTransactionNumbers: number[] = [];
-      const addTransaction = spyOn(bitcoinProcessor['transactionStore'],
-        'addTransaction').and.callFake((sidetreeTransaction: ITransaction) => {
-          expect(sidetreeTransaction.transactionTime).toEqual(block);
-          expect(sidetreeTransaction.transactionTimeHash).toEqual(blockData.hash);
-          expect(shouldFindIDs.includes(sidetreeTransaction.anchorFileHash)).toBeTruthy();
-          shouldFindIDs.splice(shouldFindIDs.indexOf(sidetreeTransaction.anchorFileHash),1);
-          expect(seenTransactionNumbers.includes(sidetreeTransaction.transactionNumber)).toBeFalsy();
-          seenTransactionNumbers.push(sidetreeTransaction.transactionNumber);
-          return Promise.resolve(undefined);
-        });
-      const actual = await bitcoinProcessor['processBlock'](block);
-      expect(actual).toEqual(blockData.hash);
-      expect(rpcMock).toHaveBeenCalled();
-      expect(addTransaction).toHaveBeenCalled();
-      expect(shouldFindIDs.length).toEqual(0);
-      done();
-    });
-
-    it('should work with transactions that contain no vout parameter', async (done) => {
-      const block = randomNumber();
-      const blockData = await generateBlock(block);
-      blockData.tx = blockData.tx.map((transaction: any) => {
-        return {
-          txid: transaction.txid,
-          hash: transaction.hash
-        };
-      });
-      const blockHash = randomString();
-      spyOn(bitcoinProcessor, 'getBlockHash' as any).and.returnValue(blockHash);
-      const rpcMock = mockRpcCall('getblock', [blockHash, 2], blockData);
-      const addTransaction = spyOn(bitcoinProcessor['transactionStore'],
-        'addTransaction');
-      const actual = await bitcoinProcessor['processBlock'](block);
-      expect(actual).toEqual(blockData.hash);
-      expect(rpcMock).toHaveBeenCalled();
-      expect(addTransaction).not.toHaveBeenCalled();
-      done();
-    });
-  });
-
-  describe('walletExists', () => {
-    it('should check if the wallet is watch only', async () => {
-      const address = randomString();
-      const spy = mockRpcCall('getaddressinfo', [address], {
-        address,
-        scriptPubKey: randomString(),
-        ismine: false,
-        solvable: true,
-        desc: 'Test Address data',
-        iswatchonly: true,
-        isscript: false,
-        iswitness: false,
-        pubkey: randomString(),
-        iscompressed: true,
-        ischange: false,
-        timestamp: 0,
-        labels: []
-      });
-      const actual = await bitcoinProcessor['walletExists'](address);
-      expect(actual).toBeTruthy();
-      expect(spy).toHaveBeenCalled();
-    });
-
-    it('should check if the wallet has labels', async () => {
-      const address = randomString();
-      const spy = mockRpcCall('getaddressinfo', [address], {
-        address,
-        scriptPubKey: randomString(),
-        ismine: false,
-        solvable: true,
-        desc: 'Test Address data',
-        iswatchonly: false,
-        isscript: false,
-        iswitness: false,
-        pubkey: randomString(),
-        iscompressed: true,
-        label: 'sidetree',
-        ischange: false,
-        timestamp: 0,
-        labels: [
-          {
-            name: 'sidetree',
-            purpose: 'receive'
-          }
-        ]
-      });
-      const actual = await bitcoinProcessor['walletExists'](address);
-      expect(actual).toBeTruthy();
-      expect(spy).toHaveBeenCalled();
-    });
-
-    it('should return false if it appears to be a random address', async () => {
-      const address = randomString();
-      const spy = mockRpcCall('getaddressinfo', [address], {
-        address,
-        scriptPubKey: randomString(),
-        ismine: false,
-        solvable: false,
-        iswatchonly: false,
-        isscript: true,
-        iswitness: false,
-        ischange: false,
-        labels: []
-      });
-      const actual = await bitcoinProcessor['walletExists'](address);
-      expect(actual).toBeFalsy();
-      expect(spy).toHaveBeenCalled();
-    });
-  });
-
-  describe('rpcCall', () => {
-    it('should make a request and return the result', async (done) => {
-      const path = randomString();
-      const request: any = {};
-      const memberName = randomString();
-      const memberValue = randomString();
-      request[memberName] = memberValue;
-      const bodyIdentifier = randomNumber();
-      const result = randomString();
-      retryFetchSpy.and.callFake((uri: string, params: any) => {
-        expect(uri).toContain(testConfig.bitcoinPeerUri);
-        expect(uri.endsWith(path)).toBeTruthy();
-        expect(params.method).toEqual('post');
-        expect(JSON.parse(params.body)[memberName]).toEqual(memberValue);
-        return Promise.resolve({
-          status: httpStatus.OK,
-          body: bodyIdentifier
-        });
-      });
-      const readUtilSpy = spyOn(ReadableStream, 'readAll').and.callFake((body: any) => {
-        expect(body).toEqual(bodyIdentifier);
-        return Promise.resolve(JSON.stringify({
-          result,
-          error: null,
-          id: null
-        }));
-      });
-      const actual = await bitcoinProcessor['rpcCall'](request, path);
-      expect(actual).toEqual(result);
-      expect(retryFetchSpy).toHaveBeenCalled();
-      expect(readUtilSpy).toHaveBeenCalled();
-      done();
-    });
-    it('should throw if the request failed', async (done) => {
-      const request: any = {
-        'test': randomString()
-      };
-      const result = randomString();
-      const statusCode = randomNumber();
-      retryFetchSpy.and.callFake((uri: string, params: any) => {
-        expect(uri).toContain(testConfig.bitcoinPeerUri);
-        expect(params.method).toEqual('post');
-        expect(JSON.parse(params.body).test).toEqual(request.test);
-        return Promise.resolve({
-          status: statusCode
-        });
-      });
-      const readUtilSpy = spyOn(ReadableStream, 'readAll').and.callFake(() => {
-        return Promise.resolve(result);
-      });
-      try {
-        await bitcoinProcessor['rpcCall'](request);
-        fail('should have thrown');
-      } catch (error) {
-        expect(error.message).toContain('Fetch');
-        expect(error.message).toContain(statusCode.toString());
-        expect(error.message).toContain(result);
-        expect(retryFetchSpy).toHaveBeenCalled();
-        expect(readUtilSpy).toHaveBeenCalled();
-      } finally {
-        done();
-      }
-    });
-    it('should throw if the RPC call failed', async (done) => {
-      const request: any = {
-        'test': randomString()
-      };
-      const result = randomString();
-      retryFetchSpy.and.callFake((uri: string, params: any) => {
-        expect(uri).toContain(testConfig.bitcoinPeerUri);
-        expect(params.method).toEqual('post');
-        expect(JSON.parse(params.body).test).toEqual(request.test);
-        return Promise.resolve({
-          status: httpStatus.OK
-        });
-      });
-      const readUtilSpy = spyOn(ReadableStream, 'readAll').and.callFake(() => {
-        return Promise.resolve(JSON.stringify({
-          result: null,
-          error: result,
-          id: null
-        }));
-      });
-      try {
-        await bitcoinProcessor['rpcCall'](request);
-        fail('should have thrown');
-      } catch (error) {
-        expect(error.message).toContain('RPC');
-        expect(error.message).toContain(result);
-        expect(retryFetchSpy).toHaveBeenCalled();
-        expect(readUtilSpy).toHaveBeenCalled();
-      } finally {
-        done();
-      }
-    });
-  });
-
-  describe('fetchWithRetry', () => {
-    beforeEach(() => {
-      retryFetchSpy.and.callThrough();
-    });
-
-    it('should fetch the URI with the given requestParameters', async (done) => {
-      const path = randomString();
-      const request: any = {
-        headers: {}
-      };
-      const memberName = randomString();
-      const memberValue = randomString();
-      request.headers[memberName] = memberValue;
-      const result = randomNumber();
-      fetchSpy.and.callFake((uri: string, params: any) => {
-        expect(uri).toEqual(path);
-        expect(params.headers[memberName]).toEqual(memberValue);
-        return Promise.resolve(result);
-      });
-      const actual = await bitcoinProcessor['fetchWithRetry'](path, request);
-      expect(actual as any).toEqual(result);
-      expect(fetchSpy).toHaveBeenCalled();
-      done();
-    });
-    it('should retry with an extended time period if the request timed out', async (done) => {
-      const requestId = randomString();
-      let timeout: number;
-      fetchSpy.and.callFake((_: any, params: any) => {
-        expect(params.headers.id).toEqual(requestId, 'Fetch was not called with request parameters');
-        if (timeout) {
-          expect(params.timeout).toBeGreaterThan(timeout, 'Fetch was not called with an extended timeout');
-          return Promise.resolve();
-        } else {
-          timeout = params.timeout;
-          return Promise.reject(new nodeFetchPackage.FetchError('test', 'request-timeout'));
-        }
-      });
-      await bitcoinProcessor['fetchWithRetry']('localhost', { headers: { id: requestId } });
-      expect(fetchSpy).toHaveBeenCalledTimes(2);
-      done();
-    });
-    it('should stop retrying after the max retry limit', async (done) => {
-      fetchSpy.and.callFake((_: any, __: any) => {
-        return Promise.reject(new nodeFetchPackage.FetchError('test', 'request-timeout'));
-      });
-      try {
-        await bitcoinProcessor['fetchWithRetry']('localhost');
-      } catch (error) {
-        expect(error.message).toEqual('test');
-        expect(error.type).toEqual('request-timeout');
-        expect(fetchSpy).toHaveBeenCalledTimes(testConfig.requestMaxRetries! + 1);
-      } finally {
-        done();
-      }
-    });
-    it('should throw non timeout errors immediately', async (done) => {
-      let timeout = true;
-      const result = randomString();
-      fetchSpy.and.callFake((_: any, __: any) => {
-        if (timeout) {
-          timeout = false;
-          return Promise.reject(new nodeFetchPackage.FetchError('test', 'request-timeout'));
-        } else {
-          return Promise.reject(new Error(result));
-        }
-      });
-      try {
-        await bitcoinProcessor['fetchWithRetry']('localhost');
-      } catch (error) {
-        expect(error.message).toEqual(result);
-        expect(fetchSpy).toHaveBeenCalledTimes(2);
-      } finally {
-        done();
-      }
-    });
-  });
-
-  describe('waitFor', () => {
-    it('should return after the given amount of time', async (done) => {
-      let approved = false;
-      setTimeout(() => {
-        approved = true;
-      }, 300);
-      await bitcoinProcessor['waitFor'](400);
-      expect(approved).toBeTruthy();
-      done();
-    }, 500);
-  });
-});
+import BitcoinProcessor, { IBlockInfo } from '../../lib/bitcoin/BitcoinProcessor';
+import ErrorCode from '../../lib/common/ErrorCode';
+import ITransaction from '../../lib/common/ITransaction';
+import ReadableStream from '../../lib/common/ReadableStream';
+import TransactionNumber from '../../lib/bitcoin/TransactionNumber';
+import { IBitcoinConfig } from '../../lib/bitcoin/IBitcoinConfig';
+import { PrivateKey, Transaction } from 'bitcore-lib';
+import * as httpStatus from 'http-status';
+import * as nodeFetchPackage from 'node-fetch';
+
+function randomString (length: number = 16): string {
+  return Math.round(Math.random() * Number.MAX_SAFE_INTEGER).toString(16).substring(0, length);
+}
+
+function randomNumber (max: number = 256): number {
+  return Math.round(Math.random() * max);
+}
+
+function randomBlock (above: number = 0): IBlockInfo {
+  return { height: above + randomNumber(), hash: randomString() };
+}
+
+describe('BitcoinProcessor', () => {
+
+  const testConfig: IBitcoinConfig = {
+    bitcoinPeerUri: 'http://localhost:18332',
+    bitcoinRpcUsername: 'admin',
+    bitcoinRpcPassword: '123456789',
+    bitcoinFee: 1,
+    bitcoinWalletImportString: BitcoinProcessor.generatePrivateKey('testnet'),
+    databaseName: 'bitcoin-test',
+    requestTimeoutInMilliseconds: 300,
+    genesisBlockNumber: 1480000,
+    lowBalanceNoticeInDays: 28,
+    requestMaxRetries: 3,
+    transactionFetchPageSize: 100,
+    mongoDbConnectionString: 'mongodb://localhost:27017',
+    sidetreeTransactionPrefix: 'sidetree:',
+    transactionPollPeriodInSeconds: 60
+  };
+
+  const privateKey: PrivateKey = (PrivateKey as any).fromWIF(testConfig.bitcoinWalletImportString);
+
+  let bitcoinProcessor: BitcoinProcessor;
+  let transactionStoreInitializeSpy: jasmine.Spy;
+  let transactionStoreLatestTransactionSpy: jasmine.Spy;
+  let processTransactionsSpy: jasmine.Spy;
+  let periodicPollSpy: jasmine.Spy;
+  let fetchSpy: jasmine.Spy;
+  let retryFetchSpy: jasmine.Spy;
+
+  beforeEach(() => {
+    bitcoinProcessor = new BitcoinProcessor(testConfig);
+    transactionStoreInitializeSpy = spyOn(bitcoinProcessor['transactionStore'], 'initialize');
+    transactionStoreLatestTransactionSpy = spyOn(bitcoinProcessor['transactionStore'], 'getLastTransaction');
+    transactionStoreLatestTransactionSpy.and.returnValue(Promise.resolve(undefined));
+    processTransactionsSpy = spyOn(bitcoinProcessor, 'processTransactions' as any);
+    processTransactionsSpy.and.returnValue(Promise.resolve({ hash: 'IamAHash', height: 54321 }));
+    periodicPollSpy = spyOn(bitcoinProcessor, 'periodicPoll' as any);
+    // this is always mocked to protect against actual calls to the bitcoin network
+    fetchSpy = spyOn(nodeFetchPackage, 'default');
+    retryFetchSpy = spyOn(bitcoinProcessor, 'fetchWithRetry' as any);
+  });
+
+  function mockRpcCall (method: string, params: any[], returns: any, path?: string): jasmine.Spy {
+    return spyOn(bitcoinProcessor, 'rpcCall' as any).and.callFake((request: any, requestPath: string) => {
+      if (path) {
+        expect(requestPath).toEqual(path);
+      }
+      expect(request.method).toEqual(method);
+      if (request.params) {
+        expect(request.params).toEqual(params);
+      }
+      return Promise.resolve(returns);
+    });
+  }
+
+  function createTransactions (count?: number, height?: number): ITransaction[] {
+    const transactions: ITransaction[] = [];
+    if (!count) {
+      count = randomNumber(9) + 1;
+    }
+    if (!height) {
+      height = randomNumber();
+    }
+    const hash = randomString();
+    for (let i = 0; i < count; i++) {
+      transactions.push({
+        transactionNumber: TransactionNumber.construct(height, i),
+        transactionTime: height,
+        transactionTimeHash: hash,
+        anchorFileHash: randomString()
+      });
+    }
+    return transactions;
+  }
+
+  describe('constructor', () => {
+    it('should use appropriate config values', () => {
+      const config: IBitcoinConfig = {
+        bitcoinPeerUri: randomString(),
+        bitcoinFee: randomNumber(),
+        bitcoinRpcUsername: 'admin',
+        bitcoinRpcPassword: 'password123',
+        bitcoinWalletImportString: BitcoinProcessor.generatePrivateKey('testnet'),
+        databaseName: randomString(),
+        genesisBlockNumber: randomNumber(),
+        transactionFetchPageSize: randomNumber(),
+        mongoDbConnectionString: randomString(),
+        sidetreeTransactionPrefix: randomString(4),
+        lowBalanceNoticeInDays: undefined,
+        requestTimeoutInMilliseconds: undefined,
+        requestMaxRetries: undefined,
+        transactionPollPeriodInSeconds: undefined
+      };
+
+      const bitcoinProcessor = new BitcoinProcessor(config);
+      expect(bitcoinProcessor.bitcoinPeerUri).toEqual(config.bitcoinPeerUri);
+      expect(bitcoinProcessor.bitcoinAuthorization).toEqual(Buffer.from(`${config.bitcoinRpcUsername}:${config.bitcoinRpcPassword}`).toString('base64'));
+      expect(bitcoinProcessor.bitcoinFee).toEqual(config.bitcoinFee);
+      expect(bitcoinProcessor.requestTimeout).toEqual(300);
+      expect(bitcoinProcessor.genesisBlockNumber).toEqual(config.genesisBlockNumber);
+      expect(bitcoinProcessor.lowBalanceNoticeDays).toEqual(28);
+      expect(bitcoinProcessor.maxRetries).toEqual(3);
+      expect(bitcoinProcessor.pageSize).toEqual(config.transactionFetchPageSize);
+      expect(bitcoinProcessor.pollPeriod).toEqual(60);
+      expect(bitcoinProcessor.sidetreePrefix).toEqual(config.sidetreeTransactionPrefix);
+      expect(bitcoinProcessor['transactionStore'].databaseName).toEqual(config.databaseName!);
+      expect(bitcoinProcessor['transactionStore']['serverUrl']).toEqual(config.mongoDbConnectionString);
+    });
+
+    it('should throw if the wallet import string is incorrect', () => {
+      const config: IBitcoinConfig = {
+        bitcoinPeerUri: randomString(),
+        bitcoinRpcUsername: 'admin',
+        bitcoinRpcPassword: '1234',
+        bitcoinFee: randomNumber(),
+        bitcoinWalletImportString: 'wrong!',
+        databaseName: randomString(),
+        genesisBlockNumber: randomNumber(),
+        transactionFetchPageSize: randomNumber(),
+        mongoDbConnectionString: randomString(),
+        sidetreeTransactionPrefix: randomString(4),
+        lowBalanceNoticeInDays: undefined,
+        requestTimeoutInMilliseconds: undefined,
+        requestMaxRetries: undefined,
+        transactionPollPeriodInSeconds: undefined
+      };
+
+      try {
+        /* tslint:disable-next-line:no-unused-expression */
+        new BitcoinProcessor(config);
+        fail('expected to throw');
+      } catch (error) {
+        expect(error.message).toContain('Failed creating private key');
+      }
+    });
+  });
+
+  describe('initialize', () => {
+
+    let walletExistsSpy: jasmine.Spy;
+
+    beforeEach(async () => {
+      walletExistsSpy = spyOn(bitcoinProcessor, 'walletExists' as any);
+    });
+
+    it('should initialize the transactionStore', async (done) => {
+      walletExistsSpy.and.returnValue(Promise.resolve(true));
+      expect(transactionStoreInitializeSpy).not.toHaveBeenCalled();
+      await bitcoinProcessor.initialize();
+      expect(transactionStoreInitializeSpy).toHaveBeenCalled();
+      done();
+    });
+
+    it('should process all the blocks since its last known', async (done) => {
+      walletExistsSpy.and.returnValue(Promise.resolve(true));
+      const fromNumber = randomNumber();
+      const fromHash = randomString();
+      transactionStoreLatestTransactionSpy.and.returnValue(
+        Promise.resolve({
+          transactionNumber: randomNumber(),
+          transactionTime: fromNumber,
+          transactionTimeHash: fromHash,
+          anchorFileHash: randomString()
+        })
+      );
+      processTransactionsSpy.and.callFake((sinceBlock: IBlockInfo) => {
+        expect(sinceBlock.height).toEqual(fromNumber);
+        expect(sinceBlock.hash).toEqual(fromHash);
+        return Promise.resolve({
+          hash: 'latestHash',
+          height: 12345
+        });
+      });
+      expect(processTransactionsSpy).not.toHaveBeenCalled();
+      expect(transactionStoreLatestTransactionSpy).not.toHaveBeenCalled();
+      await bitcoinProcessor.initialize();
+      expect(processTransactionsSpy).toHaveBeenCalled();
+      expect(transactionStoreLatestTransactionSpy).toHaveBeenCalled();
+      done();
+    });
+
+    it('should begin to periodically poll for updates', async (done) => {
+      walletExistsSpy.and.returnValue(Promise.resolve(true));
+      expect(periodicPollSpy).not.toHaveBeenCalled();
+      await bitcoinProcessor.initialize();
+      expect(periodicPollSpy).toHaveBeenCalled();
+      done();
+    });
+
+    it('should import key if the wallet does not exist', async () => {
+      walletExistsSpy.and.returnValue(Promise.resolve(false));
+      const publicKeyHex = privateKey.toPublicKey().toBuffer().toString('hex');
+      const importSpy = mockRpcCall('importpubkey', [publicKeyHex, 'sidetree', true], undefined);
+      await bitcoinProcessor.initialize();
+      expect(walletExistsSpy).toHaveBeenCalled();
+      expect(importSpy).toHaveBeenCalled();
+    });
+  });
+
+  describe('generatePrivateKey', () => {
+    it('should construct a PrivateKey and export its WIF', () => {
+      const privateKey = BitcoinProcessor.generatePrivateKey('mainnet');
+      expect(privateKey).toBeDefined();
+      expect(typeof privateKey).toEqual('string');
+      expect(privateKey.length).toBeGreaterThan(0);
+      expect(() => {
+        (PrivateKey as any).fromWIF(privateKey);
+      }).not.toThrow();
+    });
+  });
+
+  describe('time', () => {
+    it('should get the current latest when given no hash', async (done) => {
+      const height = randomNumber();
+      const hash = randomString();
+      const tipSpy = spyOn(bitcoinProcessor, 'getCurrentBlockHeight' as any).and.returnValue(Promise.resolve(height));
+      const hashSpy = spyOn(bitcoinProcessor, 'getBlockHash' as any).and.returnValue(Promise.resolve(hash));
+      const spy = mockRpcCall('getblock', [hash, 1], { hash, height });
+      const actual = await bitcoinProcessor.time();
+      expect(actual.time).toEqual(height);
+      expect(actual.hash).toEqual(hash);
+      expect(tipSpy).toHaveBeenCalled();
+      expect(hashSpy).toHaveBeenCalled();
+      expect(spy).not.toHaveBeenCalled();
+      done();
+    });
+
+    it('should get the corresponding bitcoin height given a hash', async (done) => {
+      const height = randomNumber();
+      const hash = randomString();
+      const tipSpy = spyOn(bitcoinProcessor, 'getCurrentBlockHeight' as any).and.returnValue(Promise.resolve(height));
+      const hashSpy = spyOn(bitcoinProcessor, 'getBlockHash' as any).and.returnValue(Promise.resolve(hash));
+      const spy = mockRpcCall('getblock', [hash, 1], { hash, height });
+      const actual = await bitcoinProcessor.time(hash);
+      expect(actual.time).toEqual(height);
+      expect(actual.hash).toEqual(hash);
+      expect(tipSpy).not.toHaveBeenCalled();
+      expect(hashSpy).not.toHaveBeenCalled();
+      expect(spy).toHaveBeenCalled();
+      done();
+    });
+  });
+
+  describe('transactions', () => {
+    it('should get transactions since genesis limited by page size', async (done) => {
+      const verifyMock = spyOn(bitcoinProcessor, 'verifyBlock' as any);
+      const transactions = createTransactions();
+      const laterThanMock = spyOn(bitcoinProcessor['transactionStore'], 'getTransactionsLaterThan').and.callFake(((since: number, pages: number) => {
+        expect(since).toBeUndefined();
+        expect(pages).toEqual(testConfig.transactionFetchPageSize);
+        return Promise.resolve(transactions);
+      }));
+
+      const actual = await bitcoinProcessor.transactions();
+      expect(verifyMock).not.toHaveBeenCalled();
+      expect(laterThanMock).toHaveBeenCalled();
+      expect(actual.moreTransactions).toBeFalsy();
+      expect(actual.transactions).toEqual(transactions);
+      done();
+    });
+
+    it('should get transactions since a specific block height and hash', async (done) => {
+      const expectedHeight = randomNumber();
+      const expectedHash = randomString();
+      const expectedTransactionNumber = TransactionNumber.construct(expectedHeight, 0);
+      const verifyMock = spyOn(bitcoinProcessor, 'verifyBlock' as any).and.callFake((height: number, hash: string) => {
+        expect(height).toEqual(expectedHeight);
+        expect(hash).toEqual(expectedHash);
+        return Promise.resolve(true);
+      });
+      const transactions = createTransactions(undefined, expectedHeight);
+      const laterThanMock = spyOn(bitcoinProcessor['transactionStore'], 'getTransactionsLaterThan').and.callFake(((since: number) => {
+        expect(since).toEqual(TransactionNumber.construct(expectedHeight, 0));
+        return Promise.resolve(transactions);
+      }));
+
+      const actual = await bitcoinProcessor.transactions(expectedTransactionNumber, expectedHash);
+      expect(verifyMock).toHaveBeenCalled();
+      expect(laterThanMock).toHaveBeenCalled();
+      expect(actual.moreTransactions).toBeFalsy();
+      expect(actual.transactions).toEqual(transactions);
+      done();
+    });
+
+    it('should fail if only given a block height', async (done) => {
+      try {
+        await bitcoinProcessor.transactions(randomNumber());
+        fail('expected to throw');
+      } catch (error) {
+        expect(error.status).toEqual(httpStatus.BAD_REQUEST);
+        expect(error.code).not.toEqual(ErrorCode.InvalidTransactionNumberOrTimeHash);
+      } finally {
+        done();
+      }
+    });
+
+    it('should fail if the height and hash do not validate against the current blockchain', async (done) => {
+      const expectedHeight = randomNumber();
+      const expectedHash = randomString();
+      const expectedTransactionNumber = TransactionNumber.construct(expectedHeight, 0);
+      const verifyMock = spyOn(bitcoinProcessor, 'verifyBlock' as any).and.returnValue(Promise.resolve(false));
+      try {
+        await bitcoinProcessor.transactions(expectedTransactionNumber, expectedHash);
+        fail('expected to throw');
+      } catch (error) {
+        expect(error.status).toEqual(httpStatus.BAD_REQUEST);
+        expect(error.code).toEqual(ErrorCode.InvalidTransactionNumberOrTimeHash);
+        expect(verifyMock).toHaveBeenCalled();
+      } finally {
+        done();
+      }
+    });
+
+    it('should handle moreTransactions parameter according to the returned page size', async (done) => {
+      const expectedHeight = randomNumber();
+      const expectedHash = randomString();
+      const expectedTransactionNumber = TransactionNumber.construct(expectedHeight, 0);
+      const verifyMock = spyOn(bitcoinProcessor, 'verifyBlock' as any).and.returnValue(Promise.resolve(true));
+      const transactions = createTransactions(testConfig.transactionFetchPageSize, expectedHeight);
+      const laterThanMock = spyOn(bitcoinProcessor['transactionStore'], 'getTransactionsLaterThan').and.returnValue(Promise.resolve(transactions));
+      const actual = await bitcoinProcessor.transactions(expectedTransactionNumber, expectedHash);
+      expect(verifyMock).toHaveBeenCalled();
+      expect(laterThanMock).toHaveBeenCalled();
+      expect(actual.transactions).toEqual(transactions);
+      expect(actual.moreTransactions).toBeTruthy();
+      done();
+    });
+  });
+
+  describe('firstValidTransaction', () => {
+    it('should return the first of the valid transactions', async (done) => {
+      const transactions: ITransaction[] = [];
+      let heights: number[] = [];
+      const count = 10;
+      for (let i = 0; i < count; i++) {
+        const height = randomNumber();
+        heights.push(height);
+        transactions.push({
+          anchorFileHash: randomString(),
+          transactionNumber: TransactionNumber.construct(height, randomNumber()),
+          transactionTime: height,
+          transactionTimeHash: randomString()
+        });
+      }
+      const verifyMock = spyOn(bitcoinProcessor, 'verifyBlock' as any).and.callFake((height: number) => {
+        expect(height).toEqual(heights.shift()!);
+        return Promise.resolve(heights.length === 0);
+      });
+      const actual = await bitcoinProcessor.firstValidTransaction(transactions);
+      expect(verifyMock).toHaveBeenCalledTimes(count);
+      expect(actual).toBeDefined();
+      done();
+    });
+    it('should return undefined if no valid transactions are found', async (done) => {
+      const transactions = createTransactions();
+      const verifyMock = spyOn(bitcoinProcessor, 'verifyBlock' as any).and.returnValue(Promise.resolve(false));
+      const actual = await bitcoinProcessor.firstValidTransaction(transactions);
+      expect(actual).toBeUndefined();
+      expect(verifyMock).toHaveBeenCalled();
+      done();
+    });
+  });
+
+  // function specific to bitcoin coin operations
+  function generateBitcoinTransaction (satoshis: number = 1, wif: string = testConfig.bitcoinWalletImportString): Transaction {
+    const keyObject: PrivateKey = (PrivateKey as any).fromWIF(wif);
+    const address = keyObject.toAddress();
+    const transaction = new Transaction();
+    transaction.to(address, satoshis);
+    transaction.change(address);
+    return transaction;
+  }
+
+  function generateUnspentCoin (satoshis: number): Transaction.UnspentOutput {
+    const transaction = generateBitcoinTransaction(satoshis);
+    return new Transaction.UnspentOutput({
+      txid: transaction.id,
+      vout: 0,
+      address: transaction.outputs[0].script.getAddressInfo(),
+      amount: transaction.outputs[0].satoshis * 0.00000001, // Satoshi amount
+      script: transaction.outputs[0].script
+    });
+  }
+
+  describe('writeTransaction', () => {
+    const lowLevelWarning = testConfig.lowBalanceNoticeInDays! * 24 * 6 * testConfig.bitcoinFee;
+    it('should write a transaction if there are enough Satoshis', async (done) => {
+      const getCoinsSpy = spyOn(bitcoinProcessor, 'getUnspentCoins' as any).and.returnValue(Promise.resolve([
+        generateUnspentCoin(lowLevelWarning + 1)
+      ]));
+      const hash = randomString();
+      const broadcastSpy = spyOn(bitcoinProcessor, 'broadcastTransaction' as any).and.callFake((transaction: Transaction) => {
+        expect(transaction.getFee()).toEqual(testConfig.bitcoinFee);
+        expect(transaction.outputs[0].script.getData()).toEqual(Buffer.from(testConfig.sidetreeTransactionPrefix + hash));
+        return Promise.resolve(true);
+      });
+      await bitcoinProcessor.writeTransaction(hash);
+      expect(getCoinsSpy).toHaveBeenCalled();
+      expect(broadcastSpy).toHaveBeenCalled();
+      done();
+    });
+
+    it('should warn if the number of Satoshis are under the lowBalance calculation', async (done) => {
+      const getCoinsSpy = spyOn(bitcoinProcessor, 'getUnspentCoins' as any).and.returnValue(Promise.resolve([
+        generateUnspentCoin(lowLevelWarning - 1)
+      ]));
+      const hash = randomString();
+      const broadcastSpy = spyOn(bitcoinProcessor, 'broadcastTransaction' as any).and.callFake((transaction: Transaction) => {
+        expect(transaction.getFee()).toEqual(testConfig.bitcoinFee);
+        expect(transaction.outputs[0].script.getData()).toEqual(Buffer.from(testConfig.sidetreeTransactionPrefix + hash));
+        return Promise.resolve(true);
+      });
+      const errorSpy = spyOn(global.console, 'error').and.callFake((message: string) => {
+        expect(message).toContain('fund your wallet');
+      });
+      await bitcoinProcessor.writeTransaction(hash);
+      expect(getCoinsSpy).toHaveBeenCalled();
+      expect(broadcastSpy).toHaveBeenCalled();
+      expect(errorSpy).toHaveBeenCalled();
+      done();
+    });
+
+    it('should fail if there are not enough satoshis to create a transaction', async (done) => {
+      const coin = generateUnspentCoin(0);
+      const getCoinsSpy = spyOn(bitcoinProcessor, 'getUnspentCoins' as any).and.returnValue(Promise.resolve([
+        new Transaction.UnspentOutput({
+          txid: coin.txId,
+          vout: coin.outputIndex,
+          address: coin.address,
+          script: coin.script,
+          amount: 0
+        })
+      ]));
+      const hash = randomString();
+      const broadcastSpy = spyOn(bitcoinProcessor, 'broadcastTransaction' as any).and.callFake(() => {
+        fail('writeTransaction should have stopped before calling broadcast');
+      });
+      try {
+        await bitcoinProcessor.writeTransaction(hash);
+        fail('should have thrown');
+      } catch (error) {
+        expect(error.message).toContain('Not enough satoshis');
+        expect(getCoinsSpy).toHaveBeenCalled();
+        expect(broadcastSpy).not.toHaveBeenCalled();
+      } finally {
+        done();
+      }
+    });
+
+    it('should fail if broadcastTransaction fails', async (done) => {
+      const getCoinsSpy = spyOn(bitcoinProcessor, 'getUnspentCoins' as any).and.returnValue(Promise.resolve([
+        generateUnspentCoin(lowLevelWarning + 1)
+      ]));
+      const hash = randomString();
+      const broadcastSpy = spyOn(bitcoinProcessor, 'broadcastTransaction' as any).and.callFake((transaction: Transaction) => {
+        expect(transaction.getFee()).toEqual(testConfig.bitcoinFee);
+        expect(transaction.outputs[0].script.getData()).toEqual(Buffer.from(testConfig.sidetreeTransactionPrefix + hash));
+        return Promise.resolve(false);
+      });
+      try {
+        await bitcoinProcessor.writeTransaction(hash);
+        fail('should have failed');
+      } catch (error) {
+        expect(error.message).toContain('Could not broadcast');
+        expect(getCoinsSpy).toHaveBeenCalled();
+        expect(broadcastSpy).toHaveBeenCalled();
+      } finally {
+        done();
+      }
+    });
+  });
+
+  describe('getBlockHash', () => {
+    it('should get the block hash', async () => {
+      const height = randomNumber();
+      const hash = randomString();
+      const spy = mockRpcCall('getblockhash', [height], hash);
+      const actual = await bitcoinProcessor['getBlockHash'](height);
+      expect(actual).toEqual(hash);
+      expect(spy).toHaveBeenCalled();
+    });
+  });
+
+  describe('getUnspentCoins', () => {
+    it('should query for unspent output coins given an address', async (done) => {
+      const coin = generateUnspentCoin(1);
+
+      const coinSpy = mockRpcCall('listunspent', [null, null, [coin.address.toString()]], [
+        {
+          txId: coin.txId,
+          outputIndex: coin.outputIndex,
+          address: coin.address,
+          script: coin.script,
+          satoshis: coin.satoshis
+        }
+      ]);
+      const actual = await bitcoinProcessor['getUnspentCoins'](coin.address);
+      expect(coinSpy).toHaveBeenCalled();
+      expect(actual[0].address).toEqual(coin.address);
+      expect(actual[0].txId).toEqual(coin.txId);
+      done();
+    });
+
+    it('should return empty if no coins were found', async (done) => {
+      const coin = generateUnspentCoin(1);
+      const coinSpy = mockRpcCall('listunspent', [null, null, [coin.address.toString()]], []);
+      const actual = await bitcoinProcessor['getUnspentCoins'](coin.address);
+      expect(coinSpy).toHaveBeenCalled();
+      expect(actual).toEqual([]);
+      done();
+    });
+  });
+
+  describe('broadcastTransaction', () => {
+    it('should serialize and broadcast a transaction', async (done) => {
+      const transaction = generateBitcoinTransaction();
+      // need to disable transaction serialization
+      spyOn(transaction, 'serialize').and.callFake(() => transaction.toString());
+      const spy = mockRpcCall('sendrawtransaction', [transaction.toString()], [transaction.toString()]);
+      const actual = await bitcoinProcessor['broadcastTransaction'](transaction);
+      expect(actual).toBeTruthy();
+      expect(spy).toHaveBeenCalled();
+      done();
+    });
+
+    it('should throw if the request failed', async (done) => {
+      const transaction = generateBitcoinTransaction();
+      // need to disable transaction serialization
+      spyOn(transaction, 'serialize').and.callFake(() => transaction.toString());
+      const spy = mockRpcCall('sendrawtransaction', [transaction.toString()], [transaction.toString()]);
+      spy.and.throwError('test');
+      try {
+        await bitcoinProcessor['broadcastTransaction'](transaction);
+        fail('should have thrown');
+      } catch (error) {
+        expect(error.message).toContain('test');
+        expect(spy).toHaveBeenCalled();
+      } finally {
+        done();
+      }
+    });
+
+    it('should return false if the broadcast failed', async (done) => {
+      const transaction = generateBitcoinTransaction();
+      // need to disable transaction serialization
+      spyOn(transaction, 'serialize').and.callFake(() => transaction.toString());
+      const spy = mockRpcCall('sendrawtransaction', [transaction.toString()], []);
+      const actual = await bitcoinProcessor['broadcastTransaction'](transaction);
+      expect(actual).toBeFalsy();
+      expect(spy).toHaveBeenCalled();
+      done();
+    });
+  });
+
+  describe('periodicPoll', () => {
+    beforeEach(() => {
+      periodicPollSpy.and.callThrough();
+    });
+
+    it('should call processTransactions from its last known point', async (done) => {
+      const lastBlock = randomBlock();
+      const nextBlock = randomNumber();
+      const nextHash = randomString();
+      bitcoinProcessor['lastSeenBlock'] = lastBlock;
+      processTransactionsSpy.and.callFake((block: IBlockInfo) => {
+        expect(block.height).toEqual(lastBlock.height);
+        expect(block.hash).toEqual(lastBlock.hash);
+        return Promise.resolve({
+          hash: nextHash,
+          height: nextBlock
+        });
+      });
+      /* tslint:disable-next-line */
+      bitcoinProcessor['periodicPoll']();
+      // need to wait for the process call
+      setTimeout(() => {
+        expect(bitcoinProcessor['lastSeenBlock']!.hash).toEqual(nextHash);
+        expect(bitcoinProcessor['lastSeenBlock']!.height).toEqual(nextBlock);
+        expect(bitcoinProcessor['pollTimeoutId']).toBeDefined();
+        // clean up
+        clearTimeout(bitcoinProcessor['pollTimeoutId']);
+        done();
+      }, 300);
+    });
+
+    it('should set a timeout to call itself', async (done) => {
+      processTransactionsSpy.and.returnValue(Promise.resolve({
+        hash: randomString(),
+        height: randomNumber()
+      }));
+      /* tslint:disable-next-line */
+      bitcoinProcessor['periodicPoll']();
+      // need to wait for the process call
+      setTimeout(() => {
+        expect(bitcoinProcessor['pollTimeoutId']).toBeDefined();
+        // clean up
+        clearTimeout(bitcoinProcessor['pollTimeoutId']);
+        done();
+      }, 300);
+    });
+  });
+
+  describe('processTransactions', () => {
+
+    beforeEach(() => {
+      processTransactionsSpy.and.callThrough();
+    });
+
+    it('should verify the start block', async (done) => {
+      const hash = randomString();
+      const startBlock = randomBlock(testConfig.genesisBlockNumber);
+      const verifySpy = spyOn(bitcoinProcessor, 'verifyBlock' as any).and.returnValue(Promise.resolve(true));
+      const processMock = spyOn(bitcoinProcessor, 'processBlock' as any).and.returnValue(Promise.resolve(hash));
+      const actual = await bitcoinProcessor['processTransactions'](startBlock, startBlock.height + 1);
+      expect(actual.hash).toEqual(hash);
+      expect(actual.height).toEqual(startBlock.height + 1);
+      expect(verifySpy).toHaveBeenCalled();
+      expect(processMock).toHaveBeenCalled();
+      done();
+    });
+
+    it('should begin a rollback if the start block failed to validate', async (done) => {
+      const hash = randomString();
+      const startBlock = randomBlock(testConfig.genesisBlockNumber + 100);
+      const revertNumber = startBlock.height - 100;
+      const verifySpy = spyOn(bitcoinProcessor, 'verifyBlock' as any).and.returnValue(Promise.resolve(false));
+      const revertSpy = spyOn(bitcoinProcessor, 'revertBlockchainCache' as any).and.returnValue(Promise.resolve(revertNumber));
+      const processMock = spyOn(bitcoinProcessor, 'processBlock' as any).and.returnValue(Promise.resolve(hash));
+      const actual = await bitcoinProcessor['processTransactions'](startBlock, startBlock.height + 1);
+      expect(actual.height).toEqual(startBlock.height + 1);
+      expect(actual.hash).toEqual(hash);
+      expect(verifySpy).toHaveBeenCalled();
+      expect(revertSpy).toHaveBeenCalled();
+      expect(processMock).toHaveBeenCalledWith(revertNumber);
+      expect(processMock).toHaveBeenCalledWith(startBlock.height + 1);
+      done();
+    });
+
+    it('should call processBlock on all blocks within range', async (done) => {
+      const hash = randomString();
+      const startBlock = randomBlock(testConfig.genesisBlockNumber);
+      const verifySpy = spyOn(bitcoinProcessor, 'verifyBlock' as any).and.returnValue(Promise.resolve(true));
+      const processMock = spyOn(bitcoinProcessor, 'processBlock' as any).and.returnValue(Promise.resolve(hash));
+      await bitcoinProcessor['processTransactions'](startBlock, startBlock.height + 9);
+      expect(verifySpy).toHaveBeenCalled();
+      expect(processMock).toHaveBeenCalledTimes(10);
+      done();
+    });
+
+    it('should use the current tip if no end is specified', async (done) => {
+      const hash = randomString();
+      const startBlock = randomBlock(testConfig.genesisBlockNumber);
+      const verifySpy = spyOn(bitcoinProcessor, 'verifyBlock' as any).and.returnValue(Promise.resolve(true));
+      const tipSpy = spyOn(bitcoinProcessor, 'getCurrentBlockHeight' as any).and.returnValue(Promise.resolve(startBlock.height + 1));
+      const processMock = spyOn(bitcoinProcessor, 'processBlock' as any).and.returnValue(Promise.resolve(hash));
+      await bitcoinProcessor['processTransactions'](startBlock);
+      expect(verifySpy).toHaveBeenCalled();
+      expect(tipSpy).toHaveBeenCalled();
+      expect(processMock).toHaveBeenCalledTimes(2);
+      done();
+    });
+
+    it('should use genesis if no start is specified', async (done) => {
+      const verifySpy = spyOn(bitcoinProcessor, 'verifyBlock' as any);
+      const tipSpy = spyOn(bitcoinProcessor, 'getCurrentBlockHeight' as any).and.returnValue(Promise.resolve(testConfig.genesisBlockNumber + 1));
+      const processMock = spyOn(bitcoinProcessor, 'processBlock' as any).and.returnValue(Promise.resolve(randomString()));
+      await bitcoinProcessor['processTransactions']();
+      expect(verifySpy).not.toHaveBeenCalled();
+      expect(tipSpy).toHaveBeenCalled();
+      expect(processMock).toHaveBeenCalledTimes(2);
+      done();
+    });
+
+    it('should throw if asked to start processing before genesis', async (done) => {
+      const verifySpy = spyOn(bitcoinProcessor, 'verifyBlock' as any).and.returnValue(Promise.resolve(true));
+      const tipSpy = spyOn(bitcoinProcessor, 'getCurrentBlockHeight' as any).and.returnValue(Promise.resolve(testConfig.genesisBlockNumber + 1));
+      const processMock = spyOn(bitcoinProcessor, 'processBlock' as any);
+      try {
+        await bitcoinProcessor['processTransactions']({ height: testConfig.genesisBlockNumber - 10, hash: randomString() });
+        fail('should have thrown');
+      } catch (error) {
+        expect(error.message).toContain('before genesis');
+        expect(verifySpy).toHaveBeenCalled();
+        expect(tipSpy).toHaveBeenCalled();
+        expect(processMock).not.toHaveBeenCalled();
+      } finally {
+        done();
+      }
+    });
+
+    it('should throw if asked to process while the miners block height is below genesis', async (done) => {
+      const verifySpy = spyOn(bitcoinProcessor, 'verifyBlock' as any);
+      const tipSpy = spyOn(bitcoinProcessor, 'getCurrentBlockHeight' as any).and.returnValue(Promise.resolve(testConfig.genesisBlockNumber - 1));
+      const processMock = spyOn(bitcoinProcessor, 'processBlock' as any);
+      try {
+        await bitcoinProcessor['processTransactions']();
+        fail('should have thrown');
+      } catch (error) {
+        expect(error.message).toContain('before genesis');
+        expect(verifySpy).not.toHaveBeenCalled();
+        expect(tipSpy).toHaveBeenCalled();
+        expect(processMock).not.toHaveBeenCalled();
+      } finally {
+        done();
+      }
+    });
+  });
+
+  describe('revertBlockchainCache', () => {
+    it('should exponentially revert transactions', async (done) => {
+      const transactions = createTransactions(10).sort((a, b) => b.transactionNumber - a.transactionNumber);
+      const transactionCount = spyOn(bitcoinProcessor['transactionStore'],
+        'getTransactionsCount').and.returnValue(Promise.resolve(transactions.length));
+      const exponentialTransactions = spyOn(bitcoinProcessor['transactionStore'],
+        'getExponentiallySpacedTransactions').and.returnValue(Promise.resolve(transactions));
+      const firstValid = spyOn(bitcoinProcessor, 'firstValidTransaction').and.callFake((actualTransactions: ITransaction[]) => {
+        expect(actualTransactions).toEqual(transactions);
+        return Promise.resolve(transactions[1]);
+      });
+      const removeTransactions = spyOn(bitcoinProcessor['transactionStore'],
+        'removeTransactionsLaterThan').and.returnValue(Promise.resolve());
+      const actual = await bitcoinProcessor['revertBlockchainCache']();
+      expect(actual).toEqual(transactions[1].transactionTime);
+      expect(transactionCount).toHaveBeenCalled();
+      expect(exponentialTransactions).toHaveBeenCalled();
+      expect(firstValid).toHaveBeenCalled();
+      expect(removeTransactions).toHaveBeenCalled();
+      done();
+    });
+
+    it('should continue to revert if the first exponential revert failed', async (done) => {
+      const transactions = createTransactions(10).sort((a, b) => b.transactionNumber - a.transactionNumber);
+      const transactionCount = spyOn(bitcoinProcessor['transactionStore'],
+        'getTransactionsCount').and.returnValue(Promise.resolve(transactions.length));
+      const exponentialTransactions = spyOn(bitcoinProcessor['transactionStore'],
+        'getExponentiallySpacedTransactions').and.returnValue(Promise.resolve(transactions));
+      let validHasBeenCalledOnce = false;
+      const firstValid = spyOn(bitcoinProcessor, 'firstValidTransaction').and.callFake((actualTransactions: ITransaction[]) => {
+        expect(actualTransactions).toEqual(transactions);
+        if (validHasBeenCalledOnce) {
+          return Promise.resolve(transactions[0]);
+        } else {
+          validHasBeenCalledOnce = true;
+          return Promise.resolve(undefined);
+        }
+      });
+      const removeTransactions = spyOn(bitcoinProcessor['transactionStore'],
+        'removeTransactionsLaterThan').and.returnValue(Promise.resolve());
+      const actual = await bitcoinProcessor['revertBlockchainCache']();
+      expect(actual).toEqual(transactions[0].transactionTime);
+      expect(transactionCount).toHaveBeenCalledTimes(2);
+      expect(exponentialTransactions).toHaveBeenCalledTimes(2);
+      expect(firstValid).toHaveBeenCalledTimes(2);
+      expect(removeTransactions).toHaveBeenCalledTimes(2);
+      done();
+    });
+
+    it('should stop reverting if it has ran out of transactions', async (done) => {
+      let transactions = createTransactions(10);
+      const transactionCount = spyOn(bitcoinProcessor['transactionStore'],
+        'getTransactionsCount').and.callFake(() => {
+          return Promise.resolve(transactions.length);
+        });
+      const exponentialTransactions = spyOn(bitcoinProcessor['transactionStore'],
+        'getExponentiallySpacedTransactions').and.returnValue(Promise.resolve(transactions));
+      const firstValid = spyOn(bitcoinProcessor, 'firstValidTransaction').and.returnValue(Promise.resolve(undefined));
+      const removeTransactions = spyOn(bitcoinProcessor['transactionStore'],
+        'removeTransactionsLaterThan').and.callFake((transactionNumber: number) => {
+          expect(transactionNumber).toEqual(transactions[0].transactionNumber);
+          transactions = [];
+          return Promise.resolve();
+        });
+      const actual = await bitcoinProcessor['revertBlockchainCache']();
+      expect(actual).toEqual(testConfig.genesisBlockNumber);
+      expect(transactionCount).toHaveBeenCalled();
+      expect(exponentialTransactions).toHaveBeenCalled();
+      expect(firstValid).toHaveBeenCalled();
+      expect(removeTransactions).toHaveBeenCalled();
+      done();
+    });
+  });
+
+  describe('getCurrentBlockHeight', () => {
+    it('should return the latest block', async (done) => {
+      const height = randomNumber();
+      const mock = mockRpcCall('getblockcount', [], height);
+      const actual = await bitcoinProcessor['getCurrentBlockHeight']();
+      expect(actual).toEqual(height);
+      expect(mock).toHaveBeenCalled();
+      done();
+    });
+  });
+
+  describe('verifyBlock', () => {
+    it('should return true if the hash matches given a block height', async (done) => {
+      const height = randomNumber();
+      const hash = randomString();
+      const mock = spyOn(bitcoinProcessor, 'getBlockHash' as any).and.returnValue(hash);
+      const actual = await bitcoinProcessor['verifyBlock'](height, hash);
+      expect(actual).toBeTruthy();
+      expect(mock).toHaveBeenCalled();
+      done();
+    });
+
+    it('should return false if the hash does not match given a block height', async (done) => {
+      const height = randomNumber();
+      const hash = randomString();
+      const mock = spyOn(bitcoinProcessor, 'getBlockHash' as any).and.returnValue(randomString());
+      const actual = await bitcoinProcessor['verifyBlock'](height, hash);
+      expect(actual).toBeFalsy();
+      expect(mock).toHaveBeenCalled();
+      done();
+    });
+  });
+
+  describe('processBlock', () => {
+
+    // creates a response object for Bitcoin
+    async function generateBlock (blockHeight: number, data?: () => string | undefined): Promise<any> {
+      const tx: any[] = [];
+      const count = randomNumber(100) + 10;
+      for (let i = 0; i < count; i++) {
+        const transaction = generateBitcoinTransaction(1, BitcoinProcessor.generatePrivateKey('testnet'));
+        // data generation
+        if (data) {
+          const hasData = data();
+          if (hasData) {
+            transaction.addData(Buffer.from(hasData));
+          }
+        }
+        const vout: any[] = [];
+        transaction.outputs.forEach((output, index) => {
+          vout.push({
+            value: output.satoshis,
+            n: index,
+            scriptPubKey: {
+              asm: output.script.toASM(),
+              hex: output.script.toHex(),
+              addresses: [
+                output.script.getAddressInfo()
+              ]
+            }
+          });
+        });
+
+        tx.push({
+          txid: transaction.id,
+          hash: transaction.id,
+          vin: [
+            { // every block in the mining reward because its easier and not verified by us
+              coinbase: randomString(),
+              sequence: randomNumber()
+            }
+          ],
+          vout
+        });
+      }
+      return {
+        hash: randomString(),
+        height: blockHeight,
+        tx
+      };
+    }
+
+    it('should review all transactions in a block and add them to the transactionStore', async (done) => {
+      const block = randomNumber();
+      let shouldFindIDs: string[] = [];
+      const blockData = await generateBlock(block, () => {
+        if (Math.random() > 0.8) {
+          const id = randomString();
+          shouldFindIDs.push(id);
+          return testConfig.sidetreeTransactionPrefix + id;
+        }
+        return undefined;
+      });
+      const blockHash = randomString();
+      spyOn(bitcoinProcessor, 'getBlockHash' as any).and.returnValue(blockHash);
+      const rpcMock = mockRpcCall('getblock', [blockHash, 2], blockData);
+      let seenTransactionNumbers: number[] = [];
+      const addTransaction = spyOn(bitcoinProcessor['transactionStore'],
+        'addTransaction').and.callFake((sidetreeTransaction: ITransaction) => {
+          expect(sidetreeTransaction.transactionTime).toEqual(block);
+          expect(sidetreeTransaction.transactionTimeHash).toEqual(blockData.hash);
+          expect(shouldFindIDs.includes(sidetreeTransaction.anchorFileHash)).toBeTruthy();
+          shouldFindIDs.splice(shouldFindIDs.indexOf(sidetreeTransaction.anchorFileHash),1);
+          expect(seenTransactionNumbers.includes(sidetreeTransaction.transactionNumber)).toBeFalsy();
+          seenTransactionNumbers.push(sidetreeTransaction.transactionNumber);
+          return Promise.resolve(undefined);
+        });
+      const actual = await bitcoinProcessor['processBlock'](block);
+      expect(actual).toEqual(blockData.hash);
+      expect(rpcMock).toHaveBeenCalled();
+      expect(addTransaction).toHaveBeenCalled();
+      expect(shouldFindIDs.length).toEqual(0);
+      done();
+    });
+
+    it('should ignore other data transactions', async (done) => {
+      const block = randomNumber();
+      let shouldFindIDs: string[] = [];
+      const blockData = await generateBlock(block, () => {
+        if (Math.random() > 0.8) {
+          const id = randomString();
+          shouldFindIDs.push(id);
+          return testConfig.sidetreeTransactionPrefix + id;
+        }
+        return randomString();
+      });
+      const blockHash = randomString();
+      spyOn(bitcoinProcessor, 'getBlockHash' as any).and.returnValue(blockHash);
+      const rpcMock = mockRpcCall('getblock', [blockHash, 2], blockData);
+      let seenTransactionNumbers: number[] = [];
+      const addTransaction = spyOn(bitcoinProcessor['transactionStore'],
+        'addTransaction').and.callFake((sidetreeTransaction: ITransaction) => {
+          expect(sidetreeTransaction.transactionTime).toEqual(block);
+          expect(sidetreeTransaction.transactionTimeHash).toEqual(blockData.hash);
+          expect(shouldFindIDs.includes(sidetreeTransaction.anchorFileHash)).toBeTruthy();
+          shouldFindIDs.splice(shouldFindIDs.indexOf(sidetreeTransaction.anchorFileHash),1);
+          expect(seenTransactionNumbers.includes(sidetreeTransaction.transactionNumber)).toBeFalsy();
+          seenTransactionNumbers.push(sidetreeTransaction.transactionNumber);
+          return Promise.resolve(undefined);
+        });
+      const actual = await bitcoinProcessor['processBlock'](block);
+      expect(actual).toEqual(blockData.hash);
+      expect(rpcMock).toHaveBeenCalled();
+      expect(addTransaction).toHaveBeenCalled();
+      expect(shouldFindIDs.length).toEqual(0);
+      done();
+    });
+
+    it('should work with transactions that contain no vout parameter', async (done) => {
+      const block = randomNumber();
+      const blockData = await generateBlock(block);
+      blockData.tx = blockData.tx.map((transaction: any) => {
+        return {
+          txid: transaction.txid,
+          hash: transaction.hash
+        };
+      });
+      const blockHash = randomString();
+      spyOn(bitcoinProcessor, 'getBlockHash' as any).and.returnValue(blockHash);
+      const rpcMock = mockRpcCall('getblock', [blockHash, 2], blockData);
+      const addTransaction = spyOn(bitcoinProcessor['transactionStore'],
+        'addTransaction');
+      const actual = await bitcoinProcessor['processBlock'](block);
+      expect(actual).toEqual(blockData.hash);
+      expect(rpcMock).toHaveBeenCalled();
+      expect(addTransaction).not.toHaveBeenCalled();
+      done();
+    });
+  });
+
+  describe('walletExists', () => {
+    it('should check if the wallet is watch only', async () => {
+      const address = randomString();
+      const spy = mockRpcCall('getaddressinfo', [address], {
+        address,
+        scriptPubKey: randomString(),
+        ismine: false,
+        solvable: true,
+        desc: 'Test Address data',
+        iswatchonly: true,
+        isscript: false,
+        iswitness: false,
+        pubkey: randomString(),
+        iscompressed: true,
+        ischange: false,
+        timestamp: 0,
+        labels: []
+      });
+      const actual = await bitcoinProcessor['walletExists'](address);
+      expect(actual).toBeTruthy();
+      expect(spy).toHaveBeenCalled();
+    });
+
+    it('should check if the wallet has labels', async () => {
+      const address = randomString();
+      const spy = mockRpcCall('getaddressinfo', [address], {
+        address,
+        scriptPubKey: randomString(),
+        ismine: false,
+        solvable: true,
+        desc: 'Test Address data',
+        iswatchonly: false,
+        isscript: false,
+        iswitness: false,
+        pubkey: randomString(),
+        iscompressed: true,
+        label: 'sidetree',
+        ischange: false,
+        timestamp: 0,
+        labels: [
+          {
+            name: 'sidetree',
+            purpose: 'receive'
+          }
+        ]
+      });
+      const actual = await bitcoinProcessor['walletExists'](address);
+      expect(actual).toBeTruthy();
+      expect(spy).toHaveBeenCalled();
+    });
+
+    it('should return false if it appears to be a random address', async () => {
+      const address = randomString();
+      const spy = mockRpcCall('getaddressinfo', [address], {
+        address,
+        scriptPubKey: randomString(),
+        ismine: false,
+        solvable: false,
+        iswatchonly: false,
+        isscript: true,
+        iswitness: false,
+        ischange: false,
+        labels: []
+      });
+      const actual = await bitcoinProcessor['walletExists'](address);
+      expect(actual).toBeFalsy();
+      expect(spy).toHaveBeenCalled();
+    });
+  });
+
+  describe('rpcCall', () => {
+    it('should make a request and return the result', async (done) => {
+      const path = randomString();
+      const request: any = {};
+      const memberName = randomString();
+      const memberValue = randomString();
+      request[memberName] = memberValue;
+      const bodyIdentifier = randomNumber();
+      const result = randomString();
+      retryFetchSpy.and.callFake((uri: string, params: any) => {
+        expect(uri).toContain(testConfig.bitcoinPeerUri);
+        expect(uri.endsWith(path)).toBeTruthy();
+        expect(params.method).toEqual('post');
+        expect(JSON.parse(params.body)[memberName]).toEqual(memberValue);
+        return Promise.resolve({
+          status: httpStatus.OK,
+          body: bodyIdentifier
+        });
+      });
+      const readUtilSpy = spyOn(ReadableStream, 'readAll').and.callFake((body: any) => {
+        expect(body).toEqual(bodyIdentifier);
+        return Promise.resolve(JSON.stringify({
+          result,
+          error: null,
+          id: null
+        }));
+      });
+      const actual = await bitcoinProcessor['rpcCall'](request, path);
+      expect(actual).toEqual(result);
+      expect(retryFetchSpy).toHaveBeenCalled();
+      expect(readUtilSpy).toHaveBeenCalled();
+      done();
+    });
+    it('should throw if the request failed', async (done) => {
+      const request: any = {
+        'test': randomString()
+      };
+      const result = randomString();
+      const statusCode = randomNumber();
+      retryFetchSpy.and.callFake((uri: string, params: any) => {
+        expect(uri).toContain(testConfig.bitcoinPeerUri);
+        expect(params.method).toEqual('post');
+        expect(JSON.parse(params.body).test).toEqual(request.test);
+        return Promise.resolve({
+          status: statusCode
+        });
+      });
+      const readUtilSpy = spyOn(ReadableStream, 'readAll').and.callFake(() => {
+        return Promise.resolve(result);
+      });
+      try {
+        await bitcoinProcessor['rpcCall'](request);
+        fail('should have thrown');
+      } catch (error) {
+        expect(error.message).toContain('Fetch');
+        expect(error.message).toContain(statusCode.toString());
+        expect(error.message).toContain(result);
+        expect(retryFetchSpy).toHaveBeenCalled();
+        expect(readUtilSpy).toHaveBeenCalled();
+      } finally {
+        done();
+      }
+    });
+    it('should throw if the RPC call failed', async (done) => {
+      const request: any = {
+        'test': randomString()
+      };
+      const result = randomString();
+      retryFetchSpy.and.callFake((uri: string, params: any) => {
+        expect(uri).toContain(testConfig.bitcoinPeerUri);
+        expect(params.method).toEqual('post');
+        expect(JSON.parse(params.body).test).toEqual(request.test);
+        return Promise.resolve({
+          status: httpStatus.OK
+        });
+      });
+      const readUtilSpy = spyOn(ReadableStream, 'readAll').and.callFake(() => {
+        return Promise.resolve(JSON.stringify({
+          result: null,
+          error: result,
+          id: null
+        }));
+      });
+      try {
+        await bitcoinProcessor['rpcCall'](request);
+        fail('should have thrown');
+      } catch (error) {
+        expect(error.message).toContain('RPC');
+        expect(error.message).toContain(result);
+        expect(retryFetchSpy).toHaveBeenCalled();
+        expect(readUtilSpy).toHaveBeenCalled();
+      } finally {
+        done();
+      }
+    });
+  });
+
+  describe('fetchWithRetry', () => {
+    beforeEach(() => {
+      retryFetchSpy.and.callThrough();
+    });
+
+    it('should fetch the URI with the given requestParameters', async (done) => {
+      const path = randomString();
+      const request: any = {
+        headers: {}
+      };
+      const memberName = randomString();
+      const memberValue = randomString();
+      request.headers[memberName] = memberValue;
+      const result = randomNumber();
+      fetchSpy.and.callFake((uri: string, params: any) => {
+        expect(uri).toEqual(path);
+        expect(params.headers[memberName]).toEqual(memberValue);
+        return Promise.resolve(result);
+      });
+      const actual = await bitcoinProcessor['fetchWithRetry'](path, request);
+      expect(actual as any).toEqual(result);
+      expect(fetchSpy).toHaveBeenCalled();
+      done();
+    });
+    it('should retry with an extended time period if the request timed out', async (done) => {
+      const requestId = randomString();
+      let timeout: number;
+      fetchSpy.and.callFake((_: any, params: any) => {
+        expect(params.headers.id).toEqual(requestId, 'Fetch was not called with request parameters');
+        if (timeout) {
+          expect(params.timeout).toBeGreaterThan(timeout, 'Fetch was not called with an extended timeout');
+          return Promise.resolve();
+        } else {
+          timeout = params.timeout;
+          return Promise.reject(new nodeFetchPackage.FetchError('test', 'request-timeout'));
+        }
+      });
+      await bitcoinProcessor['fetchWithRetry']('localhost', { headers: { id: requestId } });
+      expect(fetchSpy).toHaveBeenCalledTimes(2);
+      done();
+    });
+    it('should stop retrying after the max retry limit', async (done) => {
+      fetchSpy.and.callFake((_: any, __: any) => {
+        return Promise.reject(new nodeFetchPackage.FetchError('test', 'request-timeout'));
+      });
+      try {
+        await bitcoinProcessor['fetchWithRetry']('localhost');
+      } catch (error) {
+        expect(error.message).toEqual('test');
+        expect(error.type).toEqual('request-timeout');
+        expect(fetchSpy).toHaveBeenCalledTimes(testConfig.requestMaxRetries! + 1);
+      } finally {
+        done();
+      }
+    });
+    it('should throw non timeout errors immediately', async (done) => {
+      let timeout = true;
+      const result = randomString();
+      fetchSpy.and.callFake((_: any, __: any) => {
+        if (timeout) {
+          timeout = false;
+          return Promise.reject(new nodeFetchPackage.FetchError('test', 'request-timeout'));
+        } else {
+          return Promise.reject(new Error(result));
+        }
+      });
+      try {
+        await bitcoinProcessor['fetchWithRetry']('localhost');
+      } catch (error) {
+        expect(error.message).toEqual(result);
+        expect(fetchSpy).toHaveBeenCalledTimes(2);
+      } finally {
+        done();
+      }
+    });
+  });
+
+  describe('waitFor', () => {
+    it('should return after the given amount of time', async (done) => {
+      let approved = false;
+      setTimeout(() => {
+        approved = true;
+      }, 300);
+      await bitcoinProcessor['waitFor'](400);
+      expect(approved).toBeTruthy();
+      done();
+    }, 500);
+  });
+});