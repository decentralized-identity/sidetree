import * as httpStatus from 'http-status';
import BlockData from '../../lib/bitcoin/models/BlockData';
import BitcoinDataGenerator from './BitcoinDataGenerator';
import BitcoinProcessor, { IBlockInfo } from '../../lib/bitcoin/BitcoinProcessor';
import ErrorCode from '../../lib/common/SharedErrorCode';
import ServiceVersionModel from '../../lib/common/models/ServiceVersionModel';
import TransactionModel from '../../lib/common/models/TransactionModel';
import TransactionNumber from '../../lib/bitcoin/TransactionNumber';
import { IBitcoinConfig } from '../../lib/bitcoin/IBitcoinConfig';
import { Block, PrivateKey, Transaction } from 'bitcore-lib';

function randomString (length: number = 16): string {
  return Math.round(Math.random() * Number.MAX_SAFE_INTEGER).toString(16).substring(0, length);
}

function randomNumber (max: number = 256): number {
  return Math.round(Math.random() * max);
}

function randomBlock (above: number = 0): IBlockInfo {
  return { height: above + randomNumber(), hash: randomString() };
}

describe('BitcoinProcessor', () => {
  const testConfig: IBitcoinConfig = {
    bitcoinPeerUri: 'http://localhost:18332',
    bitcoinRpcUsername: 'admin',
    bitcoinRpcPassword: '123456789',
    bitcoinWalletImportString: BitcoinProcessor.generatePrivateKey('testnet'),
    bitcoinFeeSpendingCutoffPerPeriod: 6,
    bitcoinFeeSpendingCutoffPeriodInBlocks: 1,
    databaseName: 'bitcoin-test',
    requestTimeoutInMilliseconds: 300,
    genesisBlockNumber: 1480000,
    lowBalanceNoticeInDays: 28,
    requestMaxRetries: 3,
    transactionFetchPageSize: 100,
    mongoDbConnectionString: 'mongodb://localhost:27017',
    sidetreeTransactionPrefix: 'sidetree:',
    transactionPollPeriodInSeconds: 60
  };

  const privateKey: PrivateKey = (PrivateKey as any).fromWIF(testConfig.bitcoinWalletImportString);

  let bitcoinProcessor: BitcoinProcessor;
  let transactionStoreInitializeSpy: jasmine.Spy;
  let quantileCalculatorInitializeSpy: jasmine.Spy;
  let transactionStoreLatestTransactionSpy: jasmine.Spy;
  let getStartingBlockForInitializationSpy: jasmine.Spy;
  let processTransactionsSpy: jasmine.Spy;
  let periodicPollSpy: jasmine.Spy;

  beforeEach(() => {
    bitcoinProcessor = new BitcoinProcessor(testConfig);
    transactionStoreInitializeSpy = spyOn(bitcoinProcessor['transactionStore'], 'initialize');
    quantileCalculatorInitializeSpy = spyOn(bitcoinProcessor['quantileCalculator'], 'initialize');

    transactionStoreLatestTransactionSpy = spyOn(bitcoinProcessor['transactionStore'], 'getLastTransaction');
    transactionStoreLatestTransactionSpy.and.returnValue(Promise.resolve(undefined));

    getStartingBlockForInitializationSpy = spyOn(bitcoinProcessor as any, 'getStartingBlockForInitialization');
    getStartingBlockForInitializationSpy.and.returnValue(Promise.resolve(undefined));

    processTransactionsSpy = spyOn(bitcoinProcessor, 'processTransactions' as any);
    processTransactionsSpy.and.returnValue(Promise.resolve({ hash: 'IamAHash', height: 54321 }));
    periodicPollSpy = spyOn(bitcoinProcessor, 'periodicPoll' as any);
  });

  function createTransactions (count?: number, height?: number): TransactionModel[] {
    const transactions: TransactionModel[] = [];
    if (!count) {
      count = randomNumber(9) + 1;
    }
    if (!height) {
      height = randomNumber();
    }
    const hash = randomString();
    const feePaidRandom = randomNumber();

    for (let i = 0; i < count; i++) {
      transactions.push({
        transactionNumber: TransactionNumber.construct(height, i),
        transactionTime: height,
        transactionTimeHash: hash,
        anchorString: randomString(),
        transactionFeePaid: feePaidRandom,
        normalizedTransactionFee: feePaidRandom
      });
    }
    return transactions;
  }

  describe('constructor', () => {
    it('should use appropriate config values', () => {
      const config: IBitcoinConfig = {
        bitcoinPeerUri: randomString(),
        bitcoinRpcUsername: 'admin',
        bitcoinRpcPassword: 'password123',
        bitcoinWalletImportString: BitcoinProcessor.generatePrivateKey('testnet'),
        bitcoinFeeSpendingCutoffPerPeriod: randomNumber(),
        bitcoinFeeSpendingCutoffPeriodInBlocks: randomNumber(),
        databaseName: randomString(),
        genesisBlockNumber: randomNumber(),
        transactionFetchPageSize: randomNumber(),
        mongoDbConnectionString: randomString(),
        sidetreeTransactionPrefix: randomString(4),
        lowBalanceNoticeInDays: undefined,
        requestTimeoutInMilliseconds: undefined,
        requestMaxRetries: undefined,
        transactionPollPeriodInSeconds: undefined
      };

      const bitcoinProcessor = new BitcoinProcessor(config);
      expect(bitcoinProcessor.genesisBlockNumber).toEqual(config.genesisBlockNumber);
      expect(bitcoinProcessor.lowBalanceNoticeDays).toEqual(28);
      expect(bitcoinProcessor.pageSize).toEqual(config.transactionFetchPageSize);
      expect(bitcoinProcessor.pollPeriod).toEqual(60);
      expect(bitcoinProcessor.sidetreePrefix).toEqual(config.sidetreeTransactionPrefix);
      expect(bitcoinProcessor['transactionStore'].databaseName).toEqual(config.databaseName!);
      expect(bitcoinProcessor['transactionStore']['serverUrl']).toEqual(config.mongoDbConnectionString);
    });

    it('should throw if the wallet import string is incorrect', () => {
      const config: IBitcoinConfig = {
        bitcoinPeerUri: randomString(),
        bitcoinRpcUsername: 'admin',
        bitcoinRpcPassword: '1234',
        bitcoinWalletImportString: 'wrong!',
        bitcoinFeeSpendingCutoffPerPeriod: randomNumber(),
        bitcoinFeeSpendingCutoffPeriodInBlocks: randomNumber(),
        databaseName: randomString(),
        genesisBlockNumber: randomNumber(),
        transactionFetchPageSize: randomNumber(),
        mongoDbConnectionString: randomString(),
        sidetreeTransactionPrefix: randomString(4),
        lowBalanceNoticeInDays: undefined,
        requestTimeoutInMilliseconds: undefined,
        requestMaxRetries: undefined,
        transactionPollPeriodInSeconds: undefined
      };

      try {
        /* tslint:disable-next-line:no-unused-expression */
        new BitcoinProcessor(config);
        fail('expected to throw');
      } catch (error) {
        expect(error.message).toContain('Failed creating private key');
      }
    });
  });

  describe('initialize', () => {

    let walletExistsSpy: jasmine.Spy;

    beforeEach(async () => {
<<<<<<< HEAD
      walletExistsSpy = spyOn(bitcoinProcessor['bitcoinClient'], 'walletExists' as any);
=======
      walletExistsSpy = spyOn(bitcoinProcessor, 'walletExists' as any);
      quantileCalculatorInitializeSpy.and.returnValue(Promise.resolve(undefined));
      getStartingBlockForInitializationSpy.and.returnValue(Promise.resolve({ height: 123, hash: 'hash' }));
>>>>>>> e76cd0c2
    });

    it('should initialize the transactionStore', async (done) => {
      walletExistsSpy.and.returnValue(Promise.resolve(true));
      expect(transactionStoreInitializeSpy).not.toHaveBeenCalled();
      await bitcoinProcessor.initialize();
      expect(transactionStoreInitializeSpy).toHaveBeenCalled();
      done();
    });

    it('should process all the blocks since its last known', async (done) => {
      walletExistsSpy.and.returnValue(Promise.resolve(true));
      const fromNumber = randomNumber();
      const fromHash = randomString();

      getStartingBlockForInitializationSpy.and.returnValue(
        Promise.resolve({
          height: fromNumber,
          hash: fromHash
        })
      );

      processTransactionsSpy.and.callFake((sinceBlock: IBlockInfo) => {
        expect(sinceBlock.height).toEqual(fromNumber);
        expect(sinceBlock.hash).toEqual(fromHash);
        return Promise.resolve({
          hash: 'latestHash',
          height: 12345
        });
      });
      expect(getStartingBlockForInitializationSpy).not.toHaveBeenCalled();
      expect(processTransactionsSpy).not.toHaveBeenCalled();
      await bitcoinProcessor.initialize();
      expect(getStartingBlockForInitializationSpy).toHaveBeenCalled();
      expect(processTransactionsSpy).toHaveBeenCalled();
      done();
    });

    it('should begin to periodically poll for updates', async (done) => {
      walletExistsSpy.and.returnValue(Promise.resolve(true));
      expect(periodicPollSpy).not.toHaveBeenCalled();
      await bitcoinProcessor.initialize();
      expect(periodicPollSpy).toHaveBeenCalled();
      done();
    });

    it('should import key if the wallet does not exist', async () => {
      walletExistsSpy.and.returnValue(Promise.resolve(false));
      const publicKeyHex = privateKey.toPublicKey().toBuffer().toString('hex');
      const importSpy = spyOn(bitcoinProcessor['bitcoinClient'], 'importPublicKey').and.callFake((key, rescan) => {
        expect(key).toEqual(publicKeyHex);
        expect(rescan).toBeTruthy();

        return Promise.resolve(undefined);
      });

      await bitcoinProcessor.initialize();
      expect(walletExistsSpy).toHaveBeenCalled();
      expect(importSpy).toHaveBeenCalled();
    });
  });

  describe('generatePrivateKey', () => {
    it('should construct a PrivateKey and export its WIF', () => {
      const privateKey = BitcoinProcessor.generatePrivateKey('mainnet');
      expect(privateKey).toBeDefined();
      expect(typeof privateKey).toEqual('string');
      expect(privateKey.length).toBeGreaterThan(0);
      expect(() => {
        (PrivateKey as any).fromWIF(privateKey);
      }).not.toThrow();
    });
  });

  describe('time', () => {
    it('should get the current latest when given no hash', async (done) => {
      const height = randomNumber();
      const hash = randomString();
      const tipSpy = spyOn(bitcoinProcessor['bitcoinClient'], 'getCurrentBlockHeight' as any).and.returnValue(Promise.resolve(height));
      const hashSpy = spyOn(bitcoinProcessor['bitcoinClient'], 'getBlockHash' as any).and.returnValue(Promise.resolve(hash));
      const spy = spyOn(bitcoinProcessor['bitcoinClient'], 'getBlock');
      const actual = await bitcoinProcessor.time();
      expect(actual.time).toEqual(height);
      expect(actual.hash).toEqual(hash);
      expect(tipSpy).toHaveBeenCalled();
      expect(hashSpy).toHaveBeenCalled();
      expect(spy).not.toHaveBeenCalled();
      done();
    });

    it('should get the corresponding bitcoin height given a hash', async (done) => {
      const height = randomNumber();
      const hash = randomString();
      const block: Block = {
        hash: hash,
        height: height,
        transactions: [],
        header: {
          prevHash: 'previous_hash',
          time: 1234
        }
      };

      const tipSpy = spyOn(bitcoinProcessor['bitcoinClient'], 'getCurrentBlockHeight' as any).and.returnValue(Promise.resolve(height));
      const hashSpy = spyOn(bitcoinProcessor['bitcoinClient'], 'getBlockHash' as any).and.returnValue(Promise.resolve(hash));
      const spy = spyOn(bitcoinProcessor['bitcoinClient'], 'getBlock');
      spy.and.returnValue(Promise.resolve(block));

      const actual = await bitcoinProcessor.time(hash);
      expect(actual.time).toEqual(height);
      expect(actual.hash).toEqual(hash);
      expect(tipSpy).not.toHaveBeenCalled();
      expect(hashSpy).not.toHaveBeenCalled();
      expect(spy).toHaveBeenCalled();
      done();
    });
  });

  describe('transactions', () => {
    it('should get transactions since genesis limited by page size', async (done) => {
      const verifyMock = spyOn(bitcoinProcessor, 'verifyBlock' as any);
      const transactions = createTransactions();
      const laterThanMock = spyOn(bitcoinProcessor['transactionStore'], 'getTransactionsLaterThan').and.callFake(((since: number, pages: number) => {
        expect(since).toBeUndefined();
        expect(pages).toEqual(testConfig.transactionFetchPageSize);
        return Promise.resolve(transactions);
      }));

      const actual = await bitcoinProcessor.transactions();
      expect(verifyMock).not.toHaveBeenCalled();
      expect(laterThanMock).toHaveBeenCalled();
      expect(actual.moreTransactions).toBeFalsy();
      expect(actual.transactions).toEqual(transactions);
      done();
    });

    it('should get transactions since a specific block height and hash', async (done) => {
      const expectedHeight = randomNumber();
      const expectedHash = randomString();
      const expectedTransactionNumber = TransactionNumber.construct(expectedHeight, 0);
      const verifyMock = spyOn(bitcoinProcessor, 'verifyBlock' as any).and.callFake((height: number, hash: string) => {
        expect(height).toEqual(expectedHeight);
        expect(hash).toEqual(expectedHash);
        return Promise.resolve(true);
      });
      const transactions = createTransactions(undefined, expectedHeight);
      const laterThanMock = spyOn(bitcoinProcessor['transactionStore'], 'getTransactionsLaterThan').and.callFake(((since: number) => {
        expect(since).toEqual(TransactionNumber.construct(expectedHeight, 0));
        return Promise.resolve(transactions);
      }));

      const actual = await bitcoinProcessor.transactions(expectedTransactionNumber, expectedHash);
      expect(verifyMock).toHaveBeenCalled();
      expect(laterThanMock).toHaveBeenCalled();
      expect(actual.moreTransactions).toBeFalsy();
      expect(actual.transactions).toEqual(transactions);
      done();
    });

    it('should fail if only given a block height', async (done) => {
      try {
        await bitcoinProcessor.transactions(randomNumber());
        fail('expected to throw');
      } catch (error) {
        expect(error.status).toEqual(httpStatus.BAD_REQUEST);
        expect(error.code).not.toEqual(ErrorCode.InvalidTransactionNumberOrTimeHash);
      } finally {
        done();
      }
    });

    it('should fail if the height and hash do not validate against the current blockchain', async (done) => {
      const expectedHeight = randomNumber();
      const expectedHash = randomString();
      const expectedTransactionNumber = TransactionNumber.construct(expectedHeight, 0);
      const verifyMock = spyOn(bitcoinProcessor, 'verifyBlock' as any).and.returnValue(Promise.resolve(false));
      try {
        await bitcoinProcessor.transactions(expectedTransactionNumber, expectedHash);
        fail('expected to throw');
      } catch (error) {
        expect(error.status).toEqual(httpStatus.BAD_REQUEST);
        expect(error.code).toEqual(ErrorCode.InvalidTransactionNumberOrTimeHash);
        expect(verifyMock).toHaveBeenCalled();
      } finally {
        done();
      }
    });

    it('should handle moreTransactions parameter according to the returned page size', async (done) => {
      const expectedHeight = randomNumber();
      const expectedHash = randomString();
      const expectedTransactionNumber = TransactionNumber.construct(expectedHeight, 0);
      const verifyMock = spyOn(bitcoinProcessor, 'verifyBlock' as any).and.returnValue(Promise.resolve(true));
      const transactions = createTransactions(testConfig.transactionFetchPageSize, expectedHeight);
      const laterThanMock = spyOn(bitcoinProcessor['transactionStore'], 'getTransactionsLaterThan').and.returnValue(Promise.resolve(transactions));
      const actual = await bitcoinProcessor.transactions(expectedTransactionNumber, expectedHash);
      expect(verifyMock).toHaveBeenCalled();
      expect(laterThanMock).toHaveBeenCalled();
      expect(actual.transactions).toEqual(transactions);
      expect(actual.moreTransactions).toBeTruthy();
      done();
    });
  });

  describe('firstValidTransaction', () => {
    it('should return the first of the valid transactions', async (done) => {
      const transactions: TransactionModel[] = [];
      let heights: number[] = [];
      const count = 10;
      for (let i = 0; i < count; i++) {
        const height = randomNumber();
        const feePaidRandom = randomNumber();

        heights.push(height);
        transactions.push({
          anchorString: randomString(),
          transactionNumber: TransactionNumber.construct(height, randomNumber()),
          transactionTime: height,
          transactionTimeHash: randomString(),
          transactionFeePaid: feePaidRandom,
          normalizedTransactionFee: feePaidRandom
        });
      }
      const verifyMock = spyOn(bitcoinProcessor, 'verifyBlock' as any).and.callFake((height: number) => {
        expect(height).toEqual(heights.shift()!);
        return Promise.resolve(heights.length === 0);
      });
      const actual = await bitcoinProcessor.firstValidTransaction(transactions);
      expect(verifyMock).toHaveBeenCalledTimes(count);
      expect(actual).toBeDefined();
      done();
    });
    it('should return undefined if no valid transactions are found', async (done) => {
      const transactions = createTransactions();
      const verifyMock = spyOn(bitcoinProcessor, 'verifyBlock' as any).and.returnValue(Promise.resolve(false));
      const actual = await bitcoinProcessor.firstValidTransaction(transactions);
      expect(actual).toBeUndefined();
      expect(verifyMock).toHaveBeenCalled();
      done();
    });
  });

  describe('writeTransaction', () => {
    const bitcoinFee = 4000;
    const lowLevelWarning = testConfig.lowBalanceNoticeInDays! * 24 * 6 * bitcoinFee;
    it('should write a transaction if there are enough Satoshis', async (done) => {
      const getCoinsSpy = spyOn(bitcoinProcessor['bitcoinClient'], 'getUnspentCoins' as any).and.returnValue(Promise.resolve([
        BitcoinDataGenerator.generateUnspentCoin(testConfig.bitcoinWalletImportString, lowLevelWarning + 1)
      ]));
      const hash = randomString();
      const broadcastSpy = spyOn(bitcoinProcessor['bitcoinClient'], 'broadcastTransaction' as any).and.callFake((transaction: Transaction) => {
        expect(transaction.getFee()).toEqual(bitcoinFee);
        expect(transaction.outputs[0].script.getData()).toEqual(Buffer.from(testConfig.sidetreeTransactionPrefix + hash));
        return Promise.resolve(true);
      });
      await bitcoinProcessor.writeTransaction(hash, bitcoinFee);
      expect(getCoinsSpy).toHaveBeenCalled();
      expect(broadcastSpy).toHaveBeenCalled();
      done();
    });

    it('should warn if the number of Satoshis are under the lowBalance calculation', async (done) => {
      const getCoinsSpy = spyOn(bitcoinProcessor['bitcoinClient'], 'getUnspentCoins' as any).and.returnValue(Promise.resolve([
        BitcoinDataGenerator.generateUnspentCoin(testConfig.bitcoinWalletImportString, lowLevelWarning - 1)
      ]));
      const hash = randomString();
      const broadcastSpy = spyOn(bitcoinProcessor['bitcoinClient'], 'broadcastTransaction' as any).and.callFake((transaction: Transaction) => {
        expect(transaction.getFee()).toEqual(bitcoinFee);
        expect(transaction.outputs[0].script.getData()).toEqual(Buffer.from(testConfig.sidetreeTransactionPrefix + hash));
        return Promise.resolve(true);
      });
      const errorSpy = spyOn(global.console, 'error').and.callFake((message: string) => {
        expect(message).toContain('fund your wallet');
      });
      await bitcoinProcessor.writeTransaction(hash, bitcoinFee);
      expect(getCoinsSpy).toHaveBeenCalled();
      expect(broadcastSpy).toHaveBeenCalled();
      expect(errorSpy).toHaveBeenCalled();
      done();
    });

    it('should fail if there are not enough satoshis to create a transaction', async (done) => {
      const coin = BitcoinDataGenerator.generateUnspentCoin(testConfig.bitcoinWalletImportString, 0);
      const getCoinsSpy = spyOn(bitcoinProcessor['bitcoinClient'], 'getUnspentCoins' as any).and.returnValue(Promise.resolve([
        new Transaction.UnspentOutput({
          txid: coin.txId,
          vout: coin.outputIndex,
          address: coin.address,
          script: coin.script,
          amount: 0
        })
      ]));
      const hash = randomString();
      const broadcastSpy = spyOn(bitcoinProcessor['bitcoinClient'], 'broadcastTransaction' as any).and.callFake(() => {
        fail('writeTransaction should have stopped before calling broadcast');
      });
      try {
        await bitcoinProcessor.writeTransaction(hash, 4000);
        fail('should have thrown');
      } catch (error) {
        expect(error.message).toContain('Not enough satoshis');
        expect(getCoinsSpy).toHaveBeenCalled();
        expect(broadcastSpy).not.toHaveBeenCalled();
      } finally {
        done();
      }
    });

    it('should fail if broadcastTransaction fails', async (done) => {
      const bitcoinFee = 4000;
      const getCoinsSpy = spyOn(bitcoinProcessor['bitcoinClient'], 'getUnspentCoins' as any).and.returnValue(Promise.resolve([
        BitcoinDataGenerator.generateUnspentCoin(testConfig.bitcoinWalletImportString, lowLevelWarning + 1)
      ]));
      const hash = randomString();
      const broadcastSpy = spyOn(bitcoinProcessor['bitcoinClient'], 'broadcastTransaction' as any).and.callFake((transaction: Transaction) => {
        expect(transaction.getFee()).toEqual(bitcoinFee);
        expect(transaction.outputs[0].script.getData()).toEqual(Buffer.from(testConfig.sidetreeTransactionPrefix + hash));
        return Promise.resolve(false);
      });
      try {
        await bitcoinProcessor.writeTransaction(hash, bitcoinFee);
        fail('should have failed');
      } catch (error) {
        expect(error.message).toContain('Could not broadcast');
        expect(getCoinsSpy).toHaveBeenCalled();
        expect(broadcastSpy).toHaveBeenCalled();
      } finally {
        done();
      }
    });
  });

<<<<<<< HEAD
=======
  describe('getNormalizedFee', () => {

    let mockedCurrentHeight: number;
    let validBlockHeight: number;

    beforeEach(() => {
      mockedCurrentHeight = bitcoinProcessor['genesisBlockNumber'] + 200;
      validBlockHeight = mockedCurrentHeight - 50;

      spyOn(bitcoinProcessor, 'getCurrentBlockHeight' as any).and.returnValue(Promise.resolve(mockedCurrentHeight));
    });

    it('should throw if the input is less than the genesis block', async () => {
      try {
        await bitcoinProcessor.getNormalizedFee(0);
        fail('should have failed');
      } catch (error) {
        expect(error.status).toEqual(httpStatus.BAD_REQUEST);
        expect(error.code).toEqual(ErrorCode.BlockchainTimeOutOfRange);
      }
    });

    it('should throw if the the quantile calculator does not return a value.', async () => {
      spyOn(bitcoinProcessor['quantileCalculator'], 'getQuantile').and.returnValue(undefined);

      try {
        await bitcoinProcessor.getNormalizedFee(validBlockHeight);
        fail('should have failed');
      } catch (error) {
        expect(error.status).toEqual(httpStatus.BAD_REQUEST);
        expect(error.code).toEqual(ErrorCode.BlockchainTimeOutOfRange);
      }
    });

    it('should return the value from the quantile calculator.', async () => {
      spyOn(bitcoinProcessor['quantileCalculator'], 'getQuantile').and.returnValue(509);

      const response = await bitcoinProcessor.getNormalizedFee(validBlockHeight);
      expect(response).toBeDefined();
      expect(response.normalizedTransactionFee).toEqual(509);
    });
  });

  describe('getBlockHash', () => {
    it('should get the block hash', async () => {
      const height = randomNumber();
      const hash = randomString();
      const spy = mockRpcCall('getblockhash', [height], hash);
      const actual = await bitcoinProcessor['getBlockHash'](height);
      expect(actual).toEqual(hash);
      expect(spy).toHaveBeenCalled();
    });
  });

  describe('getUnspentCoins', () => {
    it('should query for unspent output coins given an address', async (done) => {
      const coin = generateUnspentCoin(1);

      const coinSpy = mockRpcCall('listunspent', [null, null, [coin.address.toString()]], [
        {
          txId: coin.txId,
          outputIndex: coin.outputIndex,
          address: coin.address,
          script: coin.script,
          satoshis: coin.satoshis
        }
      ]);
      const actual = await bitcoinProcessor['getUnspentCoins'](coin.address);
      expect(coinSpy).toHaveBeenCalled();
      expect(actual[0].address).toEqual(coin.address);
      expect(actual[0].txId).toEqual(coin.txId);
      done();
    });

    it('should return empty if no coins were found', async (done) => {
      const coin = generateUnspentCoin(1);
      const coinSpy = mockRpcCall('listunspent', [null, null, [coin.address.toString()]], []);
      const actual = await bitcoinProcessor['getUnspentCoins'](coin.address);
      expect(coinSpy).toHaveBeenCalled();
      expect(actual).toEqual([]);
      done();
    });
  });

  describe('broadcastTransaction', () => {
    it('should serialize and broadcast a transaction', async (done) => {
      const transaction = generateBitcoinTransaction();
      // need to disable transaction serialization
      spyOn(transaction, 'serialize').and.callFake(() => transaction.toString());
      const spy = mockRpcCall('sendrawtransaction', [transaction.toString()], [transaction.toString()]);
      const actual = await bitcoinProcessor['broadcastTransaction'](transaction);
      expect(actual).toBeTruthy();
      expect(spy).toHaveBeenCalled();
      done();
    });

    it('should throw if the request failed', async (done) => {
      const transaction = generateBitcoinTransaction();
      // need to disable transaction serialization
      spyOn(transaction, 'serialize').and.callFake(() => transaction.toString());
      const spy = mockRpcCall('sendrawtransaction', [transaction.toString()], [transaction.toString()]);
      spy.and.throwError('test');
      try {
        await bitcoinProcessor['broadcastTransaction'](transaction);
        fail('should have thrown');
      } catch (error) {
        expect(error.message).toContain('test');
        expect(spy).toHaveBeenCalled();
      } finally {
        done();
      }
    });

    it('should return false if the broadcast failed', async (done) => {
      const transaction = generateBitcoinTransaction();
      // need to disable transaction serialization
      spyOn(transaction, 'serialize').and.callFake(() => transaction.toString());
      const spy = mockRpcCall('sendrawtransaction', [transaction.toString()], []);
      const actual = await bitcoinProcessor['broadcastTransaction'](transaction);
      expect(actual).toBeFalsy();
      expect(spy).toHaveBeenCalled();
      done();
    });
  });

>>>>>>> e76cd0c2
  describe('periodicPoll', () => {
    beforeEach(() => {
      periodicPollSpy.and.callThrough();
    });

    it('should call processTransactions from its last known point', async (done) => {
      const lastBlock = randomBlock();
      const nextBlock = randomNumber();
      const nextHash = randomString();
      bitcoinProcessor['lastProcessedBlock'] = lastBlock;
      processTransactionsSpy.and.callFake((block: IBlockInfo) => {
        expect(block.height).toEqual(lastBlock.height);
        expect(block.hash).toEqual(lastBlock.hash);
        return Promise.resolve({
          hash: nextHash,
          height: nextBlock
        });
      });

      spyOn(bitcoinProcessor as any,'getStartingBlockForPeriodicPoll').and.returnValue(Promise.resolve(lastBlock));
      /* tslint:disable-next-line */
      await bitcoinProcessor['periodicPoll']();
      // need to wait for the process call
      setTimeout(() => {
        expect(bitcoinProcessor['pollTimeoutId']).toBeDefined();
        // clean up
        clearTimeout(bitcoinProcessor['pollTimeoutId']);
        done();
      }, 300);

      expect(processTransactionsSpy).toHaveBeenCalled();
    });

    it('should not call process transaction if the starting block is undefined', async (done) => {
      spyOn(bitcoinProcessor as any,'getStartingBlockForPeriodicPoll').and.returnValue(Promise.resolve(undefined));

      await bitcoinProcessor['periodicPoll']();
      // need to wait for the process call
      setTimeout(() => {
        expect(bitcoinProcessor['pollTimeoutId']).toBeDefined();
        // clean up
        clearTimeout(bitcoinProcessor['pollTimeoutId']);
        done();
      }, 300);

      expect(processTransactionsSpy).not.toHaveBeenCalled();
      done();
    });

    it('should set a timeout to call itself', async (done) => {
      processTransactionsSpy.and.returnValue(Promise.resolve({
        hash: randomString(),
        height: randomNumber()
      }));

      spyOn(bitcoinProcessor as any,'getStartingBlockForPeriodicPoll').and.returnValue(bitcoinProcessor['lastProcessedBlock']);

      /* tslint:disable-next-line */
      bitcoinProcessor['periodicPoll']();
      // need to wait for the process call
      setTimeout(() => {
        expect(bitcoinProcessor['pollTimeoutId']).toBeDefined();
        // clean up
        clearTimeout(bitcoinProcessor['pollTimeoutId']);
        done();
      }, 300);
    });
  });

  describe('processTransactions', () => {

    beforeEach(() => {
      processTransactionsSpy.and.callThrough();
    });

    it('should verify the start block', async (done) => {
      const hash = randomString();
      const startBlock = randomBlock(testConfig.genesisBlockNumber);
      const processMock = spyOn(bitcoinProcessor, 'processBlock' as any).and.returnValue(Promise.resolve(hash));
      const getCurrentHeightMock = spyOn(bitcoinProcessor as any,'getCurrentBlockHeight').and.returnValue(Promise.resolve(startBlock.height + 1));
      const actual = await bitcoinProcessor['processTransactions'](startBlock);
      expect(actual.hash).toEqual(hash);
      expect(actual.height).toEqual(startBlock.height + 1);
      expect(bitcoinProcessor['lastProcessedBlock']).toBeDefined();
      expect(actual).toEqual(bitcoinProcessor['lastProcessedBlock']!);
      expect(processMock).toHaveBeenCalled();
      expect(getCurrentHeightMock).toHaveBeenCalled();
      done();
    });

    it('should call processBlock on all blocks within range', async (done) => {
      const hash = randomString();
      const startBlock = randomBlock(testConfig.genesisBlockNumber);
      const processMock = spyOn(bitcoinProcessor, 'processBlock' as any).and.returnValue(Promise.resolve(hash));
      const getCurrentHeightMock = spyOn(bitcoinProcessor as any,'getCurrentBlockHeight').and.returnValue(Promise.resolve(startBlock.height + 9));

      const actual = await bitcoinProcessor['processTransactions'](startBlock);
      expect(bitcoinProcessor['lastProcessedBlock']).toBeDefined();
      expect(actual).toEqual(bitcoinProcessor['lastProcessedBlock']!);
      expect(getCurrentHeightMock).toHaveBeenCalled();
      expect(processMock).toHaveBeenCalledTimes(10);
      done();
    });

    it('should use the current tip if no end is specified', async (done) => {
      const hash = randomString();
      const startBlock = randomBlock(testConfig.genesisBlockNumber);
<<<<<<< HEAD
      const verifySpy = spyOn(bitcoinProcessor, 'verifyBlock' as any).and.returnValue(Promise.resolve(true));
      const tipSpy = spyOn(bitcoinProcessor['bitcoinClient'], 'getCurrentBlockHeight' as any).and.returnValue(Promise.resolve(startBlock.height + 1));
      const processMock = spyOn(bitcoinProcessor, 'processBlock' as any).and.returnValue(Promise.resolve(hash));
      await bitcoinProcessor['processTransactions'](startBlock);
      expect(verifySpy).toHaveBeenCalled();
      expect(tipSpy).toHaveBeenCalled();
      expect(processMock).toHaveBeenCalledTimes(2);
      done();
    });

    it('should use genesis if no start is specified', async (done) => {
      const verifySpy = spyOn(bitcoinProcessor, 'verifyBlock' as any);
      // tslint:disable-next-line: max-line-length
      const tipSpy = spyOn(bitcoinProcessor['bitcoinClient'], 'getCurrentBlockHeight' as any).and.returnValue(Promise.resolve(testConfig.genesisBlockNumber + 1));
      const processMock = spyOn(bitcoinProcessor, 'processBlock' as any).and.returnValue(Promise.resolve(randomString()));
      await bitcoinProcessor['processTransactions']();
      expect(verifySpy).not.toHaveBeenCalled();
=======
      const tipSpy = spyOn(bitcoinProcessor, 'getCurrentBlockHeight' as any).and.returnValue(Promise.resolve(startBlock.height + 1));
      const processMock = spyOn(bitcoinProcessor, 'processBlock' as any).and.returnValue(Promise.resolve(hash));
      const actual = await bitcoinProcessor['processTransactions'](startBlock);
      expect(bitcoinProcessor['lastProcessedBlock']).toBeDefined();
      expect(actual).toEqual(bitcoinProcessor['lastProcessedBlock']!);
>>>>>>> e76cd0c2
      expect(tipSpy).toHaveBeenCalled();
      expect(processMock).toHaveBeenCalledTimes(2);
      done();
    });

    it('should throw if asked to start processing before genesis', async (done) => {
<<<<<<< HEAD
      const verifySpy = spyOn(bitcoinProcessor, 'verifyBlock' as any).and.returnValue(Promise.resolve(true));
      // tslint:disable-next-line: max-line-length
      const tipSpy = spyOn(bitcoinProcessor['bitcoinClient'], 'getCurrentBlockHeight' as any).and.returnValue(Promise.resolve(testConfig.genesisBlockNumber + 1));
=======
      const tipSpy = spyOn(bitcoinProcessor, 'getCurrentBlockHeight' as any).and.returnValue(Promise.resolve(testConfig.genesisBlockNumber + 1));
>>>>>>> e76cd0c2
      const processMock = spyOn(bitcoinProcessor, 'processBlock' as any);
      try {
        await bitcoinProcessor['processTransactions']({ height: testConfig.genesisBlockNumber - 10, hash: randomString() });
        fail('should have thrown');
      } catch (error) {
        expect(error.message).toContain('before genesis');
        expect(tipSpy).not.toHaveBeenCalled();
        expect(processMock).not.toHaveBeenCalled();
      } finally {
        done();
      }
    });

    it('should throw if asked to process while the miners block height is below genesis', async (done) => {
<<<<<<< HEAD
      const verifySpy = spyOn(bitcoinProcessor, 'verifyBlock' as any);
      // tslint:disable-next-line: max-line-length
      const tipSpy = spyOn(bitcoinProcessor['bitcoinClient'], 'getCurrentBlockHeight' as any).and.returnValue(Promise.resolve(testConfig.genesisBlockNumber - 1));
=======
>>>>>>> e76cd0c2
      const processMock = spyOn(bitcoinProcessor, 'processBlock' as any);
      try {
        await bitcoinProcessor['processTransactions']({ height: testConfig.genesisBlockNumber - 1, hash: randomString() });
        fail('should have thrown');
      } catch (error) {
        expect(error.message).toContain('before genesis');
        expect(processMock).not.toHaveBeenCalled();
      } finally {
        done();
      }
    });
  });

  describe('getStartingBlockForInitialization', () => {

    beforeEach(() => {
      getStartingBlockForInitializationSpy.and.callThrough();
    });

    it('should return the genesis block if no quantile is saved in the db', async (done) => {
      const getLastGroupIdSpy = spyOn(bitcoinProcessor['quantileCalculator'], 'getLastGroupId');
      const removeGroupSpy = spyOn(bitcoinProcessor['quantileCalculator'], 'removeGroupsGreaterThanOrEqual');
      const removeTxnsSpy = spyOn(bitcoinProcessor['transactionStore'], 'removeTransactionsLaterThan');

      const mockStartingBlockHash = 'some_hash';
      const mockStartingBlockFirstTxn = 987654321;

      getLastGroupIdSpy.and.returnValue(Promise.resolve(undefined)); // simulate that nothing is saved
      removeGroupSpy.and.returnValue(Promise.resolve(undefined));
      removeTxnsSpy.and.returnValue(Promise.resolve(undefined));
      spyOn(TransactionNumber, 'construct').and.returnValue(mockStartingBlockFirstTxn);
      spyOn(bitcoinProcessor as any, 'getBlockHash').and.returnValue(mockStartingBlockHash);

      const startingBlock = await bitcoinProcessor['getStartingBlockForInitialization']();
      expect(startingBlock.height).toEqual(bitcoinProcessor['genesisBlockNumber']);
      expect(startingBlock.hash).toEqual(mockStartingBlockHash);
      done();
    });

    it('should remove the correct group and block info from the db', async (done) => {
      const getLastGroupIdSpy = spyOn(bitcoinProcessor['quantileCalculator'], 'getLastGroupId');
      const removeGroupSpy = spyOn(bitcoinProcessor['quantileCalculator'], 'removeGroupsGreaterThanOrEqual');
      const removeTxnsSpy = spyOn(bitcoinProcessor['transactionStore'], 'removeTransactionsLaterThan');

      const mockLastGroupId = 1345;
      const mockStartingBlockHeight = 10000;
      const mockStartingBlockHash = 'some_hash';
      const mockStartingBlockFirstTxn = 987654321;

      getLastGroupIdSpy.and.returnValue(Promise.resolve(mockLastGroupId));
      removeGroupSpy.and.returnValue(Promise.resolve(undefined));
      removeTxnsSpy.and.returnValue(Promise.resolve(undefined));
      spyOn(bitcoinProcessor as any, 'getStartingBlockFromGroupId').and.returnValue(mockStartingBlockHeight);
      spyOn(bitcoinProcessor as any, 'getBlockHash').and.returnValue(mockStartingBlockHash);
      spyOn(TransactionNumber, 'construct').and.returnValue(mockStartingBlockFirstTxn);

      const actualBlock = await bitcoinProcessor['getStartingBlockForInitialization']();

      expect(removeGroupSpy).toHaveBeenCalledWith(mockLastGroupId);
      expect(removeTxnsSpy).toHaveBeenCalledWith(mockStartingBlockFirstTxn - 1);

      expect(actualBlock.height).toEqual(mockStartingBlockHeight);
      expect(actualBlock.hash).toEqual(mockStartingBlockHash);
      done();
    });
  });

  describe('getStartingBlockForPeriodicPoll', () => {
    let actualLastProcessedBlock: IBlockInfo;

    beforeEach(() => {
      bitcoinProcessor['lastProcessedBlock'] = { height: randomNumber(), hash: randomString() };
      actualLastProcessedBlock = bitcoinProcessor['lastProcessedBlock'];
      expect(actualLastProcessedBlock).toBeDefined();
    });

    it('should return the block after the last-processed-block', async () => {
      spyOn(bitcoinProcessor as any, 'verifyBlock').and.returnValue(Promise.resolve(true));
      spyOn(bitcoinProcessor as any, 'getCurrentBlockHeight').and.returnValue(actualLastProcessedBlock.height + 1);
      spyOn(bitcoinProcessor as any, 'getBlockHash').and.returnValue(Promise.resolve('some_hash'));

      const actual = await bitcoinProcessor['getStartingBlockForPeriodicPoll']();
      expect(actual).toBeDefined();
      expect(actual!.height).toEqual(actualLastProcessedBlock.height + 1);
    });

    it('should return undefined if the last-processed-block is same as the current height', async () => {
      spyOn(bitcoinProcessor as any, 'verifyBlock').and.returnValue(Promise.resolve(true));
      spyOn(bitcoinProcessor as any, 'getCurrentBlockHeight').and.returnValue(actualLastProcessedBlock.height);
      spyOn(bitcoinProcessor as any, 'getBlockHash').and.returnValue(Promise.resolve('some_hash'));

      const actual = await bitcoinProcessor['getStartingBlockForPeriodicPoll']();
      expect(actual).not.toBeDefined();
    });

    it('should revert blockchain if verifyblock fails', async () => {
      const mockHeightAfterRevert = actualLastProcessedBlock.height - 1;

      const revertBlockchainSpy = spyOn(bitcoinProcessor as any, 'revertBlockchainCache');
      revertBlockchainSpy.and.returnValue({ height: mockHeightAfterRevert, hash: randomString() });

      spyOn(bitcoinProcessor as any, 'verifyBlock').and.returnValue(Promise.resolve(false));
      spyOn(bitcoinProcessor as any, 'getCurrentBlockHeight').and.returnValue(actualLastProcessedBlock.height + 1);
      spyOn(bitcoinProcessor as any, 'getBlockHash').and.returnValue(Promise.resolve('some_hash'));

      const actual = await bitcoinProcessor['getStartingBlockForPeriodicPoll']();
      expect(actual).toBeDefined();
      expect(actual!.height).toEqual(mockHeightAfterRevert + 1);
      expect(revertBlockchainSpy).toHaveBeenCalled();
    });
  });

  describe('revertBlockchainCache', () => {
    it('should exponentially revert transactions', async (done) => {
      const transactions = createTransactions(10).sort((a, b) => b.transactionNumber - a.transactionNumber);
      const transactionCount = spyOn(bitcoinProcessor['transactionStore'],
        'getTransactionsCount').and.returnValue(Promise.resolve(transactions.length));
      const exponentialTransactions = spyOn(bitcoinProcessor['transactionStore'],
        'getExponentiallySpacedTransactions').and.returnValue(Promise.resolve(transactions));
      const firstValid = spyOn(bitcoinProcessor, 'firstValidTransaction').and.callFake((actualTransactions: TransactionModel[]) => {
        expect(actualTransactions).toEqual(transactions);
        return Promise.resolve(transactions[1]);
      });
      const removeTransactions = spyOn(bitcoinProcessor['transactionStore'],
        'removeTransactionsLaterThan').and.returnValue(Promise.resolve());
      const revertQuantileState = spyOn(bitcoinProcessor['quantileCalculator'], 'removeGroupsGreaterThanOrEqual').and.callFake((_groupId): Promise<void> => {
        // Make sure that that this call is made BEFORE the transaction-store call.
        expect(removeTransactions.calls.count()).toEqual(0);

        return Promise.resolve();
      });
      const getFirstBlockInGroupSpy = spyOn(bitcoinProcessor, 'getFirstBlockInGroup' as any).and.callFake((block: number) => {
        return block;
      });

      const mockHash = 'mock_hash';
      spyOn(bitcoinProcessor,'getBlockHash' as any).and.returnValue(Promise.resolve(mockHash));

      const actual = await bitcoinProcessor['revertBlockchainCache']();
      expect(actual.height).toEqual(transactions[1].transactionTime);
      expect(actual.hash).toEqual(mockHash);
      expect(transactionCount).toHaveBeenCalled();
      expect(exponentialTransactions).toHaveBeenCalled();
      expect(firstValid).toHaveBeenCalled();
      expect(removeTransactions).toHaveBeenCalled();
      expect(revertQuantileState).toHaveBeenCalled();
      expect(getFirstBlockInGroupSpy).toHaveBeenCalled();
      done();
    });

    it('should continue to revert if the first exponential revert failed', async (done) => {
      const transactions = createTransactions(10).sort((a, b) => b.transactionNumber - a.transactionNumber);
      const transactionCount = spyOn(bitcoinProcessor['transactionStore'],
        'getTransactionsCount').and.returnValue(Promise.resolve(transactions.length));
      const exponentialTransactions = spyOn(bitcoinProcessor['transactionStore'],
        'getExponentiallySpacedTransactions').and.returnValue(Promise.resolve(transactions));
      let validHasBeenCalledOnce = false;
      const firstValid = spyOn(bitcoinProcessor, 'firstValidTransaction').and.callFake((actualTransactions: TransactionModel[]) => {
        expect(actualTransactions).toEqual(transactions);
        if (validHasBeenCalledOnce) {
          return Promise.resolve(transactions[0]);
        } else {
          validHasBeenCalledOnce = true;
          return Promise.resolve(undefined);
        }
      });
      const removeTransactions = spyOn(bitcoinProcessor['transactionStore'],
        'removeTransactionsLaterThan').and.returnValue(Promise.resolve());
      const revertQuantileState = spyOn(bitcoinProcessor['quantileCalculator'], 'removeGroupsGreaterThanOrEqual').and.returnValue(Promise.resolve());
      const getFirstBlockInGroupSpy = spyOn(bitcoinProcessor, 'getFirstBlockInGroup' as any).and.callFake((block: number) => {
        return block;
      });

      const mockHash = 'mock_hash';
      spyOn(bitcoinProcessor,'getBlockHash' as any).and.returnValue(Promise.resolve(mockHash));

      const actual = await bitcoinProcessor['revertBlockchainCache']();
      expect(actual.height).toEqual(transactions[0].transactionTime);
      expect(actual.hash).toEqual(mockHash);
      expect(transactionCount).toHaveBeenCalledTimes(2);
      expect(exponentialTransactions).toHaveBeenCalledTimes(2);
      expect(firstValid).toHaveBeenCalledTimes(2);
      expect(removeTransactions).toHaveBeenCalledTimes(2);
      expect(revertQuantileState).toHaveBeenCalled();
      expect(getFirstBlockInGroupSpy).toHaveBeenCalled();
      done();
    });

    it('should stop reverting if it has ran out of transactions', async (done) => {
      let transactions = createTransactions(10);
      const transactionCount = spyOn(bitcoinProcessor['transactionStore'],
        'getTransactionsCount').and.callFake(() => {
          return Promise.resolve(transactions.length);
        });
      const exponentialTransactions = spyOn(bitcoinProcessor['transactionStore'],
        'getExponentiallySpacedTransactions').and.returnValue(Promise.resolve(transactions));
      const firstValid = spyOn(bitcoinProcessor, 'firstValidTransaction').and.returnValue(Promise.resolve(undefined));
      const removeTransactions = spyOn(bitcoinProcessor['transactionStore'],
        'removeTransactionsLaterThan').and.callFake((transactionNumber: number) => {
          expect(transactionNumber).toEqual(transactions[0].transactionNumber);
          transactions = [];
          return Promise.resolve();
        });
      spyOn(bitcoinProcessor['quantileCalculator'], 'removeGroupsGreaterThanOrEqual').and.returnValue(Promise.resolve());

      const mockHash = 'mock_hash';
      spyOn(bitcoinProcessor,'getBlockHash' as any).and.returnValue(Promise.resolve(mockHash));

      const actual = await bitcoinProcessor['revertBlockchainCache']();
      expect(actual.height).toEqual(testConfig.genesisBlockNumber);
      expect(actual.hash).toEqual(mockHash);
      expect(transactionCount).toHaveBeenCalled();
      expect(exponentialTransactions).toHaveBeenCalled();
      expect(firstValid).toHaveBeenCalled();
      expect(removeTransactions).toHaveBeenCalled();
      done();
    });
  });

<<<<<<< HEAD
=======
  describe('getFirstBlockInGroup', () => {
    it('should round the value correctly', async () => {
      // The expected values are dependent upon the protocol-parameters.json so if those values
      // are changed, these expected value may as well

      const actualRoundDown = bitcoinProcessor['getFirstBlockInGroup'](84);
      expect(actualRoundDown).toEqual(0);

      const actualRoundUp = bitcoinProcessor['getFirstBlockInGroup'](124);
      expect(actualRoundUp).toEqual(100);
    });
  });

  describe('getStartingBlockFromGroupId', () => {
    it('should round the value correctly', async () => {
      // The expected values are dependent upon the protocol-parameters.json so if those values
      // are changed, these expected value may as well

      const actualBlock = bitcoinProcessor['getStartingBlockFromGroupId'](152);
      expect(actualBlock).toEqual(15200);
    });
  });

  describe('getCurrentBlockHeight', () => {
    it('should return the latest block', async (done) => {
      const height = randomNumber();
      const mock = mockRpcCall('getblockcount', [], height);
      const actual = await bitcoinProcessor['getCurrentBlockHeight']();
      expect(actual).toEqual(height);
      expect(mock).toHaveBeenCalled();
      done();
    });
  });

>>>>>>> e76cd0c2
  describe('verifyBlock', () => {
    it('should return true if the hash matches given a block height', async (done) => {
      const height = randomNumber();
      const hash = randomString();
      const mock = spyOn(bitcoinProcessor['bitcoinClient'], 'getBlockHash' as any).and.returnValue(hash);
      const actual = await bitcoinProcessor['verifyBlock'](height, hash);
      expect(actual).toBeTruthy();
      expect(mock).toHaveBeenCalled();
      done();
    });

    it('should return false if the hash does not match given a block height', async (done) => {
      const height = randomNumber();
      const hash = randomString();
      const mock = spyOn(bitcoinProcessor['bitcoinClient'], 'getBlockHash' as any).and.returnValue(randomString());
      const actual = await bitcoinProcessor['verifyBlock'](height, hash);
      expect(actual).toBeFalsy();
      expect(mock).toHaveBeenCalled();
      done();
    });
  });

  describe('processBlock', () => {

    // creates a response object for Bitcoin
    async function generateBlock (blockHeight: number, data?: () => string | string[] | undefined): Promise<BlockData> {
      const tx: Transaction[] = [];
      const count = randomNumber(100) + 10;
      for (let i = 0; i < count; i++) {
        const transaction = BitcoinDataGenerator.generateBitcoinTransaction(BitcoinProcessor.generatePrivateKey('testnet'), 1);
        // data generation
        if (data) {
          const hasData = data();

          // if the data returned is an array then add each value one by one.
          // otherwise add the single value
          if (hasData instanceof Array) {
            hasData.forEach(element => {
              transaction.addData(Buffer.from(element));
            });
          } else if (hasData) {
            transaction.addData(Buffer.from(hasData));
          }
        }

        tx.push(transaction);
      }
      return {
        hash: randomString(),
        height: blockHeight,
        transactions: tx
      };
    }

    it('should review all transactions in a block and add them to the transactionStore', async (done) => {
      const block = randomNumber();
      let shouldFindIDs: string[] = [];
      const blockData = await generateBlock(block, () => {
        if (Math.random() > 0.8) {
          const id = randomString();
          shouldFindIDs.push(id);
          return testConfig.sidetreeTransactionPrefix + id;
        }
        return undefined;
      });
      const blockHash = randomString();
<<<<<<< HEAD
      spyOn(bitcoinProcessor['bitcoinClient'], 'getBlockHash' as any).and.returnValue(blockHash);
      const rpcMock = spyOn(bitcoinProcessor['bitcoinClient'], 'getBlock');
      rpcMock.and.returnValue(Promise.resolve(blockData));

=======
      spyOn(bitcoinProcessor, 'processBlockForPofCalculation' as any).and.returnValue(Promise.resolve());
      spyOn(bitcoinProcessor, 'getTransactionOutValueInSatoshi' as any).and.returnValue(Promise.resolve(1));
      spyOn(bitcoinProcessor, 'getTransactionFeeInSatoshi' as any).and.returnValue(Promise.resolve(1));
      spyOn(bitcoinProcessor, 'getNormalizedFee' as any).and.returnValue(Promise.resolve({ normalizedTransactionFee: 1 }));
      spyOn(bitcoinProcessor, 'getBlockHash' as any).and.returnValue(blockHash);
      const rpcMock = mockRpcCall('getblock', [blockHash, 2], blockData);
>>>>>>> e76cd0c2
      let seenTransactionNumbers: number[] = [];
      const addTransaction = spyOn(bitcoinProcessor['transactionStore'],
        'addTransaction').and.callFake((sidetreeTransaction: TransactionModel) => {
          expect(sidetreeTransaction.transactionTime).toEqual(block);
          expect(sidetreeTransaction.transactionTimeHash).toEqual(blockData.hash);
          expect(shouldFindIDs.includes(sidetreeTransaction.anchorString)).toBeTruthy();
          shouldFindIDs.splice(shouldFindIDs.indexOf(sidetreeTransaction.anchorString),1);
          expect(seenTransactionNumbers.includes(sidetreeTransaction.transactionNumber)).toBeFalsy();
          seenTransactionNumbers.push(sidetreeTransaction.transactionNumber);
          return Promise.resolve(undefined);
        });
      const actual = await bitcoinProcessor['processBlock'](block);
      expect(actual).toEqual(blockData.hash);
      expect(rpcMock).toHaveBeenCalled();
      expect(addTransaction).toHaveBeenCalled();
      expect(shouldFindIDs.length).toEqual(0);
      done();
    });

    it('should ignore other data transactions', async (done) => {
      const block = randomNumber();
      let shouldFindIDs: string[] = [];
      const blockData = await generateBlock(block, () => {
        if (Math.random() > 0.8) {
          const id = randomString();
          shouldFindIDs.push(id);
          return testConfig.sidetreeTransactionPrefix + id;
        }
        return randomString();
      });
      const blockHash = randomString();
<<<<<<< HEAD
      spyOn(bitcoinProcessor['bitcoinClient'], 'getBlockHash' as any).and.returnValue(blockHash);
      const rpcMock = spyOn(bitcoinProcessor['bitcoinClient'], 'getBlock');
      rpcMock.and.returnValue(Promise.resolve(blockData));

=======
      spyOn(bitcoinProcessor, 'processBlockForPofCalculation' as any).and.returnValue(Promise.resolve());
      spyOn(bitcoinProcessor, 'getTransactionOutValueInSatoshi' as any).and.returnValue(Promise.resolve(1));
      spyOn(bitcoinProcessor, 'getTransactionFeeInSatoshi' as any).and.returnValue(Promise.resolve(1));
      spyOn(bitcoinProcessor, 'getNormalizedFee' as any).and.returnValue(Promise.resolve({ normalizedTransactionFee: 1 }));
      spyOn(bitcoinProcessor, 'getBlockHash' as any).and.returnValue(blockHash);
      const rpcMock = mockRpcCall('getblock', [blockHash, 2], blockData);
>>>>>>> e76cd0c2
      let seenTransactionNumbers: number[] = [];
      const addTransaction = spyOn(bitcoinProcessor['transactionStore'],
        'addTransaction').and.callFake((sidetreeTransaction: TransactionModel) => {
          expect(sidetreeTransaction.transactionTime).toEqual(block);
          expect(sidetreeTransaction.transactionTimeHash).toEqual(blockData.hash);
          expect(shouldFindIDs.includes(sidetreeTransaction.anchorString)).toBeTruthy();
          shouldFindIDs.splice(shouldFindIDs.indexOf(sidetreeTransaction.anchorString),1);
          expect(seenTransactionNumbers.includes(sidetreeTransaction.transactionNumber)).toBeFalsy();
          seenTransactionNumbers.push(sidetreeTransaction.transactionNumber);
          return Promise.resolve(undefined);
        });
      const actual = await bitcoinProcessor['processBlock'](block);
      expect(actual).toEqual(blockData.hash);
      expect(rpcMock).toHaveBeenCalled();
      expect(addTransaction).toHaveBeenCalled();
      expect(shouldFindIDs.length).toEqual(0);
      done();
    });

    it('should work with transactions that contain no vout parameter', async (done) => {
      const block = randomNumber();
      const blockData = await generateBlock(block);
      const blockHash = randomString();
<<<<<<< HEAD
      spyOn(bitcoinProcessor['bitcoinClient'], 'getBlockHash' as any).and.returnValue(blockHash);
      const rpcMock = spyOn(bitcoinProcessor['bitcoinClient'], 'getBlock');
      rpcMock.and.returnValue(Promise.resolve(blockData));

=======
      spyOn(bitcoinProcessor, 'processBlockForPofCalculation' as any).and.returnValue(Promise.resolve());
      spyOn(bitcoinProcessor, 'getTransactionOutValueInSatoshi' as any).and.returnValue(Promise.resolve(1));
      spyOn(bitcoinProcessor, 'getTransactionFeeInSatoshi' as any).and.returnValue(Promise.resolve(1));
      spyOn(bitcoinProcessor, 'getNormalizedFee' as any).and.returnValue(Promise.resolve({ normalizedTransactionFee: 1 }));
      spyOn(bitcoinProcessor, 'getBlockHash' as any).and.returnValue(blockHash);
      const rpcMock = mockRpcCall('getblock', [blockHash, 2], blockData);
>>>>>>> e76cd0c2
      const addTransaction = spyOn(bitcoinProcessor['transactionStore'],
        'addTransaction');
      const actual = await bitcoinProcessor['processBlock'](block);
      expect(actual).toEqual(blockData.hash);
      expect(rpcMock).toHaveBeenCalled();
      expect(addTransaction).not.toHaveBeenCalled();
      done();
    });

    it('should ignore any transactions that have multiple OP_RETURN in them', async (done) => {
      const block = randomNumber();
      let shouldFindIDs: string[] = [];
      const blockData = await generateBlock(block, () => {
        const id = randomString();
        const rand = Math.random();

        // In order to have random data, this code returns one of the following every time it is called:
        // - 1 sidetree transaction
        // - 2 sidetree transactions (should be ignored)
        // - 2 sidetree and 1 other trasaction (should be ignored)
        //
        if (rand < 0.3) { // 30% of time
          shouldFindIDs.push(id);
          return testConfig.sidetreeTransactionPrefix + id;
        } else if (rand < 0.7) { // == 40% of the time
          const id2 = randomString();

          return [ testConfig.sidetreeTransactionPrefix + id, testConfig.sidetreeTransactionPrefix + id2 ];
        } else { // return 2 sidetree and one other tx
          const id2 = randomString();
          const id3 = randomString();

          return [ testConfig.sidetreeTransactionPrefix + id, id2, testConfig.sidetreeTransactionPrefix + id3 ];
        }
      });

      const blockHash = randomString();
<<<<<<< HEAD
      spyOn(bitcoinProcessor['bitcoinClient'], 'getBlockHash' as any).and.returnValue(blockHash);
      const rpcMock = spyOn(bitcoinProcessor['bitcoinClient'], 'getBlock');
      rpcMock.and.returnValue(Promise.resolve(blockData));

=======
      spyOn(bitcoinProcessor, 'processBlockForPofCalculation' as any).and.returnValue(Promise.resolve());
      spyOn(bitcoinProcessor, 'getTransactionOutValueInSatoshi' as any).and.returnValue(Promise.resolve(1));
      spyOn(bitcoinProcessor, 'getTransactionFeeInSatoshi' as any).and.returnValue(Promise.resolve(1));
      spyOn(bitcoinProcessor, 'getNormalizedFee' as any).and.returnValue(Promise.resolve({ normalizedTransactionFee: 1 }));
      spyOn(bitcoinProcessor, 'getBlockHash' as any).and.returnValue(blockHash);
      const rpcMock = mockRpcCall('getblock', [blockHash, 2], blockData);
>>>>>>> e76cd0c2
      const addTransaction = spyOn(bitcoinProcessor['transactionStore'],
        'addTransaction').and.callFake((sidetreeTransaction: TransactionModel) => {
          expect(shouldFindIDs.includes(sidetreeTransaction.anchorString)).toBeTruthy();
          shouldFindIDs.splice(shouldFindIDs.indexOf(sidetreeTransaction.anchorString),1);
          return Promise.resolve(undefined);
        });
      const actual = await bitcoinProcessor['processBlock'](block);
      expect(actual).toEqual(blockData.hash);
      expect(rpcMock).toHaveBeenCalled();
      expect(addTransaction).toHaveBeenCalled();
      expect(shouldFindIDs.length).toEqual(0);
      done();
    });

    describe('processBlockForPofCalculation', async () => {
      it('should only add the non-sidetree transactions to the sampler.', async (done) => {
        const block = randomNumber();
        let numOfNonSidetreeTransactions = 0;
        let firstTransaction = true;
        const blockData = await generateBlock(block, () => {
          if (firstTransaction) {
            // First transaction is always ignored so we are returning
            // some random data that has no effect on the processing overall
            firstTransaction = false;
            return randomString();
          }

          if (Math.random() > 0.8) {
            const id = randomString();
            return testConfig.sidetreeTransactionPrefix + id;
          }

          numOfNonSidetreeTransactions++;
          return randomString();
        });

        const txnSamplerResetSpy = spyOn(bitcoinProcessor['transactionSampler'], 'resetPsuedoRandomSeed');
        const txnSamplerAddSpy = spyOn(bitcoinProcessor['transactionSampler'], 'addElement').and.returnValue(undefined);

        await bitcoinProcessor['processBlockForPofCalculation'](block, blockData);
        expect(txnSamplerAddSpy.calls.count()).toEqual(numOfNonSidetreeTransactions);
        expect(txnSamplerResetSpy).toHaveBeenCalled();
        done();
      });

      it('should add values to the quantile calculator only if we have reached the target group count', async (done) => {
        const block = randomNumber();
        const blockData = await generateBlock(block, () => {
          if (Math.random() > 0.2) {
            const id = randomString();
            return testConfig.sidetreeTransactionPrefix + id;
          }

          return randomString();
        });

        const txnSamplerClearSpy = spyOn(bitcoinProcessor['transactionSampler'], 'clear');
        const txnSamplerResetSpy = spyOn(bitcoinProcessor['transactionSampler'], 'resetPsuedoRandomSeed');

        const mockedSampleTxns = [ 'abc', '123', '23k', '35d', '4', 'tr', 'afe', '12d', '3rf' ];
        spyOn(bitcoinProcessor['transactionSampler'], 'getSample').and.returnValue(mockedSampleTxns);
        spyOn(bitcoinProcessor['transactionSampler'], 'addElement').and.returnValue(undefined);
        spyOn(bitcoinProcessor, 'isGroupBoundary' as any).and.returnValue(true);

        let mockedTransactionFees = new Array<number>();
        spyOn(bitcoinProcessor, 'getTransactionFeeInSatoshi' as any).and.callFake((_id: any) => {
          const fee = randomNumber();
          mockedTransactionFees.push(fee);
          return fee;
        });

        const expectedGroupId = bitcoinProcessor['getGroupIdFromBlock'](block);
        const quantileCalculatorAddSpy = spyOn(bitcoinProcessor['quantileCalculator'], 'add').and.callFake(async (groupId, fees) => {
          expect(groupId).toEqual(expectedGroupId);
          expect(fees).toEqual(mockedTransactionFees);
        });

        await bitcoinProcessor['processBlockForPofCalculation'](block, blockData);
        expect(quantileCalculatorAddSpy).toHaveBeenCalled();
        expect(txnSamplerClearSpy).toHaveBeenCalled();
        expect(txnSamplerResetSpy).toHaveBeenCalled();
        done();
      });
    });

  });

  describe('getServiceVersion', () => {

    it('should return the correct response body for the version request', async () => {
      const expectedVersion: ServiceVersionModel = {
        name: 'test-service',
        version: 'x.y.z'
      };

      // Make the handle service version call return the test value
      spyOn(bitcoinProcessor['serviceInfoProvider'], 'getServiceVersion').and.returnValue(expectedVersion);

      const fetchedVersion = await bitcoinProcessor.getServiceVersion();

      expect(fetchedVersion.name).toEqual(expectedVersion.name);
      expect(fetchedVersion.version).toEqual(expectedVersion.version);
    });
  });
});
<|MERGE_RESOLUTION|>--- conflicted
+++ resolved
@@ -1,1358 +1,1197 @@
-import * as httpStatus from 'http-status';
-import BlockData from '../../lib/bitcoin/models/BlockData';
-import BitcoinDataGenerator from './BitcoinDataGenerator';
-import BitcoinProcessor, { IBlockInfo } from '../../lib/bitcoin/BitcoinProcessor';
-import ErrorCode from '../../lib/common/SharedErrorCode';
-import ServiceVersionModel from '../../lib/common/models/ServiceVersionModel';
-import TransactionModel from '../../lib/common/models/TransactionModel';
-import TransactionNumber from '../../lib/bitcoin/TransactionNumber';
-import { IBitcoinConfig } from '../../lib/bitcoin/IBitcoinConfig';
-import { Block, PrivateKey, Transaction } from 'bitcore-lib';
-
-function randomString (length: number = 16): string {
-  return Math.round(Math.random() * Number.MAX_SAFE_INTEGER).toString(16).substring(0, length);
-}
-
-function randomNumber (max: number = 256): number {
-  return Math.round(Math.random() * max);
-}
-
-function randomBlock (above: number = 0): IBlockInfo {
-  return { height: above + randomNumber(), hash: randomString() };
-}
-
-describe('BitcoinProcessor', () => {
-  const testConfig: IBitcoinConfig = {
-    bitcoinPeerUri: 'http://localhost:18332',
-    bitcoinRpcUsername: 'admin',
-    bitcoinRpcPassword: '123456789',
-    bitcoinWalletImportString: BitcoinProcessor.generatePrivateKey('testnet'),
-    bitcoinFeeSpendingCutoffPerPeriod: 6,
-    bitcoinFeeSpendingCutoffPeriodInBlocks: 1,
-    databaseName: 'bitcoin-test',
-    requestTimeoutInMilliseconds: 300,
-    genesisBlockNumber: 1480000,
-    lowBalanceNoticeInDays: 28,
-    requestMaxRetries: 3,
-    transactionFetchPageSize: 100,
-    mongoDbConnectionString: 'mongodb://localhost:27017',
-    sidetreeTransactionPrefix: 'sidetree:',
-    transactionPollPeriodInSeconds: 60
-  };
-
-  const privateKey: PrivateKey = (PrivateKey as any).fromWIF(testConfig.bitcoinWalletImportString);
-
-  let bitcoinProcessor: BitcoinProcessor;
-  let transactionStoreInitializeSpy: jasmine.Spy;
-  let quantileCalculatorInitializeSpy: jasmine.Spy;
-  let transactionStoreLatestTransactionSpy: jasmine.Spy;
-  let getStartingBlockForInitializationSpy: jasmine.Spy;
-  let processTransactionsSpy: jasmine.Spy;
-  let periodicPollSpy: jasmine.Spy;
-
-  beforeEach(() => {
-    bitcoinProcessor = new BitcoinProcessor(testConfig);
-    transactionStoreInitializeSpy = spyOn(bitcoinProcessor['transactionStore'], 'initialize');
-    quantileCalculatorInitializeSpy = spyOn(bitcoinProcessor['quantileCalculator'], 'initialize');
-
-    transactionStoreLatestTransactionSpy = spyOn(bitcoinProcessor['transactionStore'], 'getLastTransaction');
-    transactionStoreLatestTransactionSpy.and.returnValue(Promise.resolve(undefined));
-
-    getStartingBlockForInitializationSpy = spyOn(bitcoinProcessor as any, 'getStartingBlockForInitialization');
-    getStartingBlockForInitializationSpy.and.returnValue(Promise.resolve(undefined));
-
-    processTransactionsSpy = spyOn(bitcoinProcessor, 'processTransactions' as any);
-    processTransactionsSpy.and.returnValue(Promise.resolve({ hash: 'IamAHash', height: 54321 }));
-    periodicPollSpy = spyOn(bitcoinProcessor, 'periodicPoll' as any);
-  });
-
-  function createTransactions (count?: number, height?: number): TransactionModel[] {
-    const transactions: TransactionModel[] = [];
-    if (!count) {
-      count = randomNumber(9) + 1;
-    }
-    if (!height) {
-      height = randomNumber();
-    }
-    const hash = randomString();
-    const feePaidRandom = randomNumber();
-
-    for (let i = 0; i < count; i++) {
-      transactions.push({
-        transactionNumber: TransactionNumber.construct(height, i),
-        transactionTime: height,
-        transactionTimeHash: hash,
-        anchorString: randomString(),
-        transactionFeePaid: feePaidRandom,
-        normalizedTransactionFee: feePaidRandom
-      });
-    }
-    return transactions;
-  }
-
-  describe('constructor', () => {
-    it('should use appropriate config values', () => {
-      const config: IBitcoinConfig = {
-        bitcoinPeerUri: randomString(),
-        bitcoinRpcUsername: 'admin',
-        bitcoinRpcPassword: 'password123',
-        bitcoinWalletImportString: BitcoinProcessor.generatePrivateKey('testnet'),
-        bitcoinFeeSpendingCutoffPerPeriod: randomNumber(),
-        bitcoinFeeSpendingCutoffPeriodInBlocks: randomNumber(),
-        databaseName: randomString(),
-        genesisBlockNumber: randomNumber(),
-        transactionFetchPageSize: randomNumber(),
-        mongoDbConnectionString: randomString(),
-        sidetreeTransactionPrefix: randomString(4),
-        lowBalanceNoticeInDays: undefined,
-        requestTimeoutInMilliseconds: undefined,
-        requestMaxRetries: undefined,
-        transactionPollPeriodInSeconds: undefined
-      };
-
-      const bitcoinProcessor = new BitcoinProcessor(config);
-      expect(bitcoinProcessor.genesisBlockNumber).toEqual(config.genesisBlockNumber);
-      expect(bitcoinProcessor.lowBalanceNoticeDays).toEqual(28);
-      expect(bitcoinProcessor.pageSize).toEqual(config.transactionFetchPageSize);
-      expect(bitcoinProcessor.pollPeriod).toEqual(60);
-      expect(bitcoinProcessor.sidetreePrefix).toEqual(config.sidetreeTransactionPrefix);
-      expect(bitcoinProcessor['transactionStore'].databaseName).toEqual(config.databaseName!);
-      expect(bitcoinProcessor['transactionStore']['serverUrl']).toEqual(config.mongoDbConnectionString);
-    });
-
-    it('should throw if the wallet import string is incorrect', () => {
-      const config: IBitcoinConfig = {
-        bitcoinPeerUri: randomString(),
-        bitcoinRpcUsername: 'admin',
-        bitcoinRpcPassword: '1234',
-        bitcoinWalletImportString: 'wrong!',
-        bitcoinFeeSpendingCutoffPerPeriod: randomNumber(),
-        bitcoinFeeSpendingCutoffPeriodInBlocks: randomNumber(),
-        databaseName: randomString(),
-        genesisBlockNumber: randomNumber(),
-        transactionFetchPageSize: randomNumber(),
-        mongoDbConnectionString: randomString(),
-        sidetreeTransactionPrefix: randomString(4),
-        lowBalanceNoticeInDays: undefined,
-        requestTimeoutInMilliseconds: undefined,
-        requestMaxRetries: undefined,
-        transactionPollPeriodInSeconds: undefined
-      };
-
-      try {
-        /* tslint:disable-next-line:no-unused-expression */
-        new BitcoinProcessor(config);
-        fail('expected to throw');
-      } catch (error) {
-        expect(error.message).toContain('Failed creating private key');
-      }
-    });
-  });
-
-  describe('initialize', () => {
-
-    let walletExistsSpy: jasmine.Spy;
-
-    beforeEach(async () => {
-<<<<<<< HEAD
-      walletExistsSpy = spyOn(bitcoinProcessor['bitcoinClient'], 'walletExists' as any);
-=======
-      walletExistsSpy = spyOn(bitcoinProcessor, 'walletExists' as any);
-      quantileCalculatorInitializeSpy.and.returnValue(Promise.resolve(undefined));
-      getStartingBlockForInitializationSpy.and.returnValue(Promise.resolve({ height: 123, hash: 'hash' }));
->>>>>>> e76cd0c2
-    });
-
-    it('should initialize the transactionStore', async (done) => {
-      walletExistsSpy.and.returnValue(Promise.resolve(true));
-      expect(transactionStoreInitializeSpy).not.toHaveBeenCalled();
-      await bitcoinProcessor.initialize();
-      expect(transactionStoreInitializeSpy).toHaveBeenCalled();
-      done();
-    });
-
-    it('should process all the blocks since its last known', async (done) => {
-      walletExistsSpy.and.returnValue(Promise.resolve(true));
-      const fromNumber = randomNumber();
-      const fromHash = randomString();
-
-      getStartingBlockForInitializationSpy.and.returnValue(
-        Promise.resolve({
-          height: fromNumber,
-          hash: fromHash
-        })
-      );
-
-      processTransactionsSpy.and.callFake((sinceBlock: IBlockInfo) => {
-        expect(sinceBlock.height).toEqual(fromNumber);
-        expect(sinceBlock.hash).toEqual(fromHash);
-        return Promise.resolve({
-          hash: 'latestHash',
-          height: 12345
-        });
-      });
-      expect(getStartingBlockForInitializationSpy).not.toHaveBeenCalled();
-      expect(processTransactionsSpy).not.toHaveBeenCalled();
-      await bitcoinProcessor.initialize();
-      expect(getStartingBlockForInitializationSpy).toHaveBeenCalled();
-      expect(processTransactionsSpy).toHaveBeenCalled();
-      done();
-    });
-
-    it('should begin to periodically poll for updates', async (done) => {
-      walletExistsSpy.and.returnValue(Promise.resolve(true));
-      expect(periodicPollSpy).not.toHaveBeenCalled();
-      await bitcoinProcessor.initialize();
-      expect(periodicPollSpy).toHaveBeenCalled();
-      done();
-    });
-
-    it('should import key if the wallet does not exist', async () => {
-      walletExistsSpy.and.returnValue(Promise.resolve(false));
-      const publicKeyHex = privateKey.toPublicKey().toBuffer().toString('hex');
-      const importSpy = spyOn(bitcoinProcessor['bitcoinClient'], 'importPublicKey').and.callFake((key, rescan) => {
-        expect(key).toEqual(publicKeyHex);
-        expect(rescan).toBeTruthy();
-
-        return Promise.resolve(undefined);
-      });
-
-      await bitcoinProcessor.initialize();
-      expect(walletExistsSpy).toHaveBeenCalled();
-      expect(importSpy).toHaveBeenCalled();
-    });
-  });
-
-  describe('generatePrivateKey', () => {
-    it('should construct a PrivateKey and export its WIF', () => {
-      const privateKey = BitcoinProcessor.generatePrivateKey('mainnet');
-      expect(privateKey).toBeDefined();
-      expect(typeof privateKey).toEqual('string');
-      expect(privateKey.length).toBeGreaterThan(0);
-      expect(() => {
-        (PrivateKey as any).fromWIF(privateKey);
-      }).not.toThrow();
-    });
-  });
-
-  describe('time', () => {
-    it('should get the current latest when given no hash', async (done) => {
-      const height = randomNumber();
-      const hash = randomString();
-      const tipSpy = spyOn(bitcoinProcessor['bitcoinClient'], 'getCurrentBlockHeight' as any).and.returnValue(Promise.resolve(height));
-      const hashSpy = spyOn(bitcoinProcessor['bitcoinClient'], 'getBlockHash' as any).and.returnValue(Promise.resolve(hash));
-      const spy = spyOn(bitcoinProcessor['bitcoinClient'], 'getBlock');
-      const actual = await bitcoinProcessor.time();
-      expect(actual.time).toEqual(height);
-      expect(actual.hash).toEqual(hash);
-      expect(tipSpy).toHaveBeenCalled();
-      expect(hashSpy).toHaveBeenCalled();
-      expect(spy).not.toHaveBeenCalled();
-      done();
-    });
-
-    it('should get the corresponding bitcoin height given a hash', async (done) => {
-      const height = randomNumber();
-      const hash = randomString();
-      const block: Block = {
-        hash: hash,
-        height: height,
-        transactions: [],
-        header: {
-          prevHash: 'previous_hash',
-          time: 1234
-        }
-      };
-
-      const tipSpy = spyOn(bitcoinProcessor['bitcoinClient'], 'getCurrentBlockHeight' as any).and.returnValue(Promise.resolve(height));
-      const hashSpy = spyOn(bitcoinProcessor['bitcoinClient'], 'getBlockHash' as any).and.returnValue(Promise.resolve(hash));
-      const spy = spyOn(bitcoinProcessor['bitcoinClient'], 'getBlock');
-      spy.and.returnValue(Promise.resolve(block));
-
-      const actual = await bitcoinProcessor.time(hash);
-      expect(actual.time).toEqual(height);
-      expect(actual.hash).toEqual(hash);
-      expect(tipSpy).not.toHaveBeenCalled();
-      expect(hashSpy).not.toHaveBeenCalled();
-      expect(spy).toHaveBeenCalled();
-      done();
-    });
-  });
-
-  describe('transactions', () => {
-    it('should get transactions since genesis limited by page size', async (done) => {
-      const verifyMock = spyOn(bitcoinProcessor, 'verifyBlock' as any);
-      const transactions = createTransactions();
-      const laterThanMock = spyOn(bitcoinProcessor['transactionStore'], 'getTransactionsLaterThan').and.callFake(((since: number, pages: number) => {
-        expect(since).toBeUndefined();
-        expect(pages).toEqual(testConfig.transactionFetchPageSize);
-        return Promise.resolve(transactions);
-      }));
-
-      const actual = await bitcoinProcessor.transactions();
-      expect(verifyMock).not.toHaveBeenCalled();
-      expect(laterThanMock).toHaveBeenCalled();
-      expect(actual.moreTransactions).toBeFalsy();
-      expect(actual.transactions).toEqual(transactions);
-      done();
-    });
-
-    it('should get transactions since a specific block height and hash', async (done) => {
-      const expectedHeight = randomNumber();
-      const expectedHash = randomString();
-      const expectedTransactionNumber = TransactionNumber.construct(expectedHeight, 0);
-      const verifyMock = spyOn(bitcoinProcessor, 'verifyBlock' as any).and.callFake((height: number, hash: string) => {
-        expect(height).toEqual(expectedHeight);
-        expect(hash).toEqual(expectedHash);
-        return Promise.resolve(true);
-      });
-      const transactions = createTransactions(undefined, expectedHeight);
-      const laterThanMock = spyOn(bitcoinProcessor['transactionStore'], 'getTransactionsLaterThan').and.callFake(((since: number) => {
-        expect(since).toEqual(TransactionNumber.construct(expectedHeight, 0));
-        return Promise.resolve(transactions);
-      }));
-
-      const actual = await bitcoinProcessor.transactions(expectedTransactionNumber, expectedHash);
-      expect(verifyMock).toHaveBeenCalled();
-      expect(laterThanMock).toHaveBeenCalled();
-      expect(actual.moreTransactions).toBeFalsy();
-      expect(actual.transactions).toEqual(transactions);
-      done();
-    });
-
-    it('should fail if only given a block height', async (done) => {
-      try {
-        await bitcoinProcessor.transactions(randomNumber());
-        fail('expected to throw');
-      } catch (error) {
-        expect(error.status).toEqual(httpStatus.BAD_REQUEST);
-        expect(error.code).not.toEqual(ErrorCode.InvalidTransactionNumberOrTimeHash);
-      } finally {
-        done();
-      }
-    });
-
-    it('should fail if the height and hash do not validate against the current blockchain', async (done) => {
-      const expectedHeight = randomNumber();
-      const expectedHash = randomString();
-      const expectedTransactionNumber = TransactionNumber.construct(expectedHeight, 0);
-      const verifyMock = spyOn(bitcoinProcessor, 'verifyBlock' as any).and.returnValue(Promise.resolve(false));
-      try {
-        await bitcoinProcessor.transactions(expectedTransactionNumber, expectedHash);
-        fail('expected to throw');
-      } catch (error) {
-        expect(error.status).toEqual(httpStatus.BAD_REQUEST);
-        expect(error.code).toEqual(ErrorCode.InvalidTransactionNumberOrTimeHash);
-        expect(verifyMock).toHaveBeenCalled();
-      } finally {
-        done();
-      }
-    });
-
-    it('should handle moreTransactions parameter according to the returned page size', async (done) => {
-      const expectedHeight = randomNumber();
-      const expectedHash = randomString();
-      const expectedTransactionNumber = TransactionNumber.construct(expectedHeight, 0);
-      const verifyMock = spyOn(bitcoinProcessor, 'verifyBlock' as any).and.returnValue(Promise.resolve(true));
-      const transactions = createTransactions(testConfig.transactionFetchPageSize, expectedHeight);
-      const laterThanMock = spyOn(bitcoinProcessor['transactionStore'], 'getTransactionsLaterThan').and.returnValue(Promise.resolve(transactions));
-      const actual = await bitcoinProcessor.transactions(expectedTransactionNumber, expectedHash);
-      expect(verifyMock).toHaveBeenCalled();
-      expect(laterThanMock).toHaveBeenCalled();
-      expect(actual.transactions).toEqual(transactions);
-      expect(actual.moreTransactions).toBeTruthy();
-      done();
-    });
-  });
-
-  describe('firstValidTransaction', () => {
-    it('should return the first of the valid transactions', async (done) => {
-      const transactions: TransactionModel[] = [];
-      let heights: number[] = [];
-      const count = 10;
-      for (let i = 0; i < count; i++) {
-        const height = randomNumber();
-        const feePaidRandom = randomNumber();
-
-        heights.push(height);
-        transactions.push({
-          anchorString: randomString(),
-          transactionNumber: TransactionNumber.construct(height, randomNumber()),
-          transactionTime: height,
-          transactionTimeHash: randomString(),
-          transactionFeePaid: feePaidRandom,
-          normalizedTransactionFee: feePaidRandom
-        });
-      }
-      const verifyMock = spyOn(bitcoinProcessor, 'verifyBlock' as any).and.callFake((height: number) => {
-        expect(height).toEqual(heights.shift()!);
-        return Promise.resolve(heights.length === 0);
-      });
-      const actual = await bitcoinProcessor.firstValidTransaction(transactions);
-      expect(verifyMock).toHaveBeenCalledTimes(count);
-      expect(actual).toBeDefined();
-      done();
-    });
-    it('should return undefined if no valid transactions are found', async (done) => {
-      const transactions = createTransactions();
-      const verifyMock = spyOn(bitcoinProcessor, 'verifyBlock' as any).and.returnValue(Promise.resolve(false));
-      const actual = await bitcoinProcessor.firstValidTransaction(transactions);
-      expect(actual).toBeUndefined();
-      expect(verifyMock).toHaveBeenCalled();
-      done();
-    });
-  });
-
-  describe('writeTransaction', () => {
-    const bitcoinFee = 4000;
-    const lowLevelWarning = testConfig.lowBalanceNoticeInDays! * 24 * 6 * bitcoinFee;
-    it('should write a transaction if there are enough Satoshis', async (done) => {
-      const getCoinsSpy = spyOn(bitcoinProcessor['bitcoinClient'], 'getUnspentCoins' as any).and.returnValue(Promise.resolve([
-        BitcoinDataGenerator.generateUnspentCoin(testConfig.bitcoinWalletImportString, lowLevelWarning + 1)
-      ]));
-      const hash = randomString();
-      const broadcastSpy = spyOn(bitcoinProcessor['bitcoinClient'], 'broadcastTransaction' as any).and.callFake((transaction: Transaction) => {
-        expect(transaction.getFee()).toEqual(bitcoinFee);
-        expect(transaction.outputs[0].script.getData()).toEqual(Buffer.from(testConfig.sidetreeTransactionPrefix + hash));
-        return Promise.resolve(true);
-      });
-      await bitcoinProcessor.writeTransaction(hash, bitcoinFee);
-      expect(getCoinsSpy).toHaveBeenCalled();
-      expect(broadcastSpy).toHaveBeenCalled();
-      done();
-    });
-
-    it('should warn if the number of Satoshis are under the lowBalance calculation', async (done) => {
-      const getCoinsSpy = spyOn(bitcoinProcessor['bitcoinClient'], 'getUnspentCoins' as any).and.returnValue(Promise.resolve([
-        BitcoinDataGenerator.generateUnspentCoin(testConfig.bitcoinWalletImportString, lowLevelWarning - 1)
-      ]));
-      const hash = randomString();
-      const broadcastSpy = spyOn(bitcoinProcessor['bitcoinClient'], 'broadcastTransaction' as any).and.callFake((transaction: Transaction) => {
-        expect(transaction.getFee()).toEqual(bitcoinFee);
-        expect(transaction.outputs[0].script.getData()).toEqual(Buffer.from(testConfig.sidetreeTransactionPrefix + hash));
-        return Promise.resolve(true);
-      });
-      const errorSpy = spyOn(global.console, 'error').and.callFake((message: string) => {
-        expect(message).toContain('fund your wallet');
-      });
-      await bitcoinProcessor.writeTransaction(hash, bitcoinFee);
-      expect(getCoinsSpy).toHaveBeenCalled();
-      expect(broadcastSpy).toHaveBeenCalled();
-      expect(errorSpy).toHaveBeenCalled();
-      done();
-    });
-
-    it('should fail if there are not enough satoshis to create a transaction', async (done) => {
-      const coin = BitcoinDataGenerator.generateUnspentCoin(testConfig.bitcoinWalletImportString, 0);
-      const getCoinsSpy = spyOn(bitcoinProcessor['bitcoinClient'], 'getUnspentCoins' as any).and.returnValue(Promise.resolve([
-        new Transaction.UnspentOutput({
-          txid: coin.txId,
-          vout: coin.outputIndex,
-          address: coin.address,
-          script: coin.script,
-          amount: 0
-        })
-      ]));
-      const hash = randomString();
-      const broadcastSpy = spyOn(bitcoinProcessor['bitcoinClient'], 'broadcastTransaction' as any).and.callFake(() => {
-        fail('writeTransaction should have stopped before calling broadcast');
-      });
-      try {
-        await bitcoinProcessor.writeTransaction(hash, 4000);
-        fail('should have thrown');
-      } catch (error) {
-        expect(error.message).toContain('Not enough satoshis');
-        expect(getCoinsSpy).toHaveBeenCalled();
-        expect(broadcastSpy).not.toHaveBeenCalled();
-      } finally {
-        done();
-      }
-    });
-
-    it('should fail if broadcastTransaction fails', async (done) => {
-      const bitcoinFee = 4000;
-      const getCoinsSpy = spyOn(bitcoinProcessor['bitcoinClient'], 'getUnspentCoins' as any).and.returnValue(Promise.resolve([
-        BitcoinDataGenerator.generateUnspentCoin(testConfig.bitcoinWalletImportString, lowLevelWarning + 1)
-      ]));
-      const hash = randomString();
-      const broadcastSpy = spyOn(bitcoinProcessor['bitcoinClient'], 'broadcastTransaction' as any).and.callFake((transaction: Transaction) => {
-        expect(transaction.getFee()).toEqual(bitcoinFee);
-        expect(transaction.outputs[0].script.getData()).toEqual(Buffer.from(testConfig.sidetreeTransactionPrefix + hash));
-        return Promise.resolve(false);
-      });
-      try {
-        await bitcoinProcessor.writeTransaction(hash, bitcoinFee);
-        fail('should have failed');
-      } catch (error) {
-        expect(error.message).toContain('Could not broadcast');
-        expect(getCoinsSpy).toHaveBeenCalled();
-        expect(broadcastSpy).toHaveBeenCalled();
-      } finally {
-        done();
-      }
-    });
-  });
-
-<<<<<<< HEAD
-=======
-  describe('getNormalizedFee', () => {
-
-    let mockedCurrentHeight: number;
-    let validBlockHeight: number;
-
-    beforeEach(() => {
-      mockedCurrentHeight = bitcoinProcessor['genesisBlockNumber'] + 200;
-      validBlockHeight = mockedCurrentHeight - 50;
-
-      spyOn(bitcoinProcessor, 'getCurrentBlockHeight' as any).and.returnValue(Promise.resolve(mockedCurrentHeight));
-    });
-
-    it('should throw if the input is less than the genesis block', async () => {
-      try {
-        await bitcoinProcessor.getNormalizedFee(0);
-        fail('should have failed');
-      } catch (error) {
-        expect(error.status).toEqual(httpStatus.BAD_REQUEST);
-        expect(error.code).toEqual(ErrorCode.BlockchainTimeOutOfRange);
-      }
-    });
-
-    it('should throw if the the quantile calculator does not return a value.', async () => {
-      spyOn(bitcoinProcessor['quantileCalculator'], 'getQuantile').and.returnValue(undefined);
-
-      try {
-        await bitcoinProcessor.getNormalizedFee(validBlockHeight);
-        fail('should have failed');
-      } catch (error) {
-        expect(error.status).toEqual(httpStatus.BAD_REQUEST);
-        expect(error.code).toEqual(ErrorCode.BlockchainTimeOutOfRange);
-      }
-    });
-
-    it('should return the value from the quantile calculator.', async () => {
-      spyOn(bitcoinProcessor['quantileCalculator'], 'getQuantile').and.returnValue(509);
-
-      const response = await bitcoinProcessor.getNormalizedFee(validBlockHeight);
-      expect(response).toBeDefined();
-      expect(response.normalizedTransactionFee).toEqual(509);
-    });
-  });
-
-  describe('getBlockHash', () => {
-    it('should get the block hash', async () => {
-      const height = randomNumber();
-      const hash = randomString();
-      const spy = mockRpcCall('getblockhash', [height], hash);
-      const actual = await bitcoinProcessor['getBlockHash'](height);
-      expect(actual).toEqual(hash);
-      expect(spy).toHaveBeenCalled();
-    });
-  });
-
-  describe('getUnspentCoins', () => {
-    it('should query for unspent output coins given an address', async (done) => {
-      const coin = generateUnspentCoin(1);
-
-      const coinSpy = mockRpcCall('listunspent', [null, null, [coin.address.toString()]], [
-        {
-          txId: coin.txId,
-          outputIndex: coin.outputIndex,
-          address: coin.address,
-          script: coin.script,
-          satoshis: coin.satoshis
-        }
-      ]);
-      const actual = await bitcoinProcessor['getUnspentCoins'](coin.address);
-      expect(coinSpy).toHaveBeenCalled();
-      expect(actual[0].address).toEqual(coin.address);
-      expect(actual[0].txId).toEqual(coin.txId);
-      done();
-    });
-
-    it('should return empty if no coins were found', async (done) => {
-      const coin = generateUnspentCoin(1);
-      const coinSpy = mockRpcCall('listunspent', [null, null, [coin.address.toString()]], []);
-      const actual = await bitcoinProcessor['getUnspentCoins'](coin.address);
-      expect(coinSpy).toHaveBeenCalled();
-      expect(actual).toEqual([]);
-      done();
-    });
-  });
-
-  describe('broadcastTransaction', () => {
-    it('should serialize and broadcast a transaction', async (done) => {
-      const transaction = generateBitcoinTransaction();
-      // need to disable transaction serialization
-      spyOn(transaction, 'serialize').and.callFake(() => transaction.toString());
-      const spy = mockRpcCall('sendrawtransaction', [transaction.toString()], [transaction.toString()]);
-      const actual = await bitcoinProcessor['broadcastTransaction'](transaction);
-      expect(actual).toBeTruthy();
-      expect(spy).toHaveBeenCalled();
-      done();
-    });
-
-    it('should throw if the request failed', async (done) => {
-      const transaction = generateBitcoinTransaction();
-      // need to disable transaction serialization
-      spyOn(transaction, 'serialize').and.callFake(() => transaction.toString());
-      const spy = mockRpcCall('sendrawtransaction', [transaction.toString()], [transaction.toString()]);
-      spy.and.throwError('test');
-      try {
-        await bitcoinProcessor['broadcastTransaction'](transaction);
-        fail('should have thrown');
-      } catch (error) {
-        expect(error.message).toContain('test');
-        expect(spy).toHaveBeenCalled();
-      } finally {
-        done();
-      }
-    });
-
-    it('should return false if the broadcast failed', async (done) => {
-      const transaction = generateBitcoinTransaction();
-      // need to disable transaction serialization
-      spyOn(transaction, 'serialize').and.callFake(() => transaction.toString());
-      const spy = mockRpcCall('sendrawtransaction', [transaction.toString()], []);
-      const actual = await bitcoinProcessor['broadcastTransaction'](transaction);
-      expect(actual).toBeFalsy();
-      expect(spy).toHaveBeenCalled();
-      done();
-    });
-  });
-
->>>>>>> e76cd0c2
-  describe('periodicPoll', () => {
-    beforeEach(() => {
-      periodicPollSpy.and.callThrough();
-    });
-
-    it('should call processTransactions from its last known point', async (done) => {
-      const lastBlock = randomBlock();
-      const nextBlock = randomNumber();
-      const nextHash = randomString();
-      bitcoinProcessor['lastProcessedBlock'] = lastBlock;
-      processTransactionsSpy.and.callFake((block: IBlockInfo) => {
-        expect(block.height).toEqual(lastBlock.height);
-        expect(block.hash).toEqual(lastBlock.hash);
-        return Promise.resolve({
-          hash: nextHash,
-          height: nextBlock
-        });
-      });
-
-      spyOn(bitcoinProcessor as any,'getStartingBlockForPeriodicPoll').and.returnValue(Promise.resolve(lastBlock));
-      /* tslint:disable-next-line */
-      await bitcoinProcessor['periodicPoll']();
-      // need to wait for the process call
-      setTimeout(() => {
-        expect(bitcoinProcessor['pollTimeoutId']).toBeDefined();
-        // clean up
-        clearTimeout(bitcoinProcessor['pollTimeoutId']);
-        done();
-      }, 300);
-
-      expect(processTransactionsSpy).toHaveBeenCalled();
-    });
-
-    it('should not call process transaction if the starting block is undefined', async (done) => {
-      spyOn(bitcoinProcessor as any,'getStartingBlockForPeriodicPoll').and.returnValue(Promise.resolve(undefined));
-
-      await bitcoinProcessor['periodicPoll']();
-      // need to wait for the process call
-      setTimeout(() => {
-        expect(bitcoinProcessor['pollTimeoutId']).toBeDefined();
-        // clean up
-        clearTimeout(bitcoinProcessor['pollTimeoutId']);
-        done();
-      }, 300);
-
-      expect(processTransactionsSpy).not.toHaveBeenCalled();
-      done();
-    });
-
-    it('should set a timeout to call itself', async (done) => {
-      processTransactionsSpy.and.returnValue(Promise.resolve({
-        hash: randomString(),
-        height: randomNumber()
-      }));
-
-      spyOn(bitcoinProcessor as any,'getStartingBlockForPeriodicPoll').and.returnValue(bitcoinProcessor['lastProcessedBlock']);
-
-      /* tslint:disable-next-line */
-      bitcoinProcessor['periodicPoll']();
-      // need to wait for the process call
-      setTimeout(() => {
-        expect(bitcoinProcessor['pollTimeoutId']).toBeDefined();
-        // clean up
-        clearTimeout(bitcoinProcessor['pollTimeoutId']);
-        done();
-      }, 300);
-    });
-  });
-
-  describe('processTransactions', () => {
-
-    beforeEach(() => {
-      processTransactionsSpy.and.callThrough();
-    });
-
-    it('should verify the start block', async (done) => {
-      const hash = randomString();
-      const startBlock = randomBlock(testConfig.genesisBlockNumber);
-      const processMock = spyOn(bitcoinProcessor, 'processBlock' as any).and.returnValue(Promise.resolve(hash));
-      const getCurrentHeightMock = spyOn(bitcoinProcessor as any,'getCurrentBlockHeight').and.returnValue(Promise.resolve(startBlock.height + 1));
-      const actual = await bitcoinProcessor['processTransactions'](startBlock);
-      expect(actual.hash).toEqual(hash);
-      expect(actual.height).toEqual(startBlock.height + 1);
-      expect(bitcoinProcessor['lastProcessedBlock']).toBeDefined();
-      expect(actual).toEqual(bitcoinProcessor['lastProcessedBlock']!);
-      expect(processMock).toHaveBeenCalled();
-      expect(getCurrentHeightMock).toHaveBeenCalled();
-      done();
-    });
-
-    it('should call processBlock on all blocks within range', async (done) => {
-      const hash = randomString();
-      const startBlock = randomBlock(testConfig.genesisBlockNumber);
-      const processMock = spyOn(bitcoinProcessor, 'processBlock' as any).and.returnValue(Promise.resolve(hash));
-      const getCurrentHeightMock = spyOn(bitcoinProcessor as any,'getCurrentBlockHeight').and.returnValue(Promise.resolve(startBlock.height + 9));
-
-      const actual = await bitcoinProcessor['processTransactions'](startBlock);
-      expect(bitcoinProcessor['lastProcessedBlock']).toBeDefined();
-      expect(actual).toEqual(bitcoinProcessor['lastProcessedBlock']!);
-      expect(getCurrentHeightMock).toHaveBeenCalled();
-      expect(processMock).toHaveBeenCalledTimes(10);
-      done();
-    });
-
-    it('should use the current tip if no end is specified', async (done) => {
-      const hash = randomString();
-      const startBlock = randomBlock(testConfig.genesisBlockNumber);
-<<<<<<< HEAD
-      const verifySpy = spyOn(bitcoinProcessor, 'verifyBlock' as any).and.returnValue(Promise.resolve(true));
-      const tipSpy = spyOn(bitcoinProcessor['bitcoinClient'], 'getCurrentBlockHeight' as any).and.returnValue(Promise.resolve(startBlock.height + 1));
-      const processMock = spyOn(bitcoinProcessor, 'processBlock' as any).and.returnValue(Promise.resolve(hash));
-      await bitcoinProcessor['processTransactions'](startBlock);
-      expect(verifySpy).toHaveBeenCalled();
-      expect(tipSpy).toHaveBeenCalled();
-      expect(processMock).toHaveBeenCalledTimes(2);
-      done();
-    });
-
-    it('should use genesis if no start is specified', async (done) => {
-      const verifySpy = spyOn(bitcoinProcessor, 'verifyBlock' as any);
-      // tslint:disable-next-line: max-line-length
-      const tipSpy = spyOn(bitcoinProcessor['bitcoinClient'], 'getCurrentBlockHeight' as any).and.returnValue(Promise.resolve(testConfig.genesisBlockNumber + 1));
-      const processMock = spyOn(bitcoinProcessor, 'processBlock' as any).and.returnValue(Promise.resolve(randomString()));
-      await bitcoinProcessor['processTransactions']();
-      expect(verifySpy).not.toHaveBeenCalled();
-=======
-      const tipSpy = spyOn(bitcoinProcessor, 'getCurrentBlockHeight' as any).and.returnValue(Promise.resolve(startBlock.height + 1));
-      const processMock = spyOn(bitcoinProcessor, 'processBlock' as any).and.returnValue(Promise.resolve(hash));
-      const actual = await bitcoinProcessor['processTransactions'](startBlock);
-      expect(bitcoinProcessor['lastProcessedBlock']).toBeDefined();
-      expect(actual).toEqual(bitcoinProcessor['lastProcessedBlock']!);
->>>>>>> e76cd0c2
-      expect(tipSpy).toHaveBeenCalled();
-      expect(processMock).toHaveBeenCalledTimes(2);
-      done();
-    });
-
-    it('should throw if asked to start processing before genesis', async (done) => {
-<<<<<<< HEAD
-      const verifySpy = spyOn(bitcoinProcessor, 'verifyBlock' as any).and.returnValue(Promise.resolve(true));
-      // tslint:disable-next-line: max-line-length
-      const tipSpy = spyOn(bitcoinProcessor['bitcoinClient'], 'getCurrentBlockHeight' as any).and.returnValue(Promise.resolve(testConfig.genesisBlockNumber + 1));
-=======
-      const tipSpy = spyOn(bitcoinProcessor, 'getCurrentBlockHeight' as any).and.returnValue(Promise.resolve(testConfig.genesisBlockNumber + 1));
->>>>>>> e76cd0c2
-      const processMock = spyOn(bitcoinProcessor, 'processBlock' as any);
-      try {
-        await bitcoinProcessor['processTransactions']({ height: testConfig.genesisBlockNumber - 10, hash: randomString() });
-        fail('should have thrown');
-      } catch (error) {
-        expect(error.message).toContain('before genesis');
-        expect(tipSpy).not.toHaveBeenCalled();
-        expect(processMock).not.toHaveBeenCalled();
-      } finally {
-        done();
-      }
-    });
-
-    it('should throw if asked to process while the miners block height is below genesis', async (done) => {
-<<<<<<< HEAD
-      const verifySpy = spyOn(bitcoinProcessor, 'verifyBlock' as any);
-      // tslint:disable-next-line: max-line-length
-      const tipSpy = spyOn(bitcoinProcessor['bitcoinClient'], 'getCurrentBlockHeight' as any).and.returnValue(Promise.resolve(testConfig.genesisBlockNumber - 1));
-=======
->>>>>>> e76cd0c2
-      const processMock = spyOn(bitcoinProcessor, 'processBlock' as any);
-      try {
-        await bitcoinProcessor['processTransactions']({ height: testConfig.genesisBlockNumber - 1, hash: randomString() });
-        fail('should have thrown');
-      } catch (error) {
-        expect(error.message).toContain('before genesis');
-        expect(processMock).not.toHaveBeenCalled();
-      } finally {
-        done();
-      }
-    });
-  });
-
-  describe('getStartingBlockForInitialization', () => {
-
-    beforeEach(() => {
-      getStartingBlockForInitializationSpy.and.callThrough();
-    });
-
-    it('should return the genesis block if no quantile is saved in the db', async (done) => {
-      const getLastGroupIdSpy = spyOn(bitcoinProcessor['quantileCalculator'], 'getLastGroupId');
-      const removeGroupSpy = spyOn(bitcoinProcessor['quantileCalculator'], 'removeGroupsGreaterThanOrEqual');
-      const removeTxnsSpy = spyOn(bitcoinProcessor['transactionStore'], 'removeTransactionsLaterThan');
-
-      const mockStartingBlockHash = 'some_hash';
-      const mockStartingBlockFirstTxn = 987654321;
-
-      getLastGroupIdSpy.and.returnValue(Promise.resolve(undefined)); // simulate that nothing is saved
-      removeGroupSpy.and.returnValue(Promise.resolve(undefined));
-      removeTxnsSpy.and.returnValue(Promise.resolve(undefined));
-      spyOn(TransactionNumber, 'construct').and.returnValue(mockStartingBlockFirstTxn);
-      spyOn(bitcoinProcessor as any, 'getBlockHash').and.returnValue(mockStartingBlockHash);
-
-      const startingBlock = await bitcoinProcessor['getStartingBlockForInitialization']();
-      expect(startingBlock.height).toEqual(bitcoinProcessor['genesisBlockNumber']);
-      expect(startingBlock.hash).toEqual(mockStartingBlockHash);
-      done();
-    });
-
-    it('should remove the correct group and block info from the db', async (done) => {
-      const getLastGroupIdSpy = spyOn(bitcoinProcessor['quantileCalculator'], 'getLastGroupId');
-      const removeGroupSpy = spyOn(bitcoinProcessor['quantileCalculator'], 'removeGroupsGreaterThanOrEqual');
-      const removeTxnsSpy = spyOn(bitcoinProcessor['transactionStore'], 'removeTransactionsLaterThan');
-
-      const mockLastGroupId = 1345;
-      const mockStartingBlockHeight = 10000;
-      const mockStartingBlockHash = 'some_hash';
-      const mockStartingBlockFirstTxn = 987654321;
-
-      getLastGroupIdSpy.and.returnValue(Promise.resolve(mockLastGroupId));
-      removeGroupSpy.and.returnValue(Promise.resolve(undefined));
-      removeTxnsSpy.and.returnValue(Promise.resolve(undefined));
-      spyOn(bitcoinProcessor as any, 'getStartingBlockFromGroupId').and.returnValue(mockStartingBlockHeight);
-      spyOn(bitcoinProcessor as any, 'getBlockHash').and.returnValue(mockStartingBlockHash);
-      spyOn(TransactionNumber, 'construct').and.returnValue(mockStartingBlockFirstTxn);
-
-      const actualBlock = await bitcoinProcessor['getStartingBlockForInitialization']();
-
-      expect(removeGroupSpy).toHaveBeenCalledWith(mockLastGroupId);
-      expect(removeTxnsSpy).toHaveBeenCalledWith(mockStartingBlockFirstTxn - 1);
-
-      expect(actualBlock.height).toEqual(mockStartingBlockHeight);
-      expect(actualBlock.hash).toEqual(mockStartingBlockHash);
-      done();
-    });
-  });
-
-  describe('getStartingBlockForPeriodicPoll', () => {
-    let actualLastProcessedBlock: IBlockInfo;
-
-    beforeEach(() => {
-      bitcoinProcessor['lastProcessedBlock'] = { height: randomNumber(), hash: randomString() };
-      actualLastProcessedBlock = bitcoinProcessor['lastProcessedBlock'];
-      expect(actualLastProcessedBlock).toBeDefined();
-    });
-
-    it('should return the block after the last-processed-block', async () => {
-      spyOn(bitcoinProcessor as any, 'verifyBlock').and.returnValue(Promise.resolve(true));
-      spyOn(bitcoinProcessor as any, 'getCurrentBlockHeight').and.returnValue(actualLastProcessedBlock.height + 1);
-      spyOn(bitcoinProcessor as any, 'getBlockHash').and.returnValue(Promise.resolve('some_hash'));
-
-      const actual = await bitcoinProcessor['getStartingBlockForPeriodicPoll']();
-      expect(actual).toBeDefined();
-      expect(actual!.height).toEqual(actualLastProcessedBlock.height + 1);
-    });
-
-    it('should return undefined if the last-processed-block is same as the current height', async () => {
-      spyOn(bitcoinProcessor as any, 'verifyBlock').and.returnValue(Promise.resolve(true));
-      spyOn(bitcoinProcessor as any, 'getCurrentBlockHeight').and.returnValue(actualLastProcessedBlock.height);
-      spyOn(bitcoinProcessor as any, 'getBlockHash').and.returnValue(Promise.resolve('some_hash'));
-
-      const actual = await bitcoinProcessor['getStartingBlockForPeriodicPoll']();
-      expect(actual).not.toBeDefined();
-    });
-
-    it('should revert blockchain if verifyblock fails', async () => {
-      const mockHeightAfterRevert = actualLastProcessedBlock.height - 1;
-
-      const revertBlockchainSpy = spyOn(bitcoinProcessor as any, 'revertBlockchainCache');
-      revertBlockchainSpy.and.returnValue({ height: mockHeightAfterRevert, hash: randomString() });
-
-      spyOn(bitcoinProcessor as any, 'verifyBlock').and.returnValue(Promise.resolve(false));
-      spyOn(bitcoinProcessor as any, 'getCurrentBlockHeight').and.returnValue(actualLastProcessedBlock.height + 1);
-      spyOn(bitcoinProcessor as any, 'getBlockHash').and.returnValue(Promise.resolve('some_hash'));
-
-      const actual = await bitcoinProcessor['getStartingBlockForPeriodicPoll']();
-      expect(actual).toBeDefined();
-      expect(actual!.height).toEqual(mockHeightAfterRevert + 1);
-      expect(revertBlockchainSpy).toHaveBeenCalled();
-    });
-  });
-
-  describe('revertBlockchainCache', () => {
-    it('should exponentially revert transactions', async (done) => {
-      const transactions = createTransactions(10).sort((a, b) => b.transactionNumber - a.transactionNumber);
-      const transactionCount = spyOn(bitcoinProcessor['transactionStore'],
-        'getTransactionsCount').and.returnValue(Promise.resolve(transactions.length));
-      const exponentialTransactions = spyOn(bitcoinProcessor['transactionStore'],
-        'getExponentiallySpacedTransactions').and.returnValue(Promise.resolve(transactions));
-      const firstValid = spyOn(bitcoinProcessor, 'firstValidTransaction').and.callFake((actualTransactions: TransactionModel[]) => {
-        expect(actualTransactions).toEqual(transactions);
-        return Promise.resolve(transactions[1]);
-      });
-      const removeTransactions = spyOn(bitcoinProcessor['transactionStore'],
-        'removeTransactionsLaterThan').and.returnValue(Promise.resolve());
-      const revertQuantileState = spyOn(bitcoinProcessor['quantileCalculator'], 'removeGroupsGreaterThanOrEqual').and.callFake((_groupId): Promise<void> => {
-        // Make sure that that this call is made BEFORE the transaction-store call.
-        expect(removeTransactions.calls.count()).toEqual(0);
-
-        return Promise.resolve();
-      });
-      const getFirstBlockInGroupSpy = spyOn(bitcoinProcessor, 'getFirstBlockInGroup' as any).and.callFake((block: number) => {
-        return block;
-      });
-
-      const mockHash = 'mock_hash';
-      spyOn(bitcoinProcessor,'getBlockHash' as any).and.returnValue(Promise.resolve(mockHash));
-
-      const actual = await bitcoinProcessor['revertBlockchainCache']();
-      expect(actual.height).toEqual(transactions[1].transactionTime);
-      expect(actual.hash).toEqual(mockHash);
-      expect(transactionCount).toHaveBeenCalled();
-      expect(exponentialTransactions).toHaveBeenCalled();
-      expect(firstValid).toHaveBeenCalled();
-      expect(removeTransactions).toHaveBeenCalled();
-      expect(revertQuantileState).toHaveBeenCalled();
-      expect(getFirstBlockInGroupSpy).toHaveBeenCalled();
-      done();
-    });
-
-    it('should continue to revert if the first exponential revert failed', async (done) => {
-      const transactions = createTransactions(10).sort((a, b) => b.transactionNumber - a.transactionNumber);
-      const transactionCount = spyOn(bitcoinProcessor['transactionStore'],
-        'getTransactionsCount').and.returnValue(Promise.resolve(transactions.length));
-      const exponentialTransactions = spyOn(bitcoinProcessor['transactionStore'],
-        'getExponentiallySpacedTransactions').and.returnValue(Promise.resolve(transactions));
-      let validHasBeenCalledOnce = false;
-      const firstValid = spyOn(bitcoinProcessor, 'firstValidTransaction').and.callFake((actualTransactions: TransactionModel[]) => {
-        expect(actualTransactions).toEqual(transactions);
-        if (validHasBeenCalledOnce) {
-          return Promise.resolve(transactions[0]);
-        } else {
-          validHasBeenCalledOnce = true;
-          return Promise.resolve(undefined);
-        }
-      });
-      const removeTransactions = spyOn(bitcoinProcessor['transactionStore'],
-        'removeTransactionsLaterThan').and.returnValue(Promise.resolve());
-      const revertQuantileState = spyOn(bitcoinProcessor['quantileCalculator'], 'removeGroupsGreaterThanOrEqual').and.returnValue(Promise.resolve());
-      const getFirstBlockInGroupSpy = spyOn(bitcoinProcessor, 'getFirstBlockInGroup' as any).and.callFake((block: number) => {
-        return block;
-      });
-
-      const mockHash = 'mock_hash';
-      spyOn(bitcoinProcessor,'getBlockHash' as any).and.returnValue(Promise.resolve(mockHash));
-
-      const actual = await bitcoinProcessor['revertBlockchainCache']();
-      expect(actual.height).toEqual(transactions[0].transactionTime);
-      expect(actual.hash).toEqual(mockHash);
-      expect(transactionCount).toHaveBeenCalledTimes(2);
-      expect(exponentialTransactions).toHaveBeenCalledTimes(2);
-      expect(firstValid).toHaveBeenCalledTimes(2);
-      expect(removeTransactions).toHaveBeenCalledTimes(2);
-      expect(revertQuantileState).toHaveBeenCalled();
-      expect(getFirstBlockInGroupSpy).toHaveBeenCalled();
-      done();
-    });
-
-    it('should stop reverting if it has ran out of transactions', async (done) => {
-      let transactions = createTransactions(10);
-      const transactionCount = spyOn(bitcoinProcessor['transactionStore'],
-        'getTransactionsCount').and.callFake(() => {
-          return Promise.resolve(transactions.length);
-        });
-      const exponentialTransactions = spyOn(bitcoinProcessor['transactionStore'],
-        'getExponentiallySpacedTransactions').and.returnValue(Promise.resolve(transactions));
-      const firstValid = spyOn(bitcoinProcessor, 'firstValidTransaction').and.returnValue(Promise.resolve(undefined));
-      const removeTransactions = spyOn(bitcoinProcessor['transactionStore'],
-        'removeTransactionsLaterThan').and.callFake((transactionNumber: number) => {
-          expect(transactionNumber).toEqual(transactions[0].transactionNumber);
-          transactions = [];
-          return Promise.resolve();
-        });
-      spyOn(bitcoinProcessor['quantileCalculator'], 'removeGroupsGreaterThanOrEqual').and.returnValue(Promise.resolve());
-
-      const mockHash = 'mock_hash';
-      spyOn(bitcoinProcessor,'getBlockHash' as any).and.returnValue(Promise.resolve(mockHash));
-
-      const actual = await bitcoinProcessor['revertBlockchainCache']();
-      expect(actual.height).toEqual(testConfig.genesisBlockNumber);
-      expect(actual.hash).toEqual(mockHash);
-      expect(transactionCount).toHaveBeenCalled();
-      expect(exponentialTransactions).toHaveBeenCalled();
-      expect(firstValid).toHaveBeenCalled();
-      expect(removeTransactions).toHaveBeenCalled();
-      done();
-    });
-  });
-
-<<<<<<< HEAD
-=======
-  describe('getFirstBlockInGroup', () => {
-    it('should round the value correctly', async () => {
-      // The expected values are dependent upon the protocol-parameters.json so if those values
-      // are changed, these expected value may as well
-
-      const actualRoundDown = bitcoinProcessor['getFirstBlockInGroup'](84);
-      expect(actualRoundDown).toEqual(0);
-
-      const actualRoundUp = bitcoinProcessor['getFirstBlockInGroup'](124);
-      expect(actualRoundUp).toEqual(100);
-    });
-  });
-
-  describe('getStartingBlockFromGroupId', () => {
-    it('should round the value correctly', async () => {
-      // The expected values are dependent upon the protocol-parameters.json so if those values
-      // are changed, these expected value may as well
-
-      const actualBlock = bitcoinProcessor['getStartingBlockFromGroupId'](152);
-      expect(actualBlock).toEqual(15200);
-    });
-  });
-
-  describe('getCurrentBlockHeight', () => {
-    it('should return the latest block', async (done) => {
-      const height = randomNumber();
-      const mock = mockRpcCall('getblockcount', [], height);
-      const actual = await bitcoinProcessor['getCurrentBlockHeight']();
-      expect(actual).toEqual(height);
-      expect(mock).toHaveBeenCalled();
-      done();
-    });
-  });
-
->>>>>>> e76cd0c2
-  describe('verifyBlock', () => {
-    it('should return true if the hash matches given a block height', async (done) => {
-      const height = randomNumber();
-      const hash = randomString();
-      const mock = spyOn(bitcoinProcessor['bitcoinClient'], 'getBlockHash' as any).and.returnValue(hash);
-      const actual = await bitcoinProcessor['verifyBlock'](height, hash);
-      expect(actual).toBeTruthy();
-      expect(mock).toHaveBeenCalled();
-      done();
-    });
-
-    it('should return false if the hash does not match given a block height', async (done) => {
-      const height = randomNumber();
-      const hash = randomString();
-      const mock = spyOn(bitcoinProcessor['bitcoinClient'], 'getBlockHash' as any).and.returnValue(randomString());
-      const actual = await bitcoinProcessor['verifyBlock'](height, hash);
-      expect(actual).toBeFalsy();
-      expect(mock).toHaveBeenCalled();
-      done();
-    });
-  });
-
-  describe('processBlock', () => {
-
-    // creates a response object for Bitcoin
-    async function generateBlock (blockHeight: number, data?: () => string | string[] | undefined): Promise<BlockData> {
-      const tx: Transaction[] = [];
-      const count = randomNumber(100) + 10;
-      for (let i = 0; i < count; i++) {
-        const transaction = BitcoinDataGenerator.generateBitcoinTransaction(BitcoinProcessor.generatePrivateKey('testnet'), 1);
-        // data generation
-        if (data) {
-          const hasData = data();
-
-          // if the data returned is an array then add each value one by one.
-          // otherwise add the single value
-          if (hasData instanceof Array) {
-            hasData.forEach(element => {
-              transaction.addData(Buffer.from(element));
-            });
-          } else if (hasData) {
-            transaction.addData(Buffer.from(hasData));
-          }
-        }
-
-        tx.push(transaction);
-      }
-      return {
-        hash: randomString(),
-        height: blockHeight,
-        transactions: tx
-      };
-    }
-
-    it('should review all transactions in a block and add them to the transactionStore', async (done) => {
-      const block = randomNumber();
-      let shouldFindIDs: string[] = [];
-      const blockData = await generateBlock(block, () => {
-        if (Math.random() > 0.8) {
-          const id = randomString();
-          shouldFindIDs.push(id);
-          return testConfig.sidetreeTransactionPrefix + id;
-        }
-        return undefined;
-      });
-      const blockHash = randomString();
-<<<<<<< HEAD
-      spyOn(bitcoinProcessor['bitcoinClient'], 'getBlockHash' as any).and.returnValue(blockHash);
-      const rpcMock = spyOn(bitcoinProcessor['bitcoinClient'], 'getBlock');
-      rpcMock.and.returnValue(Promise.resolve(blockData));
-
-=======
-      spyOn(bitcoinProcessor, 'processBlockForPofCalculation' as any).and.returnValue(Promise.resolve());
-      spyOn(bitcoinProcessor, 'getTransactionOutValueInSatoshi' as any).and.returnValue(Promise.resolve(1));
-      spyOn(bitcoinProcessor, 'getTransactionFeeInSatoshi' as any).and.returnValue(Promise.resolve(1));
-      spyOn(bitcoinProcessor, 'getNormalizedFee' as any).and.returnValue(Promise.resolve({ normalizedTransactionFee: 1 }));
-      spyOn(bitcoinProcessor, 'getBlockHash' as any).and.returnValue(blockHash);
-      const rpcMock = mockRpcCall('getblock', [blockHash, 2], blockData);
->>>>>>> e76cd0c2
-      let seenTransactionNumbers: number[] = [];
-      const addTransaction = spyOn(bitcoinProcessor['transactionStore'],
-        'addTransaction').and.callFake((sidetreeTransaction: TransactionModel) => {
-          expect(sidetreeTransaction.transactionTime).toEqual(block);
-          expect(sidetreeTransaction.transactionTimeHash).toEqual(blockData.hash);
-          expect(shouldFindIDs.includes(sidetreeTransaction.anchorString)).toBeTruthy();
-          shouldFindIDs.splice(shouldFindIDs.indexOf(sidetreeTransaction.anchorString),1);
-          expect(seenTransactionNumbers.includes(sidetreeTransaction.transactionNumber)).toBeFalsy();
-          seenTransactionNumbers.push(sidetreeTransaction.transactionNumber);
-          return Promise.resolve(undefined);
-        });
-      const actual = await bitcoinProcessor['processBlock'](block);
-      expect(actual).toEqual(blockData.hash);
-      expect(rpcMock).toHaveBeenCalled();
-      expect(addTransaction).toHaveBeenCalled();
-      expect(shouldFindIDs.length).toEqual(0);
-      done();
-    });
-
-    it('should ignore other data transactions', async (done) => {
-      const block = randomNumber();
-      let shouldFindIDs: string[] = [];
-      const blockData = await generateBlock(block, () => {
-        if (Math.random() > 0.8) {
-          const id = randomString();
-          shouldFindIDs.push(id);
-          return testConfig.sidetreeTransactionPrefix + id;
-        }
-        return randomString();
-      });
-      const blockHash = randomString();
-<<<<<<< HEAD
-      spyOn(bitcoinProcessor['bitcoinClient'], 'getBlockHash' as any).and.returnValue(blockHash);
-      const rpcMock = spyOn(bitcoinProcessor['bitcoinClient'], 'getBlock');
-      rpcMock.and.returnValue(Promise.resolve(blockData));
-
-=======
-      spyOn(bitcoinProcessor, 'processBlockForPofCalculation' as any).and.returnValue(Promise.resolve());
-      spyOn(bitcoinProcessor, 'getTransactionOutValueInSatoshi' as any).and.returnValue(Promise.resolve(1));
-      spyOn(bitcoinProcessor, 'getTransactionFeeInSatoshi' as any).and.returnValue(Promise.resolve(1));
-      spyOn(bitcoinProcessor, 'getNormalizedFee' as any).and.returnValue(Promise.resolve({ normalizedTransactionFee: 1 }));
-      spyOn(bitcoinProcessor, 'getBlockHash' as any).and.returnValue(blockHash);
-      const rpcMock = mockRpcCall('getblock', [blockHash, 2], blockData);
->>>>>>> e76cd0c2
-      let seenTransactionNumbers: number[] = [];
-      const addTransaction = spyOn(bitcoinProcessor['transactionStore'],
-        'addTransaction').and.callFake((sidetreeTransaction: TransactionModel) => {
-          expect(sidetreeTransaction.transactionTime).toEqual(block);
-          expect(sidetreeTransaction.transactionTimeHash).toEqual(blockData.hash);
-          expect(shouldFindIDs.includes(sidetreeTransaction.anchorString)).toBeTruthy();
-          shouldFindIDs.splice(shouldFindIDs.indexOf(sidetreeTransaction.anchorString),1);
-          expect(seenTransactionNumbers.includes(sidetreeTransaction.transactionNumber)).toBeFalsy();
-          seenTransactionNumbers.push(sidetreeTransaction.transactionNumber);
-          return Promise.resolve(undefined);
-        });
-      const actual = await bitcoinProcessor['processBlock'](block);
-      expect(actual).toEqual(blockData.hash);
-      expect(rpcMock).toHaveBeenCalled();
-      expect(addTransaction).toHaveBeenCalled();
-      expect(shouldFindIDs.length).toEqual(0);
-      done();
-    });
-
-    it('should work with transactions that contain no vout parameter', async (done) => {
-      const block = randomNumber();
-      const blockData = await generateBlock(block);
-      const blockHash = randomString();
-<<<<<<< HEAD
-      spyOn(bitcoinProcessor['bitcoinClient'], 'getBlockHash' as any).and.returnValue(blockHash);
-      const rpcMock = spyOn(bitcoinProcessor['bitcoinClient'], 'getBlock');
-      rpcMock.and.returnValue(Promise.resolve(blockData));
-
-=======
-      spyOn(bitcoinProcessor, 'processBlockForPofCalculation' as any).and.returnValue(Promise.resolve());
-      spyOn(bitcoinProcessor, 'getTransactionOutValueInSatoshi' as any).and.returnValue(Promise.resolve(1));
-      spyOn(bitcoinProcessor, 'getTransactionFeeInSatoshi' as any).and.returnValue(Promise.resolve(1));
-      spyOn(bitcoinProcessor, 'getNormalizedFee' as any).and.returnValue(Promise.resolve({ normalizedTransactionFee: 1 }));
-      spyOn(bitcoinProcessor, 'getBlockHash' as any).and.returnValue(blockHash);
-      const rpcMock = mockRpcCall('getblock', [blockHash, 2], blockData);
->>>>>>> e76cd0c2
-      const addTransaction = spyOn(bitcoinProcessor['transactionStore'],
-        'addTransaction');
-      const actual = await bitcoinProcessor['processBlock'](block);
-      expect(actual).toEqual(blockData.hash);
-      expect(rpcMock).toHaveBeenCalled();
-      expect(addTransaction).not.toHaveBeenCalled();
-      done();
-    });
-
-    it('should ignore any transactions that have multiple OP_RETURN in them', async (done) => {
-      const block = randomNumber();
-      let shouldFindIDs: string[] = [];
-      const blockData = await generateBlock(block, () => {
-        const id = randomString();
-        const rand = Math.random();
-
-        // In order to have random data, this code returns one of the following every time it is called:
-        // - 1 sidetree transaction
-        // - 2 sidetree transactions (should be ignored)
-        // - 2 sidetree and 1 other trasaction (should be ignored)
-        //
-        if (rand < 0.3) { // 30% of time
-          shouldFindIDs.push(id);
-          return testConfig.sidetreeTransactionPrefix + id;
-        } else if (rand < 0.7) { // == 40% of the time
-          const id2 = randomString();
-
-          return [ testConfig.sidetreeTransactionPrefix + id, testConfig.sidetreeTransactionPrefix + id2 ];
-        } else { // return 2 sidetree and one other tx
-          const id2 = randomString();
-          const id3 = randomString();
-
-          return [ testConfig.sidetreeTransactionPrefix + id, id2, testConfig.sidetreeTransactionPrefix + id3 ];
-        }
-      });
-
-      const blockHash = randomString();
-<<<<<<< HEAD
-      spyOn(bitcoinProcessor['bitcoinClient'], 'getBlockHash' as any).and.returnValue(blockHash);
-      const rpcMock = spyOn(bitcoinProcessor['bitcoinClient'], 'getBlock');
-      rpcMock.and.returnValue(Promise.resolve(blockData));
-
-=======
-      spyOn(bitcoinProcessor, 'processBlockForPofCalculation' as any).and.returnValue(Promise.resolve());
-      spyOn(bitcoinProcessor, 'getTransactionOutValueInSatoshi' as any).and.returnValue(Promise.resolve(1));
-      spyOn(bitcoinProcessor, 'getTransactionFeeInSatoshi' as any).and.returnValue(Promise.resolve(1));
-      spyOn(bitcoinProcessor, 'getNormalizedFee' as any).and.returnValue(Promise.resolve({ normalizedTransactionFee: 1 }));
-      spyOn(bitcoinProcessor, 'getBlockHash' as any).and.returnValue(blockHash);
-      const rpcMock = mockRpcCall('getblock', [blockHash, 2], blockData);
->>>>>>> e76cd0c2
-      const addTransaction = spyOn(bitcoinProcessor['transactionStore'],
-        'addTransaction').and.callFake((sidetreeTransaction: TransactionModel) => {
-          expect(shouldFindIDs.includes(sidetreeTransaction.anchorString)).toBeTruthy();
-          shouldFindIDs.splice(shouldFindIDs.indexOf(sidetreeTransaction.anchorString),1);
-          return Promise.resolve(undefined);
-        });
-      const actual = await bitcoinProcessor['processBlock'](block);
-      expect(actual).toEqual(blockData.hash);
-      expect(rpcMock).toHaveBeenCalled();
-      expect(addTransaction).toHaveBeenCalled();
-      expect(shouldFindIDs.length).toEqual(0);
-      done();
-    });
-
-    describe('processBlockForPofCalculation', async () => {
-      it('should only add the non-sidetree transactions to the sampler.', async (done) => {
-        const block = randomNumber();
-        let numOfNonSidetreeTransactions = 0;
-        let firstTransaction = true;
-        const blockData = await generateBlock(block, () => {
-          if (firstTransaction) {
-            // First transaction is always ignored so we are returning
-            // some random data that has no effect on the processing overall
-            firstTransaction = false;
-            return randomString();
-          }
-
-          if (Math.random() > 0.8) {
-            const id = randomString();
-            return testConfig.sidetreeTransactionPrefix + id;
-          }
-
-          numOfNonSidetreeTransactions++;
-          return randomString();
-        });
-
-        const txnSamplerResetSpy = spyOn(bitcoinProcessor['transactionSampler'], 'resetPsuedoRandomSeed');
-        const txnSamplerAddSpy = spyOn(bitcoinProcessor['transactionSampler'], 'addElement').and.returnValue(undefined);
-
-        await bitcoinProcessor['processBlockForPofCalculation'](block, blockData);
-        expect(txnSamplerAddSpy.calls.count()).toEqual(numOfNonSidetreeTransactions);
-        expect(txnSamplerResetSpy).toHaveBeenCalled();
-        done();
-      });
-
-      it('should add values to the quantile calculator only if we have reached the target group count', async (done) => {
-        const block = randomNumber();
-        const blockData = await generateBlock(block, () => {
-          if (Math.random() > 0.2) {
-            const id = randomString();
-            return testConfig.sidetreeTransactionPrefix + id;
-          }
-
-          return randomString();
-        });
-
-        const txnSamplerClearSpy = spyOn(bitcoinProcessor['transactionSampler'], 'clear');
-        const txnSamplerResetSpy = spyOn(bitcoinProcessor['transactionSampler'], 'resetPsuedoRandomSeed');
-
-        const mockedSampleTxns = [ 'abc', '123', '23k', '35d', '4', 'tr', 'afe', '12d', '3rf' ];
-        spyOn(bitcoinProcessor['transactionSampler'], 'getSample').and.returnValue(mockedSampleTxns);
-        spyOn(bitcoinProcessor['transactionSampler'], 'addElement').and.returnValue(undefined);
-        spyOn(bitcoinProcessor, 'isGroupBoundary' as any).and.returnValue(true);
-
-        let mockedTransactionFees = new Array<number>();
-        spyOn(bitcoinProcessor, 'getTransactionFeeInSatoshi' as any).and.callFake((_id: any) => {
-          const fee = randomNumber();
-          mockedTransactionFees.push(fee);
-          return fee;
-        });
-
-        const expectedGroupId = bitcoinProcessor['getGroupIdFromBlock'](block);
-        const quantileCalculatorAddSpy = spyOn(bitcoinProcessor['quantileCalculator'], 'add').and.callFake(async (groupId, fees) => {
-          expect(groupId).toEqual(expectedGroupId);
-          expect(fees).toEqual(mockedTransactionFees);
-        });
-
-        await bitcoinProcessor['processBlockForPofCalculation'](block, blockData);
-        expect(quantileCalculatorAddSpy).toHaveBeenCalled();
-        expect(txnSamplerClearSpy).toHaveBeenCalled();
-        expect(txnSamplerResetSpy).toHaveBeenCalled();
-        done();
-      });
-    });
-
-  });
-
-  describe('getServiceVersion', () => {
-
-    it('should return the correct response body for the version request', async () => {
-      const expectedVersion: ServiceVersionModel = {
-        name: 'test-service',
-        version: 'x.y.z'
-      };
-
-      // Make the handle service version call return the test value
-      spyOn(bitcoinProcessor['serviceInfoProvider'], 'getServiceVersion').and.returnValue(expectedVersion);
-
-      const fetchedVersion = await bitcoinProcessor.getServiceVersion();
-
-      expect(fetchedVersion.name).toEqual(expectedVersion.name);
-      expect(fetchedVersion.version).toEqual(expectedVersion.version);
-    });
-  });
-});
+import * as httpStatus from 'http-status';
+import BlockData from '../../lib/bitcoin/models/BlockData';
+import BitcoinDataGenerator from './BitcoinDataGenerator';
+import BitcoinProcessor, { IBlockInfo } from '../../lib/bitcoin/BitcoinProcessor';
+import ErrorCode from '../../lib/common/SharedErrorCode';
+import ServiceVersionModel from '../../lib/common/models/ServiceVersionModel';
+import TransactionModel from '../../lib/common/models/TransactionModel';
+import TransactionNumber from '../../lib/bitcoin/TransactionNumber';
+import { IBitcoinConfig } from '../../lib/bitcoin/IBitcoinConfig';
+import { PrivateKey, Transaction } from 'bitcore-lib';
+
+function randomString (length: number = 16): string {
+  return Math.round(Math.random() * Number.MAX_SAFE_INTEGER).toString(16).substring(0, length);
+}
+
+function randomNumber (max: number = 256): number {
+  return Math.round(Math.random() * max);
+}
+
+function randomBlock (above: number = 0): IBlockInfo {
+  return { height: above + randomNumber(), hash: randomString() };
+}
+
+describe('BitcoinProcessor', () => {
+  const testConfig: IBitcoinConfig = {
+    bitcoinPeerUri: 'http://localhost:18332',
+    bitcoinRpcUsername: 'admin',
+    bitcoinRpcPassword: '123456789',
+    bitcoinWalletImportString: BitcoinProcessor.generatePrivateKey('testnet'),
+    bitcoinFeeSpendingCutoffPerPeriod: 6,
+    bitcoinFeeSpendingCutoffPeriodInBlocks: 1,
+    databaseName: 'bitcoin-test',
+    requestTimeoutInMilliseconds: 300,
+    genesisBlockNumber: 1480000,
+    lowBalanceNoticeInDays: 28,
+    requestMaxRetries: 3,
+    transactionFetchPageSize: 100,
+    mongoDbConnectionString: 'mongodb://localhost:27017',
+    sidetreeTransactionPrefix: 'sidetree:',
+    transactionPollPeriodInSeconds: 60
+  };
+
+  const privateKey: PrivateKey = (PrivateKey as any).fromWIF(testConfig.bitcoinWalletImportString);
+
+  let bitcoinProcessor: BitcoinProcessor;
+  let transactionStoreInitializeSpy: jasmine.Spy;
+  let quantileCalculatorInitializeSpy: jasmine.Spy;
+  let transactionStoreLatestTransactionSpy: jasmine.Spy;
+  let getStartingBlockForInitializationSpy: jasmine.Spy;
+  let processTransactionsSpy: jasmine.Spy;
+  let periodicPollSpy: jasmine.Spy;
+
+  beforeEach(() => {
+    bitcoinProcessor = new BitcoinProcessor(testConfig);
+    transactionStoreInitializeSpy = spyOn(bitcoinProcessor['transactionStore'], 'initialize');
+    quantileCalculatorInitializeSpy = spyOn(bitcoinProcessor['quantileCalculator'], 'initialize');
+
+    transactionStoreLatestTransactionSpy = spyOn(bitcoinProcessor['transactionStore'], 'getLastTransaction');
+    transactionStoreLatestTransactionSpy.and.returnValue(Promise.resolve(undefined));
+
+    getStartingBlockForInitializationSpy = spyOn(bitcoinProcessor as any, 'getStartingBlockForInitialization');
+    getStartingBlockForInitializationSpy.and.returnValue(Promise.resolve(undefined));
+
+    processTransactionsSpy = spyOn(bitcoinProcessor, 'processTransactions' as any);
+    processTransactionsSpy.and.returnValue(Promise.resolve({ hash: 'IamAHash', height: 54321 }));
+    periodicPollSpy = spyOn(bitcoinProcessor, 'periodicPoll' as any);
+  });
+
+  function createTransactions (count?: number, height?: number): TransactionModel[] {
+    const transactions: TransactionModel[] = [];
+    if (!count) {
+      count = randomNumber(9) + 1;
+    }
+    if (!height) {
+      height = randomNumber();
+    }
+    const hash = randomString();
+    const feePaidRandom = randomNumber();
+
+    for (let i = 0; i < count; i++) {
+      transactions.push({
+        transactionNumber: TransactionNumber.construct(height, i),
+        transactionTime: height,
+        transactionTimeHash: hash,
+        anchorString: randomString(),
+        transactionFeePaid: feePaidRandom,
+        normalizedTransactionFee: feePaidRandom
+      });
+    }
+    return transactions;
+  }
+
+  describe('constructor', () => {
+    it('should use appropriate config values', () => {
+      const config: IBitcoinConfig = {
+        bitcoinPeerUri: randomString(),
+        bitcoinRpcUsername: 'admin',
+        bitcoinRpcPassword: 'password123',
+        bitcoinWalletImportString: BitcoinProcessor.generatePrivateKey('testnet'),
+        bitcoinFeeSpendingCutoffPerPeriod: randomNumber(),
+        bitcoinFeeSpendingCutoffPeriodInBlocks: randomNumber(),
+        databaseName: randomString(),
+        genesisBlockNumber: randomNumber(),
+        transactionFetchPageSize: randomNumber(),
+        mongoDbConnectionString: randomString(),
+        sidetreeTransactionPrefix: randomString(4),
+        lowBalanceNoticeInDays: undefined,
+        requestTimeoutInMilliseconds: undefined,
+        requestMaxRetries: undefined,
+        transactionPollPeriodInSeconds: undefined
+      };
+
+      const bitcoinProcessor = new BitcoinProcessor(config);
+      expect(bitcoinProcessor.genesisBlockNumber).toEqual(config.genesisBlockNumber);
+      expect(bitcoinProcessor.lowBalanceNoticeDays).toEqual(28);
+      expect(bitcoinProcessor.pageSize).toEqual(config.transactionFetchPageSize);
+      expect(bitcoinProcessor.pollPeriod).toEqual(60);
+      expect(bitcoinProcessor.sidetreePrefix).toEqual(config.sidetreeTransactionPrefix);
+      expect(bitcoinProcessor['transactionStore'].databaseName).toEqual(config.databaseName!);
+      expect(bitcoinProcessor['transactionStore']['serverUrl']).toEqual(config.mongoDbConnectionString);
+    });
+
+    it('should throw if the wallet import string is incorrect', () => {
+      const config: IBitcoinConfig = {
+        bitcoinPeerUri: randomString(),
+        bitcoinRpcUsername: 'admin',
+        bitcoinRpcPassword: '1234',
+        bitcoinWalletImportString: 'wrong!',
+        bitcoinFeeSpendingCutoffPerPeriod: randomNumber(),
+        bitcoinFeeSpendingCutoffPeriodInBlocks: randomNumber(),
+        databaseName: randomString(),
+        genesisBlockNumber: randomNumber(),
+        transactionFetchPageSize: randomNumber(),
+        mongoDbConnectionString: randomString(),
+        sidetreeTransactionPrefix: randomString(4),
+        lowBalanceNoticeInDays: undefined,
+        requestTimeoutInMilliseconds: undefined,
+        requestMaxRetries: undefined,
+        transactionPollPeriodInSeconds: undefined
+      };
+
+      try {
+        /* tslint:disable-next-line:no-unused-expression */
+        new BitcoinProcessor(config);
+        fail('expected to throw');
+      } catch (error) {
+        expect(error.message).toContain('Failed creating private key');
+      }
+    });
+  });
+
+  describe('initialize', () => {
+
+    let walletExistsSpy: jasmine.Spy;
+
+    beforeEach(async () => {
+      walletExistsSpy = spyOn(bitcoinProcessor['bitcoinClient'], 'walletExists' as any);
+      quantileCalculatorInitializeSpy.and.returnValue(Promise.resolve(undefined));
+      getStartingBlockForInitializationSpy.and.returnValue(Promise.resolve({ height: 123, hash: 'hash' }));
+    });
+
+    it('should initialize the transactionStore', async (done) => {
+      walletExistsSpy.and.returnValue(Promise.resolve(true));
+      expect(transactionStoreInitializeSpy).not.toHaveBeenCalled();
+      await bitcoinProcessor.initialize();
+      expect(transactionStoreInitializeSpy).toHaveBeenCalled();
+      done();
+    });
+
+    it('should process all the blocks since its last known', async (done) => {
+      walletExistsSpy.and.returnValue(Promise.resolve(true));
+      const fromNumber = randomNumber();
+      const fromHash = randomString();
+
+      getStartingBlockForInitializationSpy.and.returnValue(
+        Promise.resolve({
+          height: fromNumber,
+          hash: fromHash
+        })
+      );
+
+      processTransactionsSpy.and.callFake((sinceBlock: IBlockInfo) => {
+        expect(sinceBlock.height).toEqual(fromNumber);
+        expect(sinceBlock.hash).toEqual(fromHash);
+        return Promise.resolve({
+          hash: 'latestHash',
+          height: 12345
+        });
+      });
+      expect(getStartingBlockForInitializationSpy).not.toHaveBeenCalled();
+      expect(processTransactionsSpy).not.toHaveBeenCalled();
+      await bitcoinProcessor.initialize();
+      expect(getStartingBlockForInitializationSpy).toHaveBeenCalled();
+      expect(processTransactionsSpy).toHaveBeenCalled();
+      done();
+    });
+
+    it('should begin to periodically poll for updates', async (done) => {
+      walletExistsSpy.and.returnValue(Promise.resolve(true));
+      expect(periodicPollSpy).not.toHaveBeenCalled();
+      await bitcoinProcessor.initialize();
+      expect(periodicPollSpy).toHaveBeenCalled();
+      done();
+    });
+
+    it('should import key if the wallet does not exist', async () => {
+      walletExistsSpy.and.returnValue(Promise.resolve(false));
+      const publicKeyHex = privateKey.toPublicKey().toBuffer().toString('hex');
+      const importSpy = spyOn(bitcoinProcessor['bitcoinClient'], 'importPublicKey').and.callFake((key, rescan) => {
+        expect(key).toEqual(publicKeyHex);
+        expect(rescan).toBeTruthy();
+
+        return Promise.resolve(undefined);
+      });
+
+      await bitcoinProcessor.initialize();
+      expect(walletExistsSpy).toHaveBeenCalled();
+      expect(importSpy).toHaveBeenCalled();
+    });
+  });
+
+  describe('generatePrivateKey', () => {
+    it('should construct a PrivateKey and export its WIF', () => {
+      const privateKey = BitcoinProcessor.generatePrivateKey('mainnet');
+      expect(privateKey).toBeDefined();
+      expect(typeof privateKey).toEqual('string');
+      expect(privateKey.length).toBeGreaterThan(0);
+      expect(() => {
+        (PrivateKey as any).fromWIF(privateKey);
+      }).not.toThrow();
+    });
+  });
+
+  describe('time', () => {
+    it('should get the current latest when given no hash', async (done) => {
+      const height = randomNumber();
+      const hash = randomString();
+      const tipSpy = spyOn(bitcoinProcessor['bitcoinClient'], 'getCurrentBlockHeight' as any).and.returnValue(Promise.resolve(height));
+      const hashSpy = spyOn(bitcoinProcessor['bitcoinClient'], 'getBlockHash' as any).and.returnValue(Promise.resolve(hash));
+      const spy = spyOn(bitcoinProcessor['bitcoinClient'], 'getBlock');
+      const actual = await bitcoinProcessor.time();
+      expect(actual.time).toEqual(height);
+      expect(actual.hash).toEqual(hash);
+      expect(tipSpy).toHaveBeenCalled();
+      expect(hashSpy).toHaveBeenCalled();
+      expect(spy).not.toHaveBeenCalled();
+      done();
+    });
+
+    it('should get the corresponding bitcoin height given a hash', async (done) => {
+      const height = randomNumber();
+      const hash = randomString();
+
+      const tipSpy = spyOn(bitcoinProcessor['bitcoinClient'], 'getCurrentBlockHeight' as any).and.returnValue(Promise.resolve(height));
+      const hashSpy = spyOn(bitcoinProcessor['bitcoinClient'], 'getBlockHash' as any).and.returnValue(Promise.resolve(hash));
+      const spy = spyOn(bitcoinProcessor['bitcoinClient'], 'getBlockHeight');
+      spy.and.returnValue(Promise.resolve(height));
+
+      const actual = await bitcoinProcessor.time(hash);
+      expect(actual.time).toEqual(height);
+      expect(actual.hash).toEqual(hash);
+      expect(tipSpy).not.toHaveBeenCalled();
+      expect(hashSpy).not.toHaveBeenCalled();
+      expect(spy).toHaveBeenCalled();
+      done();
+    });
+  });
+
+  describe('transactions', () => {
+    it('should get transactions since genesis limited by page size', async (done) => {
+      const verifyMock = spyOn(bitcoinProcessor, 'verifyBlock' as any);
+      const transactions = createTransactions();
+      const laterThanMock = spyOn(bitcoinProcessor['transactionStore'], 'getTransactionsLaterThan').and.callFake(((since: number, pages: number) => {
+        expect(since).toBeUndefined();
+        expect(pages).toEqual(testConfig.transactionFetchPageSize);
+        return Promise.resolve(transactions);
+      }));
+
+      const actual = await bitcoinProcessor.transactions();
+      expect(verifyMock).not.toHaveBeenCalled();
+      expect(laterThanMock).toHaveBeenCalled();
+      expect(actual.moreTransactions).toBeFalsy();
+      expect(actual.transactions).toEqual(transactions);
+      done();
+    });
+
+    it('should get transactions since a specific block height and hash', async (done) => {
+      const expectedHeight = randomNumber();
+      const expectedHash = randomString();
+      const expectedTransactionNumber = TransactionNumber.construct(expectedHeight, 0);
+      const verifyMock = spyOn(bitcoinProcessor, 'verifyBlock' as any).and.callFake((height: number, hash: string) => {
+        expect(height).toEqual(expectedHeight);
+        expect(hash).toEqual(expectedHash);
+        return Promise.resolve(true);
+      });
+      const transactions = createTransactions(undefined, expectedHeight);
+      const laterThanMock = spyOn(bitcoinProcessor['transactionStore'], 'getTransactionsLaterThan').and.callFake(((since: number) => {
+        expect(since).toEqual(TransactionNumber.construct(expectedHeight, 0));
+        return Promise.resolve(transactions);
+      }));
+
+      const actual = await bitcoinProcessor.transactions(expectedTransactionNumber, expectedHash);
+      expect(verifyMock).toHaveBeenCalled();
+      expect(laterThanMock).toHaveBeenCalled();
+      expect(actual.moreTransactions).toBeFalsy();
+      expect(actual.transactions).toEqual(transactions);
+      done();
+    });
+
+    it('should fail if only given a block height', async (done) => {
+      try {
+        await bitcoinProcessor.transactions(randomNumber());
+        fail('expected to throw');
+      } catch (error) {
+        expect(error.status).toEqual(httpStatus.BAD_REQUEST);
+        expect(error.code).not.toEqual(ErrorCode.InvalidTransactionNumberOrTimeHash);
+      } finally {
+        done();
+      }
+    });
+
+    it('should fail if the height and hash do not validate against the current blockchain', async (done) => {
+      const expectedHeight = randomNumber();
+      const expectedHash = randomString();
+      const expectedTransactionNumber = TransactionNumber.construct(expectedHeight, 0);
+      const verifyMock = spyOn(bitcoinProcessor, 'verifyBlock' as any).and.returnValue(Promise.resolve(false));
+      try {
+        await bitcoinProcessor.transactions(expectedTransactionNumber, expectedHash);
+        fail('expected to throw');
+      } catch (error) {
+        expect(error.status).toEqual(httpStatus.BAD_REQUEST);
+        expect(error.code).toEqual(ErrorCode.InvalidTransactionNumberOrTimeHash);
+        expect(verifyMock).toHaveBeenCalled();
+      } finally {
+        done();
+      }
+    });
+
+    it('should handle moreTransactions parameter according to the returned page size', async (done) => {
+      const expectedHeight = randomNumber();
+      const expectedHash = randomString();
+      const expectedTransactionNumber = TransactionNumber.construct(expectedHeight, 0);
+      const verifyMock = spyOn(bitcoinProcessor, 'verifyBlock' as any).and.returnValue(Promise.resolve(true));
+      const transactions = createTransactions(testConfig.transactionFetchPageSize, expectedHeight);
+      const laterThanMock = spyOn(bitcoinProcessor['transactionStore'], 'getTransactionsLaterThan').and.returnValue(Promise.resolve(transactions));
+      const actual = await bitcoinProcessor.transactions(expectedTransactionNumber, expectedHash);
+      expect(verifyMock).toHaveBeenCalled();
+      expect(laterThanMock).toHaveBeenCalled();
+      expect(actual.transactions).toEqual(transactions);
+      expect(actual.moreTransactions).toBeTruthy();
+      done();
+    });
+  });
+
+  describe('firstValidTransaction', () => {
+    it('should return the first of the valid transactions', async (done) => {
+      const transactions: TransactionModel[] = [];
+      let heights: number[] = [];
+      const count = 10;
+      for (let i = 0; i < count; i++) {
+        const height = randomNumber();
+        const feePaidRandom = randomNumber();
+
+        heights.push(height);
+        transactions.push({
+          anchorString: randomString(),
+          transactionNumber: TransactionNumber.construct(height, randomNumber()),
+          transactionTime: height,
+          transactionTimeHash: randomString(),
+          transactionFeePaid: feePaidRandom,
+          normalizedTransactionFee: feePaidRandom
+        });
+      }
+      const verifyMock = spyOn(bitcoinProcessor, 'verifyBlock' as any).and.callFake((height: number) => {
+        expect(height).toEqual(heights.shift()!);
+        return Promise.resolve(heights.length === 0);
+      });
+      const actual = await bitcoinProcessor.firstValidTransaction(transactions);
+      expect(verifyMock).toHaveBeenCalledTimes(count);
+      expect(actual).toBeDefined();
+      done();
+    });
+    it('should return undefined if no valid transactions are found', async (done) => {
+      const transactions = createTransactions();
+      const verifyMock = spyOn(bitcoinProcessor, 'verifyBlock' as any).and.returnValue(Promise.resolve(false));
+      const actual = await bitcoinProcessor.firstValidTransaction(transactions);
+      expect(actual).toBeUndefined();
+      expect(verifyMock).toHaveBeenCalled();
+      done();
+    });
+  });
+
+  describe('writeTransaction', () => {
+    const bitcoinFee = 4000;
+    const lowLevelWarning = testConfig.lowBalanceNoticeInDays! * 24 * 6 * bitcoinFee;
+    it('should write a transaction if there are enough Satoshis', async (done) => {
+      const getCoinsSpy = spyOn(bitcoinProcessor['bitcoinClient'], 'getUnspentCoins' as any).and.returnValue(Promise.resolve([
+        BitcoinDataGenerator.generateUnspentCoin(testConfig.bitcoinWalletImportString, lowLevelWarning + 1)
+      ]));
+      const hash = randomString();
+      const broadcastSpy = spyOn(bitcoinProcessor['bitcoinClient'], 'broadcastTransaction' as any).and.callFake((transaction: Transaction) => {
+        expect(transaction.getFee()).toEqual(bitcoinFee);
+        expect(transaction.outputs[0].script.getData()).toEqual(Buffer.from(testConfig.sidetreeTransactionPrefix + hash));
+        return Promise.resolve(true);
+      });
+      await bitcoinProcessor.writeTransaction(hash, bitcoinFee);
+      expect(getCoinsSpy).toHaveBeenCalled();
+      expect(broadcastSpy).toHaveBeenCalled();
+      done();
+    });
+
+    it('should warn if the number of Satoshis are under the lowBalance calculation', async (done) => {
+      const getCoinsSpy = spyOn(bitcoinProcessor['bitcoinClient'], 'getUnspentCoins' as any).and.returnValue(Promise.resolve([
+        BitcoinDataGenerator.generateUnspentCoin(testConfig.bitcoinWalletImportString, lowLevelWarning - 1)
+      ]));
+      const hash = randomString();
+      const broadcastSpy = spyOn(bitcoinProcessor['bitcoinClient'], 'broadcastTransaction' as any).and.callFake((transaction: Transaction) => {
+        expect(transaction.getFee()).toEqual(bitcoinFee);
+        expect(transaction.outputs[0].script.getData()).toEqual(Buffer.from(testConfig.sidetreeTransactionPrefix + hash));
+        return Promise.resolve(true);
+      });
+      const errorSpy = spyOn(global.console, 'error').and.callFake((message: string) => {
+        expect(message).toContain('fund your wallet');
+      });
+      await bitcoinProcessor.writeTransaction(hash, bitcoinFee);
+      expect(getCoinsSpy).toHaveBeenCalled();
+      expect(broadcastSpy).toHaveBeenCalled();
+      expect(errorSpy).toHaveBeenCalled();
+      done();
+    });
+
+    it('should fail if there are not enough satoshis to create a transaction', async (done) => {
+      const coin = BitcoinDataGenerator.generateUnspentCoin(testConfig.bitcoinWalletImportString, 0);
+      const getCoinsSpy = spyOn(bitcoinProcessor['bitcoinClient'], 'getUnspentCoins' as any).and.returnValue(Promise.resolve([
+        new Transaction.UnspentOutput({
+          txid: coin.txId,
+          vout: coin.outputIndex,
+          address: coin.address,
+          script: coin.script,
+          amount: 0
+        })
+      ]));
+      const hash = randomString();
+      const broadcastSpy = spyOn(bitcoinProcessor['bitcoinClient'], 'broadcastTransaction' as any).and.callFake(() => {
+        fail('writeTransaction should have stopped before calling broadcast');
+      });
+      try {
+        await bitcoinProcessor.writeTransaction(hash, 4000);
+        fail('should have thrown');
+      } catch (error) {
+        expect(error.message).toContain('Not enough satoshis');
+        expect(getCoinsSpy).toHaveBeenCalled();
+        expect(broadcastSpy).not.toHaveBeenCalled();
+      } finally {
+        done();
+      }
+    });
+
+    it('should fail if broadcastTransaction fails', async (done) => {
+      const bitcoinFee = 4000;
+      const getCoinsSpy = spyOn(bitcoinProcessor['bitcoinClient'], 'getUnspentCoins' as any).and.returnValue(Promise.resolve([
+        BitcoinDataGenerator.generateUnspentCoin(testConfig.bitcoinWalletImportString, lowLevelWarning + 1)
+      ]));
+      const hash = randomString();
+      const broadcastSpy = spyOn(bitcoinProcessor['bitcoinClient'], 'broadcastTransaction' as any).and.callFake((transaction: Transaction) => {
+        expect(transaction.getFee()).toEqual(bitcoinFee);
+        expect(transaction.outputs[0].script.getData()).toEqual(Buffer.from(testConfig.sidetreeTransactionPrefix + hash));
+        return Promise.resolve(false);
+      });
+      try {
+        await bitcoinProcessor.writeTransaction(hash, bitcoinFee);
+        fail('should have failed');
+      } catch (error) {
+        expect(error.message).toContain('Could not broadcast');
+        expect(getCoinsSpy).toHaveBeenCalled();
+        expect(broadcastSpy).toHaveBeenCalled();
+      } finally {
+        done();
+      }
+    });
+  });
+
+  describe('getNormalizedFee', () => {
+
+    let mockedCurrentHeight: number;
+    let validBlockHeight: number;
+
+    beforeEach(() => {
+      mockedCurrentHeight = bitcoinProcessor['genesisBlockNumber'] + 200;
+      validBlockHeight = mockedCurrentHeight - 50;
+
+      spyOn(bitcoinProcessor['bitcoinClient'], 'getCurrentBlockHeight' as any).and.returnValue(Promise.resolve(mockedCurrentHeight));
+    });
+
+    it('should throw if the input is less than the genesis block', async () => {
+      try {
+        await bitcoinProcessor.getNormalizedFee(0);
+        fail('should have failed');
+      } catch (error) {
+        expect(error.status).toEqual(httpStatus.BAD_REQUEST);
+        expect(error.code).toEqual(ErrorCode.BlockchainTimeOutOfRange);
+      }
+    });
+
+    it('should throw if the the quantile calculator does not return a value.', async () => {
+      spyOn(bitcoinProcessor['quantileCalculator'], 'getQuantile').and.returnValue(undefined);
+
+      try {
+        await bitcoinProcessor.getNormalizedFee(validBlockHeight);
+        fail('should have failed');
+      } catch (error) {
+        expect(error.status).toEqual(httpStatus.BAD_REQUEST);
+        expect(error.code).toEqual(ErrorCode.BlockchainTimeOutOfRange);
+      }
+    });
+
+    it('should return the value from the quantile calculator.', async () => {
+      spyOn(bitcoinProcessor['quantileCalculator'], 'getQuantile').and.returnValue(509);
+
+      const response = await bitcoinProcessor.getNormalizedFee(validBlockHeight);
+      expect(response).toBeDefined();
+      expect(response.normalizedTransactionFee).toEqual(509);
+    });
+  });
+
+  describe('periodicPoll', () => {
+    beforeEach(() => {
+      periodicPollSpy.and.callThrough();
+    });
+
+    it('should call processTransactions from its last known point', async (done) => {
+      const lastBlock = randomBlock();
+      const nextBlock = randomNumber();
+      const nextHash = randomString();
+      bitcoinProcessor['lastProcessedBlock'] = lastBlock;
+      processTransactionsSpy.and.callFake((block: IBlockInfo) => {
+        expect(block.height).toEqual(lastBlock.height);
+        expect(block.hash).toEqual(lastBlock.hash);
+        return Promise.resolve({
+          hash: nextHash,
+          height: nextBlock
+        });
+      });
+
+      spyOn(bitcoinProcessor as any,'getStartingBlockForPeriodicPoll').and.returnValue(Promise.resolve(lastBlock));
+      /* tslint:disable-next-line */
+      await bitcoinProcessor['periodicPoll']();
+      // need to wait for the process call
+      setTimeout(() => {
+        expect(bitcoinProcessor['pollTimeoutId']).toBeDefined();
+        // clean up
+        clearTimeout(bitcoinProcessor['pollTimeoutId']);
+        done();
+      }, 300);
+
+      expect(processTransactionsSpy).toHaveBeenCalled();
+    });
+
+    it('should not call process transaction if the starting block is undefined', async (done) => {
+      spyOn(bitcoinProcessor as any,'getStartingBlockForPeriodicPoll').and.returnValue(Promise.resolve(undefined));
+
+      await bitcoinProcessor['periodicPoll']();
+      // need to wait for the process call
+      setTimeout(() => {
+        expect(bitcoinProcessor['pollTimeoutId']).toBeDefined();
+        // clean up
+        clearTimeout(bitcoinProcessor['pollTimeoutId']);
+        done();
+      }, 300);
+
+      expect(processTransactionsSpy).not.toHaveBeenCalled();
+      done();
+    });
+
+    it('should set a timeout to call itself', async (done) => {
+      processTransactionsSpy.and.returnValue(Promise.resolve({
+        hash: randomString(),
+        height: randomNumber()
+      }));
+
+      spyOn(bitcoinProcessor as any,'getStartingBlockForPeriodicPoll').and.returnValue(bitcoinProcessor['lastProcessedBlock']);
+
+      /* tslint:disable-next-line */
+      bitcoinProcessor['periodicPoll']();
+      // need to wait for the process call
+      setTimeout(() => {
+        expect(bitcoinProcessor['pollTimeoutId']).toBeDefined();
+        // clean up
+        clearTimeout(bitcoinProcessor['pollTimeoutId']);
+        done();
+      }, 300);
+    });
+  });
+
+  describe('processTransactions', () => {
+
+    beforeEach(() => {
+      processTransactionsSpy.and.callThrough();
+    });
+
+    it('should verify the start block', async (done) => {
+      const hash = randomString();
+      const startBlock = randomBlock(testConfig.genesisBlockNumber);
+      const processMock = spyOn(bitcoinProcessor, 'processBlock' as any).and.returnValue(Promise.resolve(hash));
+      const getCurrentHeightMock = spyOn(bitcoinProcessor['bitcoinClient'],'getCurrentBlockHeight').and.returnValue(Promise.resolve(startBlock.height + 1));
+      const actual = await bitcoinProcessor['processTransactions'](startBlock);
+      expect(actual.hash).toEqual(hash);
+      expect(actual.height).toEqual(startBlock.height + 1);
+      expect(bitcoinProcessor['lastProcessedBlock']).toBeDefined();
+      expect(actual).toEqual(bitcoinProcessor['lastProcessedBlock']!);
+      expect(processMock).toHaveBeenCalled();
+      expect(getCurrentHeightMock).toHaveBeenCalled();
+      done();
+    });
+
+    it('should call processBlock on all blocks within range', async (done) => {
+      const hash = randomString();
+      const startBlock = randomBlock(testConfig.genesisBlockNumber);
+      const processMock = spyOn(bitcoinProcessor, 'processBlock' as any).and.returnValue(Promise.resolve(hash));
+      const getCurrentHeightMock = spyOn(bitcoinProcessor['bitcoinClient'],'getCurrentBlockHeight').and.returnValue(Promise.resolve(startBlock.height + 9));
+
+      const actual = await bitcoinProcessor['processTransactions'](startBlock);
+      expect(bitcoinProcessor['lastProcessedBlock']).toBeDefined();
+      expect(actual).toEqual(bitcoinProcessor['lastProcessedBlock']!);
+      expect(getCurrentHeightMock).toHaveBeenCalled();
+      expect(processMock).toHaveBeenCalledTimes(10);
+      done();
+    });
+
+    it('should use the current tip if no end is specified', async (done) => {
+      const hash = randomString();
+      const startBlock = randomBlock(testConfig.genesisBlockNumber);
+      const tipSpy = spyOn(bitcoinProcessor['bitcoinClient'], 'getCurrentBlockHeight' as any).and.returnValue(Promise.resolve(startBlock.height + 1));
+      const processMock = spyOn(bitcoinProcessor, 'processBlock' as any).and.returnValue(Promise.resolve(hash));
+      const actual = await bitcoinProcessor['processTransactions'](startBlock);
+      expect(bitcoinProcessor['lastProcessedBlock']).toBeDefined();
+      expect(actual).toEqual(bitcoinProcessor['lastProcessedBlock']!);
+      // tslint:disable-next-line: max-line-length
+      expect(tipSpy).toHaveBeenCalled();
+      expect(processMock).toHaveBeenCalledTimes(2);
+      done();
+    });
+
+    it('should throw if asked to start processing before genesis', async (done) => {
+      // tslint:disable-next-line: max-line-length
+      const tipSpy = spyOn(bitcoinProcessor['bitcoinClient'], 'getCurrentBlockHeight' as any).and.returnValue(Promise.resolve(testConfig.genesisBlockNumber + 1));
+      const processMock = spyOn(bitcoinProcessor, 'processBlock' as any);
+      try {
+        await bitcoinProcessor['processTransactions']({ height: testConfig.genesisBlockNumber - 10, hash: randomString() });
+        fail('should have thrown');
+      } catch (error) {
+        expect(error.message).toContain('before genesis');
+        expect(tipSpy).not.toHaveBeenCalled();
+        expect(processMock).not.toHaveBeenCalled();
+      } finally {
+        done();
+      }
+    });
+
+    it('should throw if asked to process while the miners block height is below genesis', async (done) => {
+      // tslint:disable-next-line: max-line-length
+      const processMock = spyOn(bitcoinProcessor, 'processBlock' as any);
+      try {
+        await bitcoinProcessor['processTransactions']({ height: testConfig.genesisBlockNumber - 1, hash: randomString() });
+        fail('should have thrown');
+      } catch (error) {
+        expect(error.message).toContain('before genesis');
+        expect(processMock).not.toHaveBeenCalled();
+      } finally {
+        done();
+      }
+    });
+  });
+
+  describe('getStartingBlockForInitialization', () => {
+
+    beforeEach(() => {
+      getStartingBlockForInitializationSpy.and.callThrough();
+    });
+
+    it('should return the genesis block if no quantile is saved in the db', async (done) => {
+      const getLastGroupIdSpy = spyOn(bitcoinProcessor['quantileCalculator'], 'getLastGroupId');
+      const removeGroupSpy = spyOn(bitcoinProcessor['quantileCalculator'], 'removeGroupsGreaterThanOrEqual');
+      const removeTxnsSpy = spyOn(bitcoinProcessor['transactionStore'], 'removeTransactionsLaterThan');
+
+      const mockStartingBlockHash = 'some_hash';
+      const mockStartingBlockFirstTxn = 987654321;
+
+      getLastGroupIdSpy.and.returnValue(Promise.resolve(undefined)); // simulate that nothing is saved
+      removeGroupSpy.and.returnValue(Promise.resolve(undefined));
+      removeTxnsSpy.and.returnValue(Promise.resolve(undefined));
+      spyOn(TransactionNumber, 'construct').and.returnValue(mockStartingBlockFirstTxn);
+      spyOn(bitcoinProcessor['bitcoinClient'], 'getBlockHash').and.returnValue(Promise.resolve(mockStartingBlockHash));
+
+      const startingBlock = await bitcoinProcessor['getStartingBlockForInitialization']();
+      expect(startingBlock.height).toEqual(bitcoinProcessor['genesisBlockNumber']);
+      expect(startingBlock.hash).toEqual(mockStartingBlockHash);
+      done();
+    });
+
+    it('should remove the correct group and block info from the db', async (done) => {
+      const getLastGroupIdSpy = spyOn(bitcoinProcessor['quantileCalculator'], 'getLastGroupId');
+      const removeGroupSpy = spyOn(bitcoinProcessor['quantileCalculator'], 'removeGroupsGreaterThanOrEqual');
+      const removeTxnsSpy = spyOn(bitcoinProcessor['transactionStore'], 'removeTransactionsLaterThan');
+
+      const mockLastGroupId = 1345;
+      const mockStartingBlockHeight = 10000;
+      const mockStartingBlockHash = 'some_hash';
+      const mockStartingBlockFirstTxn = 987654321;
+
+      getLastGroupIdSpy.and.returnValue(Promise.resolve(mockLastGroupId));
+      removeGroupSpy.and.returnValue(Promise.resolve(undefined));
+      removeTxnsSpy.and.returnValue(Promise.resolve(undefined));
+      spyOn(bitcoinProcessor as any, 'getStartingBlockFromGroupId').and.returnValue(mockStartingBlockHeight);
+      spyOn(bitcoinProcessor['bitcoinClient'], 'getBlockHash').and.returnValue(Promise.resolve(mockStartingBlockHash));
+      spyOn(TransactionNumber, 'construct').and.returnValue(mockStartingBlockFirstTxn);
+
+      const actualBlock = await bitcoinProcessor['getStartingBlockForInitialization']();
+
+      expect(removeGroupSpy).toHaveBeenCalledWith(mockLastGroupId);
+      expect(removeTxnsSpy).toHaveBeenCalledWith(mockStartingBlockFirstTxn - 1);
+
+      expect(actualBlock.height).toEqual(mockStartingBlockHeight);
+      expect(actualBlock.hash).toEqual(mockStartingBlockHash);
+      done();
+    });
+  });
+
+  describe('getStartingBlockForPeriodicPoll', () => {
+    let actualLastProcessedBlock: IBlockInfo;
+
+    beforeEach(() => {
+      bitcoinProcessor['lastProcessedBlock'] = { height: randomNumber(), hash: randomString() };
+      actualLastProcessedBlock = bitcoinProcessor['lastProcessedBlock'];
+      expect(actualLastProcessedBlock).toBeDefined();
+    });
+
+    it('should return the block after the last-processed-block', async () => {
+      spyOn(bitcoinProcessor as any, 'verifyBlock').and.returnValue(Promise.resolve(true));
+      spyOn(bitcoinProcessor['bitcoinClient'], 'getCurrentBlockHeight').and.returnValue(Promise.resolve(actualLastProcessedBlock.height + 1));
+      spyOn(bitcoinProcessor['bitcoinClient'], 'getBlockHash').and.returnValue(Promise.resolve('some_hash'));
+
+      const actual = await bitcoinProcessor['getStartingBlockForPeriodicPoll']();
+      expect(actual).toBeDefined();
+      expect(actual!.height).toEqual(actualLastProcessedBlock.height + 1);
+    });
+
+    it('should return undefined if the last-processed-block is same as the current height', async () => {
+      spyOn(bitcoinProcessor as any, 'verifyBlock').and.returnValue(Promise.resolve(true));
+      spyOn(bitcoinProcessor['bitcoinClient'], 'getCurrentBlockHeight').and.returnValue(Promise.resolve(actualLastProcessedBlock.height));
+      spyOn(bitcoinProcessor['bitcoinClient'], 'getBlockHash').and.returnValue(Promise.resolve('some_hash'));
+
+      const actual = await bitcoinProcessor['getStartingBlockForPeriodicPoll']();
+      expect(actual).not.toBeDefined();
+    });
+
+    it('should revert blockchain if verifyblock fails', async () => {
+      const mockHeightAfterRevert = actualLastProcessedBlock.height - 1;
+
+      const revertBlockchainSpy = spyOn(bitcoinProcessor as any, 'revertBlockchainCache');
+      revertBlockchainSpy.and.returnValue({ height: mockHeightAfterRevert, hash: randomString() });
+
+      spyOn(bitcoinProcessor as any, 'verifyBlock').and.returnValue(Promise.resolve(false));
+      spyOn(bitcoinProcessor['bitcoinClient'], 'getCurrentBlockHeight').and.returnValue(Promise.resolve(actualLastProcessedBlock.height + 1));
+      spyOn(bitcoinProcessor['bitcoinClient'], 'getBlockHash').and.returnValue(Promise.resolve('some_hash'));
+
+      const actual = await bitcoinProcessor['getStartingBlockForPeriodicPoll']();
+      expect(actual).toBeDefined();
+      expect(actual!.height).toEqual(mockHeightAfterRevert + 1);
+      expect(revertBlockchainSpy).toHaveBeenCalled();
+    });
+  });
+
+  describe('revertBlockchainCache', () => {
+    it('should exponentially revert transactions', async (done) => {
+      const transactions = createTransactions(10).sort((a, b) => b.transactionNumber - a.transactionNumber);
+      const transactionCount = spyOn(bitcoinProcessor['transactionStore'],
+        'getTransactionsCount').and.returnValue(Promise.resolve(transactions.length));
+      const exponentialTransactions = spyOn(bitcoinProcessor['transactionStore'],
+        'getExponentiallySpacedTransactions').and.returnValue(Promise.resolve(transactions));
+      const firstValid = spyOn(bitcoinProcessor, 'firstValidTransaction').and.callFake((actualTransactions: TransactionModel[]) => {
+        expect(actualTransactions).toEqual(transactions);
+        return Promise.resolve(transactions[1]);
+      });
+      const removeTransactions = spyOn(bitcoinProcessor['transactionStore'],
+        'removeTransactionsLaterThan').and.returnValue(Promise.resolve());
+      const revertQuantileState = spyOn(bitcoinProcessor['quantileCalculator'], 'removeGroupsGreaterThanOrEqual').and.callFake((_groupId): Promise<void> => {
+        // Make sure that that this call is made BEFORE the transaction-store call.
+        expect(removeTransactions.calls.count()).toEqual(0);
+
+        return Promise.resolve();
+      });
+      const getFirstBlockInGroupSpy = spyOn(bitcoinProcessor, 'getFirstBlockInGroup' as any).and.callFake((block: number) => {
+        return block;
+      });
+
+      const mockHash = 'mock_hash';
+      spyOn(bitcoinProcessor['bitcoinClient'],'getBlockHash' as any).and.returnValue(Promise.resolve(mockHash));
+
+      const actual = await bitcoinProcessor['revertBlockchainCache']();
+      expect(actual.height).toEqual(transactions[1].transactionTime);
+      expect(actual.hash).toEqual(mockHash);
+      expect(transactionCount).toHaveBeenCalled();
+      expect(exponentialTransactions).toHaveBeenCalled();
+      expect(firstValid).toHaveBeenCalled();
+      expect(removeTransactions).toHaveBeenCalled();
+      expect(revertQuantileState).toHaveBeenCalled();
+      expect(getFirstBlockInGroupSpy).toHaveBeenCalled();
+      done();
+    });
+
+    it('should continue to revert if the first exponential revert failed', async (done) => {
+      const transactions = createTransactions(10).sort((a, b) => b.transactionNumber - a.transactionNumber);
+      const transactionCount = spyOn(bitcoinProcessor['transactionStore'],
+        'getTransactionsCount').and.returnValue(Promise.resolve(transactions.length));
+      const exponentialTransactions = spyOn(bitcoinProcessor['transactionStore'],
+        'getExponentiallySpacedTransactions').and.returnValue(Promise.resolve(transactions));
+      let validHasBeenCalledOnce = false;
+      const firstValid = spyOn(bitcoinProcessor, 'firstValidTransaction').and.callFake((actualTransactions: TransactionModel[]) => {
+        expect(actualTransactions).toEqual(transactions);
+        if (validHasBeenCalledOnce) {
+          return Promise.resolve(transactions[0]);
+        } else {
+          validHasBeenCalledOnce = true;
+          return Promise.resolve(undefined);
+        }
+      });
+      const removeTransactions = spyOn(bitcoinProcessor['transactionStore'],
+        'removeTransactionsLaterThan').and.returnValue(Promise.resolve());
+      const revertQuantileState = spyOn(bitcoinProcessor['quantileCalculator'], 'removeGroupsGreaterThanOrEqual').and.returnValue(Promise.resolve());
+      const getFirstBlockInGroupSpy = spyOn(bitcoinProcessor, 'getFirstBlockInGroup' as any).and.callFake((block: number) => {
+        return block;
+      });
+
+      const mockHash = 'mock_hash';
+      spyOn(bitcoinProcessor['bitcoinClient'],'getBlockHash' as any).and.returnValue(Promise.resolve(mockHash));
+
+      const actual = await bitcoinProcessor['revertBlockchainCache']();
+      expect(actual.height).toEqual(transactions[0].transactionTime);
+      expect(actual.hash).toEqual(mockHash);
+      expect(transactionCount).toHaveBeenCalledTimes(2);
+      expect(exponentialTransactions).toHaveBeenCalledTimes(2);
+      expect(firstValid).toHaveBeenCalledTimes(2);
+      expect(removeTransactions).toHaveBeenCalledTimes(2);
+      expect(revertQuantileState).toHaveBeenCalled();
+      expect(getFirstBlockInGroupSpy).toHaveBeenCalled();
+      done();
+    });
+
+    it('should stop reverting if it has ran out of transactions', async (done) => {
+      let transactions = createTransactions(10);
+      const transactionCount = spyOn(bitcoinProcessor['transactionStore'],
+        'getTransactionsCount').and.callFake(() => {
+          return Promise.resolve(transactions.length);
+        });
+      const exponentialTransactions = spyOn(bitcoinProcessor['transactionStore'],
+        'getExponentiallySpacedTransactions').and.returnValue(Promise.resolve(transactions));
+      const firstValid = spyOn(bitcoinProcessor, 'firstValidTransaction').and.returnValue(Promise.resolve(undefined));
+      const removeTransactions = spyOn(bitcoinProcessor['transactionStore'],
+        'removeTransactionsLaterThan').and.callFake((transactionNumber: number) => {
+          expect(transactionNumber).toEqual(transactions[0].transactionNumber);
+          transactions = [];
+          return Promise.resolve();
+        });
+      spyOn(bitcoinProcessor['quantileCalculator'], 'removeGroupsGreaterThanOrEqual').and.returnValue(Promise.resolve());
+
+      const mockHash = 'mock_hash';
+      spyOn(bitcoinProcessor['bitcoinClient'],'getBlockHash' as any).and.returnValue(Promise.resolve(mockHash));
+
+      const actual = await bitcoinProcessor['revertBlockchainCache']();
+      expect(actual.height).toEqual(testConfig.genesisBlockNumber);
+      expect(actual.hash).toEqual(mockHash);
+      expect(transactionCount).toHaveBeenCalled();
+      expect(exponentialTransactions).toHaveBeenCalled();
+      expect(firstValid).toHaveBeenCalled();
+      expect(removeTransactions).toHaveBeenCalled();
+      done();
+    });
+  });
+
+  describe('getFirstBlockInGroup', () => {
+    it('should round the value correctly', async () => {
+      // The expected values are dependent upon the protocol-parameters.json so if those values
+      // are changed, these expected value may as well
+
+      const actualRoundDown = bitcoinProcessor['getFirstBlockInGroup'](84);
+      expect(actualRoundDown).toEqual(0);
+
+      const actualRoundUp = bitcoinProcessor['getFirstBlockInGroup'](124);
+      expect(actualRoundUp).toEqual(100);
+    });
+  });
+
+  describe('getStartingBlockFromGroupId', () => {
+    it('should round the value correctly', async () => {
+      // The expected values are dependent upon the protocol-parameters.json so if those values
+      // are changed, these expected value may as well
+
+      const actualBlock = bitcoinProcessor['getStartingBlockFromGroupId'](152);
+      expect(actualBlock).toEqual(15200);
+    });
+  });
+
+  describe('verifyBlock', () => {
+    it('should return true if the hash matches given a block height', async (done) => {
+      const height = randomNumber();
+      const hash = randomString();
+      const mock = spyOn(bitcoinProcessor['bitcoinClient'], 'getBlockHash' as any).and.returnValue(hash);
+      const actual = await bitcoinProcessor['verifyBlock'](height, hash);
+      expect(actual).toBeTruthy();
+      expect(mock).toHaveBeenCalled();
+      done();
+    });
+
+    it('should return false if the hash does not match given a block height', async (done) => {
+      const height = randomNumber();
+      const hash = randomString();
+      const mock = spyOn(bitcoinProcessor['bitcoinClient'], 'getBlockHash' as any).and.returnValue(randomString());
+      const actual = await bitcoinProcessor['verifyBlock'](height, hash);
+      expect(actual).toBeFalsy();
+      expect(mock).toHaveBeenCalled();
+      done();
+    });
+  });
+
+  describe('processBlock', () => {
+
+    // creates a response object for Bitcoin
+    async function generateBlock (blockHeight: number, data?: () => string | string[] | undefined): Promise<BlockData> {
+      const tx: Transaction[] = [];
+      const count = randomNumber(100) + 10;
+      for (let i = 0; i < count; i++) {
+        const transaction = BitcoinDataGenerator.generateBitcoinTransaction(BitcoinProcessor.generatePrivateKey('testnet'), 1);
+        // data generation
+        if (data) {
+          const hasData = data();
+
+          // if the data returned is an array then add each value one by one.
+          // otherwise add the single value
+          if (hasData instanceof Array) {
+            hasData.forEach(element => {
+              transaction.addData(Buffer.from(element));
+            });
+          } else if (hasData) {
+            transaction.addData(Buffer.from(hasData));
+          }
+        }
+
+        tx.push(transaction);
+      }
+      return {
+        hash: randomString(),
+        height: blockHeight,
+        transactions: tx
+      };
+    }
+
+    it('should review all transactions in a block and add them to the transactionStore', async (done) => {
+      const block = randomNumber();
+      let shouldFindIDs: string[] = [];
+      const blockData = await generateBlock(block, () => {
+        if (Math.random() > 0.8) {
+          const id = randomString();
+          shouldFindIDs.push(id);
+          return testConfig.sidetreeTransactionPrefix + id;
+        }
+        return undefined;
+      });
+      const blockHash = randomString();
+      spyOn(bitcoinProcessor, 'processBlockForPofCalculation' as any).and.returnValue(Promise.resolve());
+      spyOn(bitcoinProcessor, 'getTransactionOutValueInSatoshi' as any).and.returnValue(Promise.resolve(1));
+      spyOn(bitcoinProcessor, 'getTransactionFeeInSatoshi' as any).and.returnValue(Promise.resolve(1));
+      spyOn(bitcoinProcessor, 'getNormalizedFee' as any).and.returnValue(Promise.resolve({ normalizedTransactionFee: 1 }));
+      spyOn(bitcoinProcessor['bitcoinClient'], 'getBlockHash' as any).and.returnValue(blockHash);
+      const rpcMock = spyOn(bitcoinProcessor['bitcoinClient'], 'getBlock');
+      rpcMock.and.returnValue(Promise.resolve(blockData));
+
+      let seenTransactionNumbers: number[] = [];
+      const addTransaction = spyOn(bitcoinProcessor['transactionStore'],
+        'addTransaction').and.callFake((sidetreeTransaction: TransactionModel) => {
+          expect(sidetreeTransaction.transactionTime).toEqual(block);
+          expect(sidetreeTransaction.transactionTimeHash).toEqual(blockData.hash);
+          expect(shouldFindIDs.includes(sidetreeTransaction.anchorString)).toBeTruthy();
+          shouldFindIDs.splice(shouldFindIDs.indexOf(sidetreeTransaction.anchorString),1);
+          expect(seenTransactionNumbers.includes(sidetreeTransaction.transactionNumber)).toBeFalsy();
+          seenTransactionNumbers.push(sidetreeTransaction.transactionNumber);
+          return Promise.resolve(undefined);
+        });
+      const actual = await bitcoinProcessor['processBlock'](block);
+      expect(actual).toEqual(blockData.hash);
+      expect(rpcMock).toHaveBeenCalled();
+      expect(addTransaction).toHaveBeenCalled();
+      expect(shouldFindIDs.length).toEqual(0);
+      done();
+    });
+
+    it('should ignore other data transactions', async (done) => {
+      const block = randomNumber();
+      let shouldFindIDs: string[] = [];
+      const blockData = await generateBlock(block, () => {
+        if (Math.random() > 0.8) {
+          const id = randomString();
+          shouldFindIDs.push(id);
+          return testConfig.sidetreeTransactionPrefix + id;
+        }
+        return randomString();
+      });
+      const blockHash = randomString();
+      spyOn(bitcoinProcessor, 'processBlockForPofCalculation' as any).and.returnValue(Promise.resolve());
+      spyOn(bitcoinProcessor, 'getTransactionOutValueInSatoshi' as any).and.returnValue(Promise.resolve(1));
+      spyOn(bitcoinProcessor, 'getTransactionFeeInSatoshi' as any).and.returnValue(Promise.resolve(1));
+      spyOn(bitcoinProcessor, 'getNormalizedFee' as any).and.returnValue(Promise.resolve({ normalizedTransactionFee: 1 }));
+      spyOn(bitcoinProcessor['bitcoinClient'], 'getBlockHash' as any).and.returnValue(blockHash);
+      const rpcMock = spyOn(bitcoinProcessor['bitcoinClient'], 'getBlock');
+      rpcMock.and.returnValue(Promise.resolve(blockData));
+
+      let seenTransactionNumbers: number[] = [];
+      const addTransaction = spyOn(bitcoinProcessor['transactionStore'],
+        'addTransaction').and.callFake((sidetreeTransaction: TransactionModel) => {
+          expect(sidetreeTransaction.transactionTime).toEqual(block);
+          expect(sidetreeTransaction.transactionTimeHash).toEqual(blockData.hash);
+          expect(shouldFindIDs.includes(sidetreeTransaction.anchorString)).toBeTruthy();
+          shouldFindIDs.splice(shouldFindIDs.indexOf(sidetreeTransaction.anchorString),1);
+          expect(seenTransactionNumbers.includes(sidetreeTransaction.transactionNumber)).toBeFalsy();
+          seenTransactionNumbers.push(sidetreeTransaction.transactionNumber);
+          return Promise.resolve(undefined);
+        });
+      const actual = await bitcoinProcessor['processBlock'](block);
+      expect(actual).toEqual(blockData.hash);
+      expect(rpcMock).toHaveBeenCalled();
+      expect(addTransaction).toHaveBeenCalled();
+      expect(shouldFindIDs.length).toEqual(0);
+      done();
+    });
+
+    it('should work with transactions that contain no vout parameter', async (done) => {
+      const block = randomNumber();
+      const blockData = await generateBlock(block);
+      const blockHash = randomString();
+      spyOn(bitcoinProcessor, 'processBlockForPofCalculation' as any).and.returnValue(Promise.resolve());
+      spyOn(bitcoinProcessor, 'getTransactionOutValueInSatoshi' as any).and.returnValue(Promise.resolve(1));
+      spyOn(bitcoinProcessor, 'getTransactionFeeInSatoshi' as any).and.returnValue(Promise.resolve(1));
+      spyOn(bitcoinProcessor, 'getNormalizedFee' as any).and.returnValue(Promise.resolve({ normalizedTransactionFee: 1 }));
+      spyOn(bitcoinProcessor['bitcoinClient'], 'getBlockHash' as any).and.returnValue(blockHash);
+      const rpcMock = spyOn(bitcoinProcessor['bitcoinClient'], 'getBlock');
+      rpcMock.and.returnValue(Promise.resolve(blockData));
+
+      const addTransaction = spyOn(bitcoinProcessor['transactionStore'],
+        'addTransaction');
+      const actual = await bitcoinProcessor['processBlock'](block);
+      expect(actual).toEqual(blockData.hash);
+      expect(rpcMock).toHaveBeenCalled();
+      expect(addTransaction).not.toHaveBeenCalled();
+      done();
+    });
+
+    it('should ignore any transactions that have multiple OP_RETURN in them', async (done) => {
+      const block = randomNumber();
+      let shouldFindIDs: string[] = [];
+      const blockData = await generateBlock(block, () => {
+        const id = randomString();
+        const rand = Math.random();
+
+        // In order to have random data, this code returns one of the following every time it is called:
+        // - 1 sidetree transaction
+        // - 2 sidetree transactions (should be ignored)
+        // - 2 sidetree and 1 other trasaction (should be ignored)
+        //
+        if (rand < 0.3) { // 30% of time
+          shouldFindIDs.push(id);
+          return testConfig.sidetreeTransactionPrefix + id;
+        } else if (rand < 0.7) { // == 40% of the time
+          const id2 = randomString();
+
+          return [ testConfig.sidetreeTransactionPrefix + id, testConfig.sidetreeTransactionPrefix + id2 ];
+        } else { // return 2 sidetree and one other tx
+          const id2 = randomString();
+          const id3 = randomString();
+
+          return [ testConfig.sidetreeTransactionPrefix + id, id2, testConfig.sidetreeTransactionPrefix + id3 ];
+        }
+      });
+
+      const blockHash = randomString();
+      spyOn(bitcoinProcessor, 'processBlockForPofCalculation' as any).and.returnValue(Promise.resolve());
+      spyOn(bitcoinProcessor, 'getTransactionOutValueInSatoshi' as any).and.returnValue(Promise.resolve(1));
+      spyOn(bitcoinProcessor, 'getTransactionFeeInSatoshi' as any).and.returnValue(Promise.resolve(1));
+      spyOn(bitcoinProcessor, 'getNormalizedFee' as any).and.returnValue(Promise.resolve({ normalizedTransactionFee: 1 }));
+      spyOn(bitcoinProcessor['bitcoinClient'], 'getBlockHash' as any).and.returnValue(blockHash);
+      const rpcMock = spyOn(bitcoinProcessor['bitcoinClient'], 'getBlock');
+      rpcMock.and.returnValue(Promise.resolve(blockData));
+
+      const addTransaction = spyOn(bitcoinProcessor['transactionStore'],
+        'addTransaction').and.callFake((sidetreeTransaction: TransactionModel) => {
+          expect(shouldFindIDs.includes(sidetreeTransaction.anchorString)).toBeTruthy();
+          shouldFindIDs.splice(shouldFindIDs.indexOf(sidetreeTransaction.anchorString),1);
+          return Promise.resolve(undefined);
+        });
+      const actual = await bitcoinProcessor['processBlock'](block);
+      expect(actual).toEqual(blockData.hash);
+      expect(rpcMock).toHaveBeenCalled();
+      expect(addTransaction).toHaveBeenCalled();
+      expect(shouldFindIDs.length).toEqual(0);
+      done();
+    });
+
+    describe('processBlockForPofCalculation', async () => {
+      it('should only add the non-sidetree transactions to the sampler.', async (done) => {
+        const block = randomNumber();
+        let numOfNonSidetreeTransactions = 0;
+        let firstTransaction = true;
+        const blockData = await generateBlock(block, () => {
+          if (firstTransaction) {
+            // First transaction is always ignored so we are returning
+            // some random data that has no effect on the processing overall
+            firstTransaction = false;
+            return randomString();
+          }
+
+          if (Math.random() > 0.8) {
+            const id = randomString();
+            return testConfig.sidetreeTransactionPrefix + id;
+          }
+
+          numOfNonSidetreeTransactions++;
+          return randomString();
+        });
+
+        const txnSamplerResetSpy = spyOn(bitcoinProcessor['transactionSampler'], 'resetPsuedoRandomSeed');
+        const txnSamplerAddSpy = spyOn(bitcoinProcessor['transactionSampler'], 'addElement').and.returnValue(undefined);
+
+        await bitcoinProcessor['processBlockForPofCalculation'](block, blockData);
+        expect(txnSamplerAddSpy.calls.count()).toEqual(numOfNonSidetreeTransactions);
+        expect(txnSamplerResetSpy).toHaveBeenCalled();
+        done();
+      });
+
+      it('should add values to the quantile calculator only if we have reached the target group count', async (done) => {
+        const block = randomNumber();
+        const blockData = await generateBlock(block, () => {
+          if (Math.random() > 0.2) {
+            const id = randomString();
+            return testConfig.sidetreeTransactionPrefix + id;
+          }
+
+          return randomString();
+        });
+
+        const txnSamplerClearSpy = spyOn(bitcoinProcessor['transactionSampler'], 'clear');
+        const txnSamplerResetSpy = spyOn(bitcoinProcessor['transactionSampler'], 'resetPsuedoRandomSeed');
+
+        const mockedSampleTxns = [ 'abc', '123', '23k', '35d', '4', 'tr', 'afe', '12d', '3rf' ];
+        spyOn(bitcoinProcessor['transactionSampler'], 'getSample').and.returnValue(mockedSampleTxns);
+        spyOn(bitcoinProcessor['transactionSampler'], 'addElement').and.returnValue(undefined);
+        spyOn(bitcoinProcessor, 'isGroupBoundary' as any).and.returnValue(true);
+
+        let mockedTransactionFees = new Array<number>();
+        spyOn(bitcoinProcessor, 'getTransactionFeeInSatoshi' as any).and.callFake((_id: any) => {
+          const fee = randomNumber();
+          mockedTransactionFees.push(fee);
+          return fee;
+        });
+
+        const expectedGroupId = bitcoinProcessor['getGroupIdFromBlock'](block);
+        const quantileCalculatorAddSpy = spyOn(bitcoinProcessor['quantileCalculator'], 'add').and.callFake(async (groupId, fees) => {
+          expect(groupId).toEqual(expectedGroupId);
+          expect(fees).toEqual(mockedTransactionFees);
+        });
+
+        await bitcoinProcessor['processBlockForPofCalculation'](block, blockData);
+        expect(quantileCalculatorAddSpy).toHaveBeenCalled();
+        expect(txnSamplerClearSpy).toHaveBeenCalled();
+        expect(txnSamplerResetSpy).toHaveBeenCalled();
+        done();
+      });
+    });
+
+  });
+
+  describe('getServiceVersion', () => {
+
+    it('should return the correct response body for the version request', async () => {
+      const expectedVersion: ServiceVersionModel = {
+        name: 'test-service',
+        version: 'x.y.z'
+      };
+
+      // Make the handle service version call return the test value
+      spyOn(bitcoinProcessor['serviceInfoProvider'], 'getServiceVersion').and.returnValue(expectedVersion);
+
+      const fetchedVersion = await bitcoinProcessor.getServiceVersion();
+
+      expect(fetchedVersion.name).toEqual(expectedVersion.name);
+      expect(fetchedVersion.version).toEqual(expectedVersion.version);
+    });
+  });
+});