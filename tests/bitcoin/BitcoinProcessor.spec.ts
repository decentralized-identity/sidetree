import * as httpStatus from 'http-status';
import BitcoinBlockModel from '../../lib/bitcoin/models/BitcoinBlockModel';
import BitcoinClient from '../../lib/bitcoin/BitcoinClient';
import BitcoinDataGenerator from './BitcoinDataGenerator';
import BitcoinError from '../../lib/bitcoin/BitcoinError';
import BitcoinOutputModel from '../../lib/bitcoin/models/BitcoinOutputModel';
import BitcoinProcessor, { IBlockInfo } from '../../lib/bitcoin/BitcoinProcessor';
import BitcoinTransactionModel from '../../lib/bitcoin/models/BitcoinTransactionModel';
import ErrorCode from '../../lib/bitcoin/ErrorCode';
import RequestError from '../../lib/bitcoin/RequestError';
import ServiceVersionModel from '../../lib/common/models/ServiceVersionModel';
import SharedErrorCode from '../../lib/common/SharedErrorCode';
import TransactionFeeModel from '../../lib/common/models/TransactionFeeModel';
import TransactionModel from '../../lib/common/models/TransactionModel';
import TransactionNumber from '../../lib/bitcoin/TransactionNumber';
import ValueTimeLockModel from '../../lib/common/models/ValueTimeLockModel';
import { IBitcoinConfig } from '../../lib/bitcoin/IBitcoinConfig';
import { ResponseStatus } from '../../lib/common/Response';
import { Transaction } from 'bitcore-lib';

function randomString (length: number = 16): string {
  return Math.round(Math.random() * Number.MAX_SAFE_INTEGER).toString(16).substring(0, length);
}

function randomNumber (max: number = 256): number {
  return Math.round(Math.random() * max);
}

function randomBlock (above: number = 0): IBlockInfo {
  return { height: above + randomNumber(), hash: randomString(), previousHash: randomString() };
}

describe('BitcoinProcessor', () => {
  const testConfig: IBitcoinConfig = {
    bitcoinFeeSpendingCutoffPeriodInBlocks: 100,
    bitcoinFeeSpendingCutoff: 1,
    bitcoinPeerUri: 'http://localhost:18332',
    bitcoinRpcUsername: 'admin',
    bitcoinRpcPassword: '123456789',
    bitcoinWalletImportString: BitcoinClient.generatePrivateKey('testnet'),
    databaseName: 'bitcoin-test',
    requestTimeoutInMilliseconds: 300,
    genesisBlockNumber: 1480000,
    lowBalanceNoticeInDays: 28,
    requestMaxRetries: 3,
    mongoDbConnectionString: 'mongodb://localhost:27017',
    sidetreeTransactionPrefix: 'sidetree:',
    transactionPollPeriodInSeconds: 60,
<<<<<<< HEAD
    sidetreeTransactionFeeMarkupPercentage: 0
=======
    valueTimeLockPollPeriodInSeconds: 60,
    valueTimeLockAmountInBitcoins: 1,
    valueTimeLockTransactionFeesAmountInBitcoins: undefined
>>>>>>> f30c677c
  };

  let bitcoinProcessor: BitcoinProcessor;
  let transactionStoreInitializeSpy: jasmine.Spy;
  let quantileCalculatorInitializeSpy: jasmine.Spy;
  let bitcoinClientInitializeSpy: jasmine.Spy;
  let transactionStoreLatestTransactionSpy: jasmine.Spy;
  let getStartingBlockForInitializationSpy: jasmine.Spy;
  let processTransactionsSpy: jasmine.Spy;
  let periodicPollSpy: jasmine.Spy;
  let mongoLockTxnStoreSpy: jasmine.Spy;
  let lockMonitorSpy: jasmine.Spy;

  beforeEach(() => {
    bitcoinProcessor = new BitcoinProcessor(testConfig);
    transactionStoreInitializeSpy = spyOn(bitcoinProcessor['transactionStore'], 'initialize');
    quantileCalculatorInitializeSpy = spyOn(bitcoinProcessor['quantileCalculator'], 'initialize');
    bitcoinClientInitializeSpy = spyOn(bitcoinProcessor['bitcoinClient'], 'initialize');
    mongoLockTxnStoreSpy = spyOn(bitcoinProcessor['mongoDbLockTransactionStore'], 'initialize');
    lockMonitorSpy = spyOn(bitcoinProcessor['lockMonitor'], 'initialize');

    transactionStoreLatestTransactionSpy = spyOn(bitcoinProcessor['transactionStore'], 'getLastTransaction');
    transactionStoreLatestTransactionSpy.and.returnValue(Promise.resolve(undefined));

    getStartingBlockForInitializationSpy = spyOn(bitcoinProcessor as any, 'getStartingBlockForInitialization');
    getStartingBlockForInitializationSpy.and.returnValue(Promise.resolve(undefined));

    processTransactionsSpy = spyOn(bitcoinProcessor, 'processTransactions' as any);
    processTransactionsSpy.and.returnValue(Promise.resolve({ hash: 'IamAHash', height: 54321 }));
    periodicPollSpy = spyOn(bitcoinProcessor, 'periodicPoll' as any);
  });

  function createTransactions (count?: number, height?: number, incrementalHeight = false): TransactionModel[] {
    const transactions: TransactionModel[] = [];
    if (!count) {
      count = randomNumber(9) + 1;
    }
    if (height === undefined) {
      height = randomNumber();
    }
    const hash = randomString();
    const feePaidRandom = randomNumber();

    for (let i = 0; i < count; i++) {
      transactions.push({
        transactionNumber: TransactionNumber.construct(height, i),
        transactionTime: incrementalHeight ? height + i : height,
        transactionTimeHash: hash,
        anchorString: randomString(),
        transactionFeePaid: feePaidRandom,
        normalizedTransactionFee: feePaidRandom
      });
    }
    return transactions;
  }

  describe('constructor', () => {
    it('should use appropriate config values', () => {
      const config: IBitcoinConfig = {
        bitcoinFeeSpendingCutoffPeriodInBlocks: 100,
        bitcoinFeeSpendingCutoff: 1,
        bitcoinPeerUri: randomString(),
        bitcoinRpcUsername: 'admin',
        bitcoinRpcPassword: 'password123',
        bitcoinWalletImportString: BitcoinClient.generatePrivateKey('testnet'),
        databaseName: randomString(),
        genesisBlockNumber: randomNumber(),
        mongoDbConnectionString: randomString(),
        sidetreeTransactionPrefix: randomString(4),
        lowBalanceNoticeInDays: undefined,
        requestTimeoutInMilliseconds: undefined,
        requestMaxRetries: undefined,
        transactionPollPeriodInSeconds: undefined,
<<<<<<< HEAD
        sidetreeTransactionFeeMarkupPercentage: 0
=======
        valueTimeLockPollPeriodInSeconds: 60,
        valueTimeLockAmountInBitcoins: 1,
        valueTimeLockTransactionFeesAmountInBitcoins: undefined
>>>>>>> f30c677c
      };

      const bitcoinProcessor = new BitcoinProcessor(config);
      expect(bitcoinProcessor.genesisBlockNumber).toEqual(config.genesisBlockNumber);
      expect(bitcoinProcessor.lowBalanceNoticeDays).toEqual(28);
      expect(bitcoinProcessor.pollPeriod).toEqual(60);
      expect(bitcoinProcessor.sidetreePrefix).toEqual(config.sidetreeTransactionPrefix);
      expect(bitcoinProcessor['transactionStore'].databaseName).toEqual(config.databaseName!);
      expect(bitcoinProcessor['transactionStore']['serverUrl']).toEqual(config.mongoDbConnectionString);
      expect(bitcoinProcessor['bitcoinClient']['sidetreeTransactionFeeMarkupPercentage']).toEqual(0);
    });

    it('should throw if the wallet import string is incorrect', () => {
      const config: IBitcoinConfig = {
        bitcoinFeeSpendingCutoffPeriodInBlocks: 100,
        bitcoinFeeSpendingCutoff: 1,
        bitcoinPeerUri: randomString(),
        bitcoinRpcUsername: 'admin',
        bitcoinRpcPassword: '1234',
        bitcoinWalletImportString: 'wrong!',
        databaseName: randomString(),
        genesisBlockNumber: randomNumber(),
        mongoDbConnectionString: randomString(),
        sidetreeTransactionPrefix: randomString(4),
        lowBalanceNoticeInDays: undefined,
        requestTimeoutInMilliseconds: undefined,
        requestMaxRetries: undefined,
        transactionPollPeriodInSeconds: undefined,
<<<<<<< HEAD
        sidetreeTransactionFeeMarkupPercentage: 0
=======
        valueTimeLockPollPeriodInSeconds: 60,
        valueTimeLockAmountInBitcoins: 1,
        valueTimeLockTransactionFeesAmountInBitcoins: undefined
>>>>>>> f30c677c
      };

      try {
        /* tslint:disable-next-line:no-unused-expression */
        new BitcoinProcessor(config);
        fail('expected to throw');
      } catch (error) {
        expect(error.message).toContain('Failed creating private key');
      }
    });
  });

  describe('initialize', () => {

    beforeEach(async () => {
      quantileCalculatorInitializeSpy.and.returnValue(Promise.resolve(undefined));
      bitcoinClientInitializeSpy.and.returnValue(Promise.resolve());
      getStartingBlockForInitializationSpy.and.returnValue(Promise.resolve({ height: 123, hash: 'hash' }));
      mongoLockTxnStoreSpy.and.returnValue(Promise.resolve());
      lockMonitorSpy.and.returnValue(Promise.resolve());
    });

    it('should initialize the internal objects', async (done) => {
      expect(transactionStoreInitializeSpy).not.toHaveBeenCalled();
      expect(quantileCalculatorInitializeSpy).not.toHaveBeenCalled();
      expect(bitcoinClientInitializeSpy).not.toHaveBeenCalled();
      expect(mongoLockTxnStoreSpy).not.toHaveBeenCalled();
      expect(lockMonitorSpy).not.toHaveBeenCalled();

      await bitcoinProcessor.initialize();

      expect(transactionStoreInitializeSpy).toHaveBeenCalled();
      expect(quantileCalculatorInitializeSpy).toHaveBeenCalledWith();
      expect(bitcoinClientInitializeSpy).toHaveBeenCalled();
      expect(mongoLockTxnStoreSpy).toHaveBeenCalled();
      expect(lockMonitorSpy).toHaveBeenCalled();
      done();
    });

    it('should process all the blocks since its last known', async (done) => {
      const fromNumber = randomNumber();
      const fromHash = randomString();

      getStartingBlockForInitializationSpy.and.returnValue(
        Promise.resolve({
          height: fromNumber,
          hash: fromHash
        })
      );

      processTransactionsSpy.and.callFake((sinceBlock: IBlockInfo) => {
        expect(sinceBlock.height).toEqual(fromNumber);
        expect(sinceBlock.hash).toEqual(fromHash);
        return Promise.resolve({
          hash: 'latestHash',
          height: 12345
        });
      });
      expect(getStartingBlockForInitializationSpy).not.toHaveBeenCalled();
      expect(processTransactionsSpy).not.toHaveBeenCalled();
      await bitcoinProcessor.initialize();
      expect(getStartingBlockForInitializationSpy).toHaveBeenCalled();
      expect(processTransactionsSpy).toHaveBeenCalled();
      done();
    });

    it('should begin to periodically poll for updates', async (done) => {
      expect(periodicPollSpy).not.toHaveBeenCalled();
      await bitcoinProcessor.initialize();
      expect(periodicPollSpy).toHaveBeenCalled();
      done();
    });
  });

  describe('time', () => {
    it('should get the current latest when given no hash', async (done) => {
      const height = randomNumber();
      const hash = randomString();
      const tipSpy = spyOn(bitcoinProcessor['bitcoinClient'], 'getCurrentBlockHeight' as any).and.returnValue(Promise.resolve(height));
      const hashSpy = spyOn(bitcoinProcessor['bitcoinClient'], 'getBlockHash' as any).and.returnValue(Promise.resolve(hash));
      const spy = spyOn(bitcoinProcessor['bitcoinClient'], 'getBlockInfo');
      const actual = await bitcoinProcessor.time();
      expect(actual.time).toEqual(height);
      expect(actual.hash).toEqual(hash);
      expect(tipSpy).toHaveBeenCalled();
      expect(hashSpy).toHaveBeenCalled();
      expect(spy).not.toHaveBeenCalled();
      done();
    });

    it('should get the corresponding bitcoin height given a hash', async (done) => {
      const height = randomNumber();
      const hash = randomString();

      const tipSpy = spyOn(bitcoinProcessor['bitcoinClient'], 'getCurrentBlockHeight' as any).and.returnValue(Promise.resolve(height));
      const hashSpy = spyOn(bitcoinProcessor['bitcoinClient'], 'getBlockHash' as any).and.returnValue(Promise.resolve(hash));
      const spy = spyOn(bitcoinProcessor['bitcoinClient'], 'getBlockInfo');
      spy.and.returnValue(Promise.resolve({ height, hash, previousHash: 'prevHash' }));

      const actual = await bitcoinProcessor.time(hash);
      expect(actual.time).toEqual(height);
      expect(actual.hash).toEqual(hash);
      expect(tipSpy).not.toHaveBeenCalled();
      expect(hashSpy).not.toHaveBeenCalled();
      expect(spy).toHaveBeenCalled();
      done();
    });
  });

  describe('transactions', () => {
    it('should get transactions since genesis capped by page size in blocks', async (done) => {
      const verifyMock = spyOn(bitcoinProcessor, 'verifyBlock' as any).and.returnValue(Promise.resolve(true));
      bitcoinProcessor['lastProcessedBlock'] = {
        height: Number.MAX_SAFE_INTEGER,
        hash: 'some hash',
        previousHash: 'previous hash'
      };
      // return as many as page size
      const transactions: TransactionModel[] = createTransactions(BitcoinProcessor['pageSizeInBlocks'], bitcoinProcessor['genesisBlockNumber'], true);
      const laterThanMock = spyOn(bitcoinProcessor['transactionStore'], 'getTransactionsStartingFrom').and.callFake((() => {
        return Promise.resolve(transactions);
      }));

      const actual = await bitcoinProcessor.transactions();
      expect(verifyMock).toHaveBeenCalledTimes(1); // called after data was retrieved
      expect(laterThanMock).toHaveBeenCalled();
      expect(actual.moreTransactions).toBeTruthy(); // true because page size is reached
      expect(actual.transactions).toEqual(transactions);
      done();
    });

    it('should get transactions since genesis and handle mid block processing', async (done) => {
      const verifyMock = spyOn(bitcoinProcessor, 'verifyBlock' as any).and.returnValue(Promise.resolve(true));
      const transactions = createTransactions(BitcoinProcessor['pageSizeInBlocks'], bitcoinProcessor['genesisBlockNumber'], true);
      // This makes the last transaction in the array "processing"
      const lastProcessedBlockHeightLess = transactions[transactions.length - 1].transactionTime - 1;
      bitcoinProcessor['lastProcessedBlock'] = {
        height: lastProcessedBlockHeightLess,
        hash: 'some hash',
        previousHash: 'previous hash'
      };
      const laterThanMock = spyOn(bitcoinProcessor['transactionStore'], 'getTransactionsStartingFrom').and.callFake((() => {
        return Promise.resolve(transactions);
      }));

      const actual = await bitcoinProcessor.transactions();
      expect(verifyMock).toHaveBeenCalledTimes(1);
      expect(laterThanMock).toHaveBeenCalled();
      expect(actual.moreTransactions).toBeFalsy(); // don't need more transactions because page size is not reached (last block reached)
      expect(actual.transactions).toEqual(transactions.slice(0, transactions.length - 1)); // the last one should be omitted because it is processing
      done();
    });

    it('should get transactions since genesis and handle complete last block', async (done) => {
      const verifyMock = spyOn(bitcoinProcessor, 'verifyBlock' as any).and.returnValue(Promise.resolve(true));
      const transactions = createTransactions(BitcoinProcessor['pageSizeInBlocks'], bitcoinProcessor['genesisBlockNumber'], true);
      // make the last transaction time to be the same as last processed block height
      const lastProcessedBlockHeight = transactions[transactions.length - 1].transactionTime;
      bitcoinProcessor['lastProcessedBlock'] = {
        height: lastProcessedBlockHeight,
        hash: 'some hash',
        previousHash: 'previous hash'
      };
      const laterThanMock = spyOn(bitcoinProcessor['transactionStore'], 'getTransactionsStartingFrom').and.callFake((() => {
        return Promise.resolve(transactions);
      }));

      const actual = await bitcoinProcessor.transactions();
      expect(verifyMock).toHaveBeenCalledTimes(1);
      expect(laterThanMock).toHaveBeenCalled();
      expect(actual.moreTransactions).toBeTruthy();
      expect(actual.transactions).toEqual(transactions);
      done();
    });

    it('should get transactions since genesis and handle past last block', async (done) => {
      const verifyMock = spyOn(bitcoinProcessor, 'verifyBlock' as any).and.returnValue(Promise.resolve(true));
      const lastProcessedBlockHeight = bitcoinProcessor['genesisBlockNumber'];
      const transactions = createTransactions(BitcoinProcessor['pageSizeInBlocks'], lastProcessedBlockHeight + 1, false);
      // make the last transaction time genesis so the transactions will all be out of bound
      bitcoinProcessor['lastProcessedBlock'] = {
        height: lastProcessedBlockHeight,
        hash: 'some hash',
        previousHash: 'previous hash'
      };
      const laterThanMock = spyOn(bitcoinProcessor['transactionStore'], 'getTransactionsStartingFrom').and.callFake((() => {
        return Promise.resolve(transactions);
      }));

      const actual = await bitcoinProcessor.transactions();
      expect(verifyMock).toHaveBeenCalledTimes(1);
      expect(laterThanMock).toHaveBeenCalled();
      expect(actual.moreTransactions).toBeFalsy(); // no more transactions because past last block
      expect(actual.transactions).toEqual([]); // no return because nothing is processed
      done();
    });

    it('should group transactions correctly by transaction time', async (done) => {
      const verifyMock = spyOn(bitcoinProcessor, 'verifyBlock' as any).and.returnValue(Promise.resolve(true));
      // make the last transaction time genesis + 100 so it needs to call getTransactionsStartingFrom multiple times
      const lastProcessedBlockHeight = bitcoinProcessor['genesisBlockNumber'] + 100;
      bitcoinProcessor['lastProcessedBlock'] = {
        height: lastProcessedBlockHeight,
        hash: 'some hash',
        previousHash: 'previous hash'
      };
      const laterThanMock = spyOn(bitcoinProcessor['transactionStore'], 'getTransactionsStartingFrom').and.callFake(((begin) => {
        return Promise.resolve(createTransactions(10, begin, false));
      }));

      const actual = await bitcoinProcessor.transactions();
      expect(verifyMock).toHaveBeenCalledTimes(1);
      expect(laterThanMock).toHaveBeenCalled();
      expect(actual.moreTransactions).toBeTruthy(); // more transactions because last block returned is 90
      expect(actual.transactions.length).toEqual(100); // 100 because 10 per query and called 10 times
      expect(actual.transactions[99].transactionTime).toEqual(bitcoinProcessor['genesisBlockNumber'] + 90);
      expect(actual.transactions[0].transactionTime).toEqual(bitcoinProcessor['genesisBlockNumber']);
      done();
    });

    it('should return default if transactions is empty array', async (done) => {
      const verifyMock = spyOn(bitcoinProcessor, 'verifyBlock' as any).and.returnValue(Promise.resolve(true));
      bitcoinProcessor['lastProcessedBlock'] = {
        height: bitcoinProcessor['genesisBlockNumber'] + 99999, // loop past this number and get nothing
        hash: 'some hash',
        previousHash: 'previous hash'
      };
      const laterThanMock = spyOn(bitcoinProcessor['transactionStore'], 'getTransactionsStartingFrom').and.callFake((() => {
        return Promise.resolve([]);
      }));

      const actual = await bitcoinProcessor.transactions();
      expect(verifyMock).toHaveBeenCalledTimes(1);
      expect(laterThanMock).toHaveBeenCalled();
      expect(actual.moreTransactions).toBeFalsy();
      expect(actual.transactions).toEqual([]);
      done();
    });

    it('should get transactions since a specific block height and hash', async (done) => {
      const expectedHeight = randomNumber();
      const expectedHash = randomString();
      const expectedTransactionNumber = TransactionNumber.construct(expectedHeight, 0);
      const lastBlockHeight = BitcoinProcessor['pageSizeInBlocks'] + expectedHeight - 1; // caps the result to avoid 2 sets of transactions
      const lastBlockHash = 'last block hash';
      bitcoinProcessor['lastProcessedBlock'] = {
        height: lastBlockHeight,
        hash: lastBlockHash,
        previousHash: 'previous hash'
      };
      const verifyMock = spyOn(bitcoinProcessor, 'verifyBlock' as any).and.callFake((height: number, hash: string) => {
        expect(height === expectedHeight || height === lastBlockHeight).toBeTruthy();
        expect(hash === expectedHash || hash === lastBlockHash).toBeTruthy();
        return Promise.resolve(true);
      });
      const transactions = createTransactions(BitcoinProcessor['pageSizeInBlocks'], expectedHeight, true);
      const laterThanMock = spyOn(bitcoinProcessor['transactionStore'], 'getTransactionsStartingFrom').and.callFake((() => {
        return Promise.resolve(transactions);
      }));

      const actual = await bitcoinProcessor.transactions(expectedTransactionNumber, expectedHash);
      expect(verifyMock).toHaveBeenCalledTimes(2);
      expect(laterThanMock).toHaveBeenCalled();
      expect(actual.moreTransactions).toBeFalsy();
      transactions.shift();
      expect(actual.transactions).toEqual(transactions); // the first one should be excluded because of since
      done();
    });

    it('should fail if only given a block height', async (done) => {
      try {
        await bitcoinProcessor.transactions(randomNumber());
        fail('expected to throw');
      } catch (error) {
        expect(error.status).toEqual(httpStatus.BAD_REQUEST);
        expect(error.code).not.toEqual(SharedErrorCode.InvalidTransactionNumberOrTimeHash);
      } finally {
        done();
      }
    });

    it('should fail if the height and hash do not validate against the current blockchain', async (done) => {
      const expectedHeight = randomNumber();
      const expectedHash = randomString();
      const expectedTransactionNumber = TransactionNumber.construct(expectedHeight, 0);
      const verifyMock = spyOn(bitcoinProcessor, 'verifyBlock' as any).and.returnValue(Promise.resolve(false));
      try {
        await bitcoinProcessor.transactions(expectedTransactionNumber, expectedHash);
        fail('expected to throw');
      } catch (error) {
        expect(error.status).toEqual(httpStatus.BAD_REQUEST);
        expect(error.code).toEqual(SharedErrorCode.InvalidTransactionNumberOrTimeHash);
        expect(verifyMock).toHaveBeenCalledTimes(1);
      } finally {
        done();
      }
    });

    it('should fail if verifyBlock fails after transactionStore query', async (done) => {
      const expectedHeight = randomNumber();
      const expectedHash = randomString();
      const expectedTransactionNumber = TransactionNumber.construct(expectedHeight, 0);
      const verifyMock = spyOn(bitcoinProcessor, 'verifyBlock' as any).and.returnValues(Promise.resolve(true), Promise.resolve(false));
      const getTransactionsSinceMock = spyOn(bitcoinProcessor, 'getTransactionsSince' as any).and.returnValue([[], 0]);
      bitcoinProcessor['lastProcessedBlock'] = {
        height: 1234,
        hash: 'some hash',
        previousHash: 'previous hash'
      };
      try {
        await bitcoinProcessor.transactions(expectedTransactionNumber, expectedHash);
        fail('expected to throw');
      } catch (error) {
        expect(error.status).toEqual(httpStatus.BAD_REQUEST);
        expect(error.code).toEqual(SharedErrorCode.InvalidTransactionNumberOrTimeHash);
        expect(getTransactionsSinceMock).toHaveBeenCalled();
        expect(verifyMock).toHaveBeenCalledTimes(2);
      } finally {
        done();
      }
    });

    it('should make moreTransactions true when last block processed is not reached', async (done) => {
      bitcoinProcessor['lastProcessedBlock'] = {
        height: Number.MAX_SAFE_INTEGER, // this is unreachable
        hash: 'some hash',
        previousHash: 'previous hash'
      };
      const expectedHeight = randomNumber();
      const expectedHash = randomString();
      const expectedTransactionNumber = TransactionNumber.construct(expectedHeight, 0);
      const verifyMock = spyOn(bitcoinProcessor, 'verifyBlock' as any).and.returnValue(Promise.resolve(true));
      const transactions = createTransactions(BitcoinProcessor['pageSizeInBlocks'], expectedHeight, true);
      const laterThanMock = spyOn(bitcoinProcessor['transactionStore'], 'getTransactionsStartingFrom').and.returnValue(Promise.resolve(transactions));
      const actual = await bitcoinProcessor.transactions(expectedTransactionNumber, expectedHash);
      expect(verifyMock).toHaveBeenCalled();
      expect(laterThanMock).toHaveBeenCalled();
      expect(actual.moreTransactions).toBeTruthy();
      done();
    });
  });

  describe('firstValidTransaction', () => {
    it('should return the first of the valid transactions', async (done) => {
      const transactions: TransactionModel[] = [];
      let heights: number[] = [];
      const count = 10;
      for (let i = 0; i < count; i++) {
        const height = randomNumber();
        const feePaidRandom = randomNumber();

        heights.push(height);
        transactions.push({
          anchorString: randomString(),
          transactionNumber: TransactionNumber.construct(height, randomNumber()),
          transactionTime: height,
          transactionTimeHash: randomString(),
          transactionFeePaid: feePaidRandom,
          normalizedTransactionFee: feePaidRandom
        });
      }
      const verifyMock = spyOn(bitcoinProcessor, 'verifyBlock' as any).and.callFake((height: number) => {
        expect(height).toEqual(heights.shift()!);
        return Promise.resolve(heights.length === 0);
      });
      const actual = await bitcoinProcessor.firstValidTransaction(transactions);
      expect(verifyMock).toHaveBeenCalledTimes(count);
      expect(actual).toBeDefined();
      done();
    });
    it('should return undefined if no valid transactions are found', async (done) => {
      const transactions = createTransactions();
      const verifyMock = spyOn(bitcoinProcessor, 'verifyBlock' as any).and.returnValue(Promise.resolve(false));
      const actual = await bitcoinProcessor.firstValidTransaction(transactions);
      expect(actual).toBeUndefined();
      expect(verifyMock).toHaveBeenCalled();
      done();
    });
  });

  describe('writeTransaction', () => {
    const bitcoinFee = 4000;
    const lowLevelWarning = testConfig.lowBalanceNoticeInDays! * 24 * 6 * bitcoinFee;

    beforeEach(() => {
      bitcoinProcessor['lastProcessedBlock'] = { height: randomNumber(), hash: randomString(), previousHash: randomString() };
    });

    it('should write a transaction if there are enough Satoshis', async (done) => {
      const monitorAddSpy = spyOn(bitcoinProcessor['spendingMonitor'], 'addTransactionDataBeingWritten');
      const getCoinsSpy = spyOn(bitcoinProcessor['bitcoinClient'], 'getBalanceInSatoshis').and.returnValue(Promise.resolve(lowLevelWarning + 1));
      spyOn(bitcoinProcessor['bitcoinClient'], 'createSidetreeTransaction').and.returnValue(Promise.resolve({
        transactionId: 'string',
        transactionFee: bitcoinFee,
        serializedTransactionObject: 'string'
      }));
      spyOn(bitcoinProcessor['spendingMonitor'], 'isCurrentFeeWithinSpendingLimit').and.returnValue(Promise.resolve(true));

      const hash = randomString();
      const broadcastSpy = spyOn(bitcoinProcessor['bitcoinClient'], 'broadcastSidetreeTransaction' as any).and.returnValue(Promise.resolve('someHash'));

      await bitcoinProcessor.writeTransaction(hash, bitcoinFee);
      expect(getCoinsSpy).toHaveBeenCalled();
      expect(broadcastSpy).toHaveBeenCalled();
      expect(monitorAddSpy).toHaveBeenCalledWith(hash);
      done();
    });

    it('should warn if the number of Satoshis are under the lowBalance calculation', async (done) => {
      const monitorAddSpy = spyOn(bitcoinProcessor['spendingMonitor'], 'addTransactionDataBeingWritten');
      const getCoinsSpy = spyOn(bitcoinProcessor['bitcoinClient'], 'getBalanceInSatoshis').and.returnValue(Promise.resolve(lowLevelWarning - 1));
      spyOn(bitcoinProcessor['spendingMonitor'],'isCurrentFeeWithinSpendingLimit').and.returnValue(Promise.resolve(true));
      const hash = randomString();
      const broadcastSpy = spyOn(bitcoinProcessor['bitcoinClient'], 'broadcastSidetreeTransaction' as any).and.returnValue(Promise.resolve('someHash'));
      spyOn(bitcoinProcessor['bitcoinClient'], 'createSidetreeTransaction').and.returnValue(Promise.resolve({
        transactionId: 'string',
        transactionFee: bitcoinFee,
        serializedTransactionObject: 'string'
      }));
      const errorSpy = spyOn(global.console, 'error').and.callFake((message: string) => {
        expect(message).toContain('fund your wallet');
      });
      await bitcoinProcessor.writeTransaction(hash, bitcoinFee);
      expect(getCoinsSpy).toHaveBeenCalled();
      expect(broadcastSpy).toHaveBeenCalled();
      expect(errorSpy).toHaveBeenCalled();
      expect(monitorAddSpy).toHaveBeenCalled();
      done();
    });

    it('should fail if there are not enough satoshis to create a transaction', async (done) => {
      const monitorAddSpy = spyOn(bitcoinProcessor['spendingMonitor'], 'addTransactionDataBeingWritten');
      const getCoinsSpy = spyOn(bitcoinProcessor['bitcoinClient'], 'getBalanceInSatoshis').and.returnValue(Promise.resolve(0));
      spyOn(bitcoinProcessor['spendingMonitor'], 'isCurrentFeeWithinSpendingLimit').and.returnValue(Promise.resolve(true));
      const hash = randomString();
      spyOn(bitcoinProcessor['bitcoinClient'], 'createSidetreeTransaction').and.returnValue(Promise.resolve({
        transactionId: 'string',
        transactionFee: Number.MAX_SAFE_INTEGER,
        serializedTransactionObject: 'string'
      }));
      const broadcastSpy = spyOn(bitcoinProcessor['bitcoinClient'], 'broadcastSidetreeTransaction' as any).and.callFake(() => {
        fail('writeTransaction should have stopped before calling broadcast');
      });
      try {
        await bitcoinProcessor.writeTransaction(hash, 4000);
        fail('should have thrown');
      } catch (error) {
        expect(error instanceof RequestError).toBeTruthy();
        expect(error.status).toEqual(400);
        expect(error.code).toEqual(SharedErrorCode.NotEnoughBalanceForWrite);

        expect(getCoinsSpy).toHaveBeenCalled();
        expect(broadcastSpy).not.toHaveBeenCalled();
      } finally {
        expect(monitorAddSpy).not.toHaveBeenCalled();
        done();
      }
    });
    it('should fail if the current fee is over the spending limits', async (done) => {
      const monitorAddSpy = spyOn(bitcoinProcessor['spendingMonitor'], 'addTransactionDataBeingWritten');
      const spendLimitSpy = spyOn(bitcoinProcessor['spendingMonitor'], 'isCurrentFeeWithinSpendingLimit').and.returnValue(Promise.resolve(false));
      const broadcastSpy = spyOn(bitcoinProcessor['bitcoinClient'], 'broadcastSidetreeTransaction' as any);
      const createSidetreeTransactionSpy = spyOn(bitcoinProcessor['bitcoinClient'], 'createSidetreeTransaction').and.returnValue(Promise.resolve({
        transactionId: 'string',
        transactionFee: bitcoinFee,
        serializedTransactionObject: 'string'
      }));

      try {
        await bitcoinProcessor.writeTransaction('some data', bitcoinFee);
        fail('expected to throw');
      } catch (error) {
        expect(error.status).toEqual(httpStatus.BAD_REQUEST);
        expect(error.code).toEqual(SharedErrorCode.SpendingCapPerPeriodReached);
      }

      expect(broadcastSpy).not.toHaveBeenCalled();
      expect(spendLimitSpy).toHaveBeenCalledWith(bitcoinFee, bitcoinProcessor['lastProcessedBlock']!.height);
      expect(monitorAddSpy).not.toHaveBeenCalled();
      expect(createSidetreeTransactionSpy).toHaveBeenCalledTimes(1);
      done();
    });
  });

  describe('getNormalizedFee', () => {

    let mockedCurrentHeight: number;
    let validBlockHeight: number;

    beforeEach(() => {
      mockedCurrentHeight = bitcoinProcessor['genesisBlockNumber'] + 200;
      validBlockHeight = mockedCurrentHeight - 50;

      spyOn(bitcoinProcessor['bitcoinClient'], 'getCurrentBlockHeight' as any).and.returnValue(Promise.resolve(mockedCurrentHeight));
    });

    it('should throw if the input is less than the genesis block', async () => {
      try {
        await bitcoinProcessor.getNormalizedFee(0);
        fail('should have failed');
      } catch (error) {
        expect(error.status).toEqual(httpStatus.BAD_REQUEST);
        expect(error.code).toEqual(SharedErrorCode.BlockchainTimeOutOfRange);
      }
    });

    it('should throw if the the quantile calculator does not return a value.', async () => {
      spyOn(bitcoinProcessor['quantileCalculator'], 'getQuantile').and.returnValue(undefined);

      try {
        await bitcoinProcessor.getNormalizedFee(validBlockHeight);
        fail('should have failed');
      } catch (error) {
        expect(error.status).toEqual(httpStatus.BAD_REQUEST);
        expect(error.code).toEqual(SharedErrorCode.BlockchainTimeOutOfRange);
      }
    });

    it('should return the value from the quantile calculator.', async () => {
      spyOn(bitcoinProcessor['quantileCalculator'], 'getQuantile').and.returnValue(509);

      const response = await bitcoinProcessor.getNormalizedFee(validBlockHeight);
      expect(response).toBeDefined();
      expect(response.normalizedTransactionFee).toEqual(509);
    });
  });

  describe('periodicPoll', () => {
    beforeEach(() => {
      periodicPollSpy.and.callThrough();
    });

    it('should call processTransactions from its last known point', async (done) => {
      const lastBlock = randomBlock();
      const nextBlock = randomNumber();
      const nextHash = randomString();
      bitcoinProcessor['lastProcessedBlock'] = lastBlock;
      processTransactionsSpy.and.callFake((block: IBlockInfo) => {
        expect(block.height).toEqual(lastBlock.height);
        expect(block.hash).toEqual(lastBlock.hash);
        return Promise.resolve({
          hash: nextHash,
          height: nextBlock
        });
      });

      spyOn(bitcoinProcessor as any,'getStartingBlockForPeriodicPoll').and.returnValue(Promise.resolve(lastBlock));
      /* tslint:disable-next-line */
      await bitcoinProcessor['periodicPoll']();
      // need to wait for the process call
      setTimeout(() => {
        expect(bitcoinProcessor['pollTimeoutId']).toBeDefined();
        // clean up
        clearTimeout(bitcoinProcessor['pollTimeoutId']);
        done();
      }, 300);

      expect(processTransactionsSpy).toHaveBeenCalled();
    });

    it('should not call process transaction if the starting block is undefined', async (done) => {
      spyOn(bitcoinProcessor as any,'getStartingBlockForPeriodicPoll').and.returnValue(Promise.resolve(undefined));

      await bitcoinProcessor['periodicPoll']();
      // need to wait for the process call
      setTimeout(() => {
        expect(bitcoinProcessor['pollTimeoutId']).toBeDefined();
        // clean up
        clearTimeout(bitcoinProcessor['pollTimeoutId']);
        done();
      }, 300);

      expect(processTransactionsSpy).not.toHaveBeenCalled();
      done();
    });

    it('should not throw if the processing throws', async (done) => {
      spyOn(bitcoinProcessor as any,'getStartingBlockForPeriodicPoll').and.throwError('Test error');

      try {
        await bitcoinProcessor['periodicPoll']();
      } catch (e) {
        fail('There should not be any exception thrown.');
      }

      // need to wait for the process call
      setTimeout(() => {
        expect(bitcoinProcessor['pollTimeoutId']).toBeDefined();
        // clean up
        clearTimeout(bitcoinProcessor['pollTimeoutId']);
        done();
      }, 300);

      done();
    });

    it('should set a timeout to call itself', async (done) => {
      processTransactionsSpy.and.returnValue(Promise.resolve({
        hash: randomString(),
        height: randomNumber()
      }));

      spyOn(bitcoinProcessor as any,'getStartingBlockForPeriodicPoll').and.returnValue(bitcoinProcessor['lastProcessedBlock']);

      /* tslint:disable-next-line */
      bitcoinProcessor['periodicPoll']();
      // need to wait for the process call
      setTimeout(() => {
        expect(bitcoinProcessor['pollTimeoutId']).toBeDefined();
        // clean up
        clearTimeout(bitcoinProcessor['pollTimeoutId']);
        done();
      }, 300);
    });
  });

  describe('processTransactions', () => {

    beforeEach(() => {
      processTransactionsSpy.and.callThrough();
    });

    it('should verify the start block', async (done) => {
      const hash = randomString();
      const startBlock = randomBlock(testConfig.genesisBlockNumber);
      const processMock = spyOn(bitcoinProcessor, 'processBlock' as any).and.returnValue(Promise.resolve(hash));
      const getCurrentHeightMock = spyOn(bitcoinProcessor['bitcoinClient'],'getCurrentBlockHeight').and.returnValue(Promise.resolve(startBlock.height + 1));
      const actual = await bitcoinProcessor['processTransactions'](startBlock);
      expect(actual.hash).toEqual(hash);
      expect(actual.height).toEqual(startBlock.height + 1);
      expect(bitcoinProcessor['lastProcessedBlock']).toBeDefined();
      expect(actual).toEqual(bitcoinProcessor['lastProcessedBlock']!);
      expect(processMock).toHaveBeenCalled();
      expect(getCurrentHeightMock).toHaveBeenCalled();
      done();
    });

    it('should call processBlock on all blocks within range', async (done) => {
      const hash = randomString();
      const startBlock = randomBlock(testConfig.genesisBlockNumber);
      const processMock = spyOn(bitcoinProcessor, 'processBlock' as any).and.returnValue(Promise.resolve(hash));
      const getCurrentHeightMock = spyOn(bitcoinProcessor['bitcoinClient'],'getCurrentBlockHeight').and.returnValue(Promise.resolve(startBlock.height + 9));

      const actual = await bitcoinProcessor['processTransactions'](startBlock);
      expect(bitcoinProcessor['lastProcessedBlock']).toBeDefined();
      expect(actual).toEqual(bitcoinProcessor['lastProcessedBlock']!);
      expect(getCurrentHeightMock).toHaveBeenCalled();
      expect(processMock).toHaveBeenCalledTimes(10);
      done();
    });

    it('should use the current tip if no end is specified', async (done) => {
      const hash = randomString();
      const startBlock = randomBlock(testConfig.genesisBlockNumber);
      const tipSpy = spyOn(bitcoinProcessor['bitcoinClient'], 'getCurrentBlockHeight' as any).and.returnValue(Promise.resolve(startBlock.height + 1));
      const processMock = spyOn(bitcoinProcessor, 'processBlock' as any).and.returnValue(Promise.resolve(hash));
      const actual = await bitcoinProcessor['processTransactions'](startBlock);
      expect(bitcoinProcessor['lastProcessedBlock']).toBeDefined();
      expect(actual).toEqual(bitcoinProcessor['lastProcessedBlock']!);
      // tslint:disable-next-line: max-line-length
      expect(tipSpy).toHaveBeenCalled();
      expect(processMock).toHaveBeenCalledTimes(2);
      done();
    });

    it('should throw if asked to start processing before genesis', async (done) => {
      // tslint:disable-next-line: max-line-length
      const tipSpy = spyOn(bitcoinProcessor['bitcoinClient'], 'getCurrentBlockHeight' as any).and.returnValue(Promise.resolve(testConfig.genesisBlockNumber + 1));
      const processMock = spyOn(bitcoinProcessor, 'processBlock' as any);
      try {
        await bitcoinProcessor['processTransactions']({ height: testConfig.genesisBlockNumber - 10, hash: randomString(), previousHash: randomString() });
        fail('should have thrown');
      } catch (error) {
        expect(error.message).toContain('before genesis');
        expect(tipSpy).not.toHaveBeenCalled();
        expect(processMock).not.toHaveBeenCalled();
      } finally {
        done();
      }
    });

    it('should throw if asked to process while the miners block height is below genesis', async (done) => {
      // tslint:disable-next-line: max-line-length
      const processMock = spyOn(bitcoinProcessor, 'processBlock' as any);
      try {
        await bitcoinProcessor['processTransactions']({ height: testConfig.genesisBlockNumber - 1, hash: randomString(), previousHash: randomString() });
        fail('should have thrown');
      } catch (error) {
        expect(error.message).toContain('before genesis');
        expect(processMock).not.toHaveBeenCalled();
      } finally {
        done();
      }
    });

    it('should recall previous hashes when calling processBlock', async (done) => {
      // Custom write some sequential blocks such that between blocks the previousHash changes.
      const numBlocks = randomNumber(10) + 2;
      const hashes: string[] = [];
      for (let i = 0; i < numBlocks; i++) {
        hashes[i] = randomString();
      }
      const offset = randomNumber(100) + testConfig.genesisBlockNumber;
      const tipSpy = spyOn(bitcoinProcessor['bitcoinClient'], 'getCurrentBlockHeight' as any).and.returnValue(Promise.resolve(offset + numBlocks - 1));
      const processMock = spyOn(bitcoinProcessor, 'processBlock' as any).and.callFake((height: number, hash: string) => {
        const index = height - offset;
        if (index !== 0) {
          expect(hash).toEqual(hashes[index - 1]);
        }
        return Promise.resolve(hashes[index]);
      });
      await bitcoinProcessor['processTransactions']({ height: offset, hash: randomString(), previousHash: randomString() });
      expect(tipSpy).toHaveBeenCalled();
      expect(processMock).toHaveBeenCalled();
      done();
    });
  });

  describe('getStartingBlockForInitialization', () => {

    beforeEach(() => {
      getStartingBlockForInitializationSpy.and.callThrough();
    });

    it('should return the block after the genesis block if no transactions are saved in the DB', async (done) => {

      const mockBlock: IBlockInfo = {
        hash: 'some_hash',
        height: randomNumber(),
        previousHash: 'some previous hash'
      };

      spyOn(bitcoinProcessor['bitcoinClient'], 'getBlockInfoFromHeight').and.callFake((inputBlockNumber) => {
        expect(inputBlockNumber).toEqual(bitcoinProcessor['genesisBlockNumber']);

        return Promise.resolve(mockBlock);
      });

      transactionStoreLatestTransactionSpy.and.returnValue(Promise.resolve());

      const startingBlock = await bitcoinProcessor['getStartingBlockForInitialization']();
      expect(startingBlock).toEqual(mockBlock);
      done();
    });

    it('should revert the DBs to the last saved transaction block in the transaction store.', async (done) => {
      const revertDbsSpy = spyOn(bitcoinProcessor as any, 'trimDatabasesToFeeSamplingGroupBoundary');
      const verifySpy = spyOn(bitcoinProcessor as any, 'verifyBlock');
      const revertChainSpy = spyOn(bitcoinProcessor as any, 'revertDatabases');

      const mockTxnModel: TransactionModel = {
        anchorString: 'anchor1',
        transactionTimeHash: 'timehash1',
        transactionTime: 100,
        transactionNumber: 200,
        transactionFeePaid: 300,
        normalizedTransactionFee: 400
      };

      const mockBlock: IBlockInfo = {
        hash: 'some_hash',
        height: randomNumber(),
        previousHash: 'some previous hash'
      };

      transactionStoreLatestTransactionSpy.and.returnValue(Promise.resolve(mockTxnModel));
      revertDbsSpy.and.returnValue(Promise.resolve(mockBlock));
      verifySpy.and.returnValue(Promise.resolve(true));

      spyOn(bitcoinProcessor['bitcoinClient'], 'getBlockInfoFromHeight').and.callFake((inputBlockNumber) => {
        expect(inputBlockNumber).toEqual(mockBlock.height + 1);

        return Promise.resolve(mockBlock);
      });

      const startingBlock = await bitcoinProcessor['getStartingBlockForInitialization']();
      expect(startingBlock).toEqual(mockBlock);
      expect(revertDbsSpy).toHaveBeenCalledWith(mockTxnModel.transactionTime);
      expect(verifySpy).toHaveBeenCalledWith(mockTxnModel.transactionTime, mockTxnModel.transactionTimeHash);
      expect(revertChainSpy).not.toHaveBeenCalled();
      done();
    });

    it('should revert the blockchain if the last saved transaction is invalid.', async (done) => {
      const revertDbsSpy = spyOn(bitcoinProcessor as any, 'trimDatabasesToFeeSamplingGroupBoundary');
      const verifySpy = spyOn(bitcoinProcessor as any, 'verifyBlock');
      const revertChainSpy = spyOn(bitcoinProcessor as any, 'revertDatabases');

      const mockTxnModel: TransactionModel = {
        anchorString: 'anchor1',
        transactionTimeHash: 'timehash1',
        transactionTime: 100,
        transactionNumber: 200,
        transactionFeePaid: 300,
        normalizedTransactionFee: 400
      };

      const mockBlock: IBlockInfo = {
        hash: 'some_hash',
        height: randomNumber(),
        previousHash: 'some previous hash'
      };

      transactionStoreLatestTransactionSpy.and.returnValue(Promise.resolve(mockTxnModel));
      verifySpy.and.returnValue(Promise.resolve(false));
      revertChainSpy.and.returnValue(Promise.resolve(mockBlock));

      spyOn(bitcoinProcessor['bitcoinClient'], 'getBlockInfoFromHeight').and.callFake((inputBlockNumber) => {
        expect(inputBlockNumber).toEqual(mockBlock.height + 1);

        return Promise.resolve(mockBlock);
      });

      const startingBlock = await bitcoinProcessor['getStartingBlockForInitialization']();

      expect(startingBlock).toEqual(mockBlock);
      expect(revertDbsSpy).not.toHaveBeenCalled();
      expect(verifySpy).toHaveBeenCalledWith(mockTxnModel.transactionTime, mockTxnModel.transactionTimeHash);
      expect(revertChainSpy).toHaveBeenCalled();
      done();
    });
  });

  describe('getStartingBlockForPeriodicPoll', () => {
    let actualLastProcessedBlock: IBlockInfo;

    beforeEach(() => {
      bitcoinProcessor['lastProcessedBlock'] = { height: randomNumber(), hash: randomString(), previousHash: randomString() };
      actualLastProcessedBlock = bitcoinProcessor['lastProcessedBlock'];
      spyOn(bitcoinProcessor['bitcoinClient'], 'getBlockInfoFromHeight').and.callFake((height: number) => {
        return Promise.resolve({
          height,
          hash: randomString(),
          previousHash: randomString()
        });
      });
      expect(actualLastProcessedBlock).toBeDefined();
    });

    it('should return the block after the last-processed-block', async () => {
      spyOn(bitcoinProcessor as any, 'verifyBlock').and.returnValue(Promise.resolve(true));
      spyOn(bitcoinProcessor['bitcoinClient'], 'getCurrentBlockHeight').and.returnValue(Promise.resolve(actualLastProcessedBlock.height + 1));

      const actual = await bitcoinProcessor['getStartingBlockForPeriodicPoll']();
      expect(actual).toBeDefined();
      expect(actual!.height).toEqual(actualLastProcessedBlock.height + 1);
    });

    it('should return undefined if the last-processed-block is same as the current height', async () => {
      spyOn(bitcoinProcessor as any, 'verifyBlock').and.returnValue(Promise.resolve(true));
      spyOn(bitcoinProcessor['bitcoinClient'], 'getCurrentBlockHeight').and.returnValue(Promise.resolve(actualLastProcessedBlock.height));

      const actual = await bitcoinProcessor['getStartingBlockForPeriodicPoll']();
      expect(actual).not.toBeDefined();
    });

    it('should revert blockchain if verifyblock fails', async () => {
      const mockHeightAfterRevert = actualLastProcessedBlock.height - 1;

      const revertBlockchainSpy = spyOn(bitcoinProcessor as any, 'revertDatabases');
      revertBlockchainSpy.and.returnValue({ height: mockHeightAfterRevert, hash: randomString() });

      spyOn(bitcoinProcessor as any, 'verifyBlock').and.returnValue(Promise.resolve(false));
      spyOn(bitcoinProcessor['bitcoinClient'], 'getCurrentBlockHeight').and.returnValue(Promise.resolve(actualLastProcessedBlock.height + 1));

      const actual = await bitcoinProcessor['getStartingBlockForPeriodicPoll']();
      expect(actual).toBeDefined();
      expect(actual!.height).toEqual(mockHeightAfterRevert + 1);
      expect(revertBlockchainSpy).toHaveBeenCalled();
    });
  });

  describe('revertDatabases', () => {
    it('should exponentially revert transactions', async (done) => {
      const transactions = createTransactions(10).sort((a, b) => b.transactionNumber - a.transactionNumber);
      const transactionCount = spyOn(bitcoinProcessor['transactionStore'],
        'getTransactionsCount').and.returnValue(Promise.resolve(transactions.length));
      const exponentialTransactions = spyOn(bitcoinProcessor['transactionStore'],
        'getExponentiallySpacedTransactions').and.returnValue(Promise.resolve(transactions));
      const firstValid = spyOn(bitcoinProcessor, 'firstValidTransaction').and.callFake((actualTransactions: TransactionModel[]) => {
        expect(actualTransactions).toEqual(transactions);
        return Promise.resolve(transactions[1]);
      });

      const mockRevertReturn: IBlockInfo = {
        height: randomNumber(),
        hash: randomString(),
        previousHash: randomString()
      };
      spyOn(bitcoinProcessor,'trimDatabasesToFeeSamplingGroupBoundary' as any).and.returnValue(Promise.resolve(mockRevertReturn));

      const getBlockSpy = spyOn(bitcoinProcessor['bitcoinClient'],'getBlockInfoFromHeight' as any);

      const actual = await bitcoinProcessor['revertDatabases']();
      expect(actual).toEqual(mockRevertReturn);
      expect(transactionCount).toHaveBeenCalled();
      expect(exponentialTransactions).toHaveBeenCalled();
      expect(firstValid).toHaveBeenCalled();
      expect(getBlockSpy).not.toHaveBeenCalled();
      done();
    });

    it('should continue to revert if the first exponential revert failed', async (done) => {
      const transactions = createTransactions(10).sort((a, b) => b.transactionNumber - a.transactionNumber);
      const transactionCount = spyOn(bitcoinProcessor['transactionStore'],
        'getTransactionsCount').and.returnValue(Promise.resolve(transactions.length));
      const exponentialTransactions = spyOn(bitcoinProcessor['transactionStore'],
        'getExponentiallySpacedTransactions').and.returnValue(Promise.resolve(transactions));
      let validHasBeenCalledOnce = false;
      const firstValid = spyOn(bitcoinProcessor, 'firstValidTransaction').and.callFake((actualTransactions: TransactionModel[]) => {
        expect(actualTransactions).toEqual(transactions);
        if (validHasBeenCalledOnce) {
          return Promise.resolve(transactions[0]);
        } else {
          validHasBeenCalledOnce = true;
          return Promise.resolve(undefined);
        }
      });
      const removeTransactions = spyOn(bitcoinProcessor['transactionStore'],
        'removeTransactionsLaterThan').and.returnValue(Promise.resolve());

      const mockRevertReturn: IBlockInfo = {
        height: randomNumber(),
        hash: randomString(),
        previousHash: randomString()
      };
      spyOn(bitcoinProcessor,'trimDatabasesToFeeSamplingGroupBoundary' as any).and.returnValue(Promise.resolve(mockRevertReturn));

      const getBlockSpy = spyOn(bitcoinProcessor['bitcoinClient'],'getBlockInfoFromHeight' as any);

      const actual = await bitcoinProcessor['revertDatabases']();
      expect(actual).toEqual(mockRevertReturn);
      expect(transactionCount).toHaveBeenCalledTimes(2);
      expect(exponentialTransactions).toHaveBeenCalledTimes(2);
      expect(firstValid).toHaveBeenCalledTimes(2);
      expect(removeTransactions).toHaveBeenCalledTimes(1);
      expect(getBlockSpy).not.toHaveBeenCalled();
      done();
    });

    it('should stop reverting if it has ran out of transactions', async (done) => {
      let transactions = createTransactions(10);
      const transactionCount = spyOn(bitcoinProcessor['transactionStore'],
        'getTransactionsCount').and.callFake(() => {
          return Promise.resolve(transactions.length);
        });
      const exponentialTransactions = spyOn(bitcoinProcessor['transactionStore'],
        'getExponentiallySpacedTransactions').and.returnValue(Promise.resolve(transactions));
      const firstValid = spyOn(bitcoinProcessor, 'firstValidTransaction').and.returnValue(Promise.resolve(undefined));
      const removeTransactions = spyOn(bitcoinProcessor['transactionStore'],
        'removeTransactionsLaterThan').and.callFake((transactionNumber: number) => {
          expect(transactionNumber).toEqual(transactions[0].transactionNumber);
          transactions = [];
          return Promise.resolve();
        });
      spyOn(bitcoinProcessor['quantileCalculator'], 'removeGroupsGreaterThanOrEqual').and.returnValue(Promise.resolve());

      const mockGetBlockReturn: IBlockInfo = {
        height: randomNumber(),
        hash: randomString(),
        previousHash: randomString()
      };
      const getBlockSpy = spyOn(bitcoinProcessor['bitcoinClient'],'getBlockInfoFromHeight' as any).and.returnValue(Promise.resolve(mockGetBlockReturn));

      const revertDbsSpy = spyOn(bitcoinProcessor,'trimDatabasesToFeeSamplingGroupBoundary' as any);

      const actual = await bitcoinProcessor['revertDatabases']();
      expect(actual).toEqual(mockGetBlockReturn);
      expect(transactionCount).toHaveBeenCalled();
      expect(exponentialTransactions).toHaveBeenCalled();
      expect(firstValid).toHaveBeenCalled();
      expect(removeTransactions).toHaveBeenCalled();
      expect(getBlockSpy).toHaveBeenCalledWith(testConfig.genesisBlockNumber);
      expect(revertDbsSpy).not.toHaveBeenCalled();
      done();
    });
  });

  describe('trimDatabasesToFeeSamplingGroupBoundary', () => {
    it('should revert the DBs to the correct values.', async () => {
      const mockFirstBlockInGroup = bitcoinProcessor['genesisBlockNumber'] + 100;
      const firstBlockInGroupSpy = spyOn(bitcoinProcessor, 'getFirstBlockInGroup' as any).and.returnValue(mockFirstBlockInGroup);

      const txnConstructSpy = spyOn(TransactionNumber, 'construct');

      const revertQuantileState = spyOn(bitcoinProcessor['quantileCalculator'], 'removeGroupsGreaterThanOrEqual').and.returnValue(Promise.resolve());
      const removeTransactions = spyOn(bitcoinProcessor['transactionStore'], 'removeTransactionsLaterThan').and.callFake(() => {
        // Make sure that that this call is made BEFORE the quantile-store call.
        expect(revertQuantileState.calls.count()).toEqual(0);

        return Promise.resolve();
      });

      const mockGroupIdFromBlock = 400;
      spyOn(bitcoinProcessor, 'getGroupIdFromBlock' as any).and.returnValue(mockGroupIdFromBlock);

      const mockBlockInfo: IBlockInfo = {
        height: randomNumber(),
        hash: randomString(),
        previousHash: randomString()
      };

      spyOn(bitcoinProcessor['bitcoinClient'],'getBlockInfoFromHeight').and.callFake((inputBlockNumber) => {
        expect(inputBlockNumber).toEqual(mockFirstBlockInGroup - 1);

        return Promise.resolve(mockBlockInfo);
      });

      const inputBlock = 500;
      const actual = await bitcoinProcessor['trimDatabasesToFeeSamplingGroupBoundary'](inputBlock);

      expect(actual).toEqual(mockBlockInfo);
      expect(firstBlockInGroupSpy).toHaveBeenCalledWith(inputBlock);
      expect(txnConstructSpy).toHaveBeenCalledWith(mockFirstBlockInGroup, 0);
      expect(removeTransactions).toHaveBeenCalled();
      expect(revertQuantileState).toHaveBeenCalledWith(mockGroupIdFromBlock);
    });

    it('should return the genesis block if the first block in group goes below the genesis block.', async () => {
      const mockFirstBlockInGroup = bitcoinProcessor['genesisBlockNumber'] - 10;
      spyOn(bitcoinProcessor, 'getFirstBlockInGroup' as any).and.returnValue(mockFirstBlockInGroup);

      spyOn(bitcoinProcessor['quantileCalculator'], 'removeGroupsGreaterThanOrEqual').and.returnValue(Promise.resolve());
      spyOn(bitcoinProcessor['transactionStore'], 'removeTransactionsLaterThan').and.returnValue(Promise.resolve());

      const mockBlockInfo: IBlockInfo = {
        height: randomNumber(),
        hash: randomString(),
        previousHash: randomString()
      };

      spyOn(bitcoinProcessor['bitcoinClient'],'getBlockInfoFromHeight').and.callFake((inputBlockNumber) => {
        expect(inputBlockNumber).toEqual(bitcoinProcessor['genesisBlockNumber']);

        return Promise.resolve(mockBlockInfo);
      });

      const actual = await bitcoinProcessor['trimDatabasesToFeeSamplingGroupBoundary'](500);

      expect(actual).toEqual(mockBlockInfo);
    });
  });

  describe('getFirstBlockInGroup', () => {
    it('should round the value correctly', async () => {
      // The expected values are dependent upon the protocol-parameters.json so if those values
      // are changed, these expected value may as well

      const actualRoundDown = bitcoinProcessor['getFirstBlockInGroup'](84);
      expect(actualRoundDown).toEqual(0);

      const actualRoundUp = bitcoinProcessor['getFirstBlockInGroup'](124);
      expect(actualRoundUp).toEqual(100);
    });
  });

  describe('verifyBlock', () => {
    it('should return true if the hash matches given a block height', async (done) => {
      const height = randomNumber();
      const hash = randomString();
      bitcoinProcessor['lastProcessedBlock'] = {
        height: 1234,
        hash: 'some hash',
        previousHash: 'previous hash'
      };
      const heightMock = spyOn(bitcoinProcessor['bitcoinClient'], 'getCurrentBlockHeight').and.returnValue(Promise.resolve(Number.MAX_SAFE_INTEGER));
      const hashMock = spyOn(bitcoinProcessor['bitcoinClient'], 'getBlockHash' as any).and.returnValue(hash);
      const actual = await bitcoinProcessor['verifyBlock'](height, hash);
      expect(actual).toBeTruthy();
      expect(heightMock).toHaveBeenCalled();
      expect(hashMock).toHaveBeenCalled();
      done();
    });

    it('should return false if the hash does not match given a block height', async (done) => {
      const height = randomNumber();
      const hash = randomString();
      bitcoinProcessor['lastProcessedBlock'] = {
        height: 1234,
        hash: 'some hash',
        previousHash: 'previous hash'
      };
      const heightMock = spyOn(bitcoinProcessor['bitcoinClient'], 'getCurrentBlockHeight').and.returnValue(Promise.resolve(Number.MAX_SAFE_INTEGER));
      const hashMock = spyOn(bitcoinProcessor['bitcoinClient'], 'getBlockHash' as any).and.returnValue(randomString());
      const actual = await bitcoinProcessor['verifyBlock'](height, hash);
      expect(actual).toBeFalsy();
      expect(heightMock).toHaveBeenCalled();
      expect(hashMock).toHaveBeenCalled();
      done();
    });

    it('should return false if the height passed in is outside block height range', async (done) => {
      const height = randomNumber();
      const hash = randomString();
      bitcoinProcessor['lastProcessedBlock'] = {
        height: 1234,
        hash: 'some hash',
        previousHash: 'previous hash'
      };
      const heightMock = spyOn(bitcoinProcessor['bitcoinClient'], 'getCurrentBlockHeight').and.returnValue(Promise.resolve(1));
      const hashMock = spyOn(bitcoinProcessor['bitcoinClient'], 'getBlockHash' as any).and.returnValue(randomString());
      const actual = await bitcoinProcessor['verifyBlock'](height, hash);
      expect(actual).toBeFalsy(); // false because 1 < 1234
      expect(heightMock).toHaveBeenCalled();
      expect(hashMock).not.toHaveBeenCalled();
      done();
    });
  });

  describe('processBlock', () => {

    // creates a response object for Bitcoin
    async function generateBlock (blockHeight: number, data?: () => string | string[] | undefined): Promise<BitcoinBlockModel> {
      const tx: Transaction[] = [];
      const count = randomNumber(100) + 10;
      for (let i = 0; i < count; i++) {
        const transaction = BitcoinDataGenerator.generateBitcoinTransaction(BitcoinClient.generatePrivateKey('testnet'), 1);
        // data generation
        if (data) {
          const hasData = data();

          // if the data returned is an array then add each value one by one.
          // otherwise add the single value
          if (hasData instanceof Array) {
            hasData.forEach(element => {
              transaction.addData(Buffer.from(element));
            });
          } else if (hasData) {
            transaction.addData(Buffer.from(hasData));
          }
        }

        tx.push(transaction);
      }

      return {
        hash: randomString(),
        height: blockHeight,
        previousHash: randomString(),
        transactions: tx.map((txn) => { return BitcoinClient['createBitcoinTransactionModel'](txn); })
      };
    }

    it('should review all transactions in a block and add valid sidetree txns to the transactionStore', async (done) => {
      const block = randomNumber();
      const blockHash = randomString();
      const blockData: BitcoinBlockModel = {
        height: block,
        hash: blockHash,
        previousHash: 'previous_hash',
        transactions: [
          { id: 'id', inputs: [], outputs: [] },
          { id: 'id2', inputs: [], outputs: [] },
          { id: 'id3', inputs: [], outputs: [] }
        ]
      };

      const pofCalcSpy = spyOn(bitcoinProcessor, 'processBlockForPofCalculation' as any).and.returnValue(Promise.resolve());
      spyOn(bitcoinProcessor['bitcoinClient'], 'getBlockHash' as any).and.returnValue(blockHash);
      spyOn(bitcoinProcessor['bitcoinClient'], 'getBlock').and.returnValue(Promise.resolve(blockData));

      const mockSidetreeTxnModels: TransactionModel[] = [
        // tslint:disable-next-line: max-line-length
        { anchorString: 'anchor1', transactionTimeHash: 'timehash1', transactionTime: 100, transactionNumber: 200, transactionFeePaid: 300, normalizedTransactionFee: 400 },
        // tslint:disable-next-line: max-line-length
        { anchorString: 'anchor2', transactionTimeHash: 'timehash2', transactionTime: 150, transactionNumber: 250, transactionFeePaid: 350, normalizedTransactionFee: 450 }
      ];

      // Return the mock values one-by-one in order
      let getSidetreeTxnCallIndex = 0;
      spyOn(bitcoinProcessor as any,'getValidSidetreeTransactionFromOutputs').and.callFake(() => {

        let retValue: TransactionModel | undefined = undefined;

        if (getSidetreeTxnCallIndex < mockSidetreeTxnModels.length) {
          retValue = mockSidetreeTxnModels[getSidetreeTxnCallIndex];
        }

        getSidetreeTxnCallIndex++;

        // Return undefined if we don't have data (to mock no valid sidetree transactions)
        return Promise.resolve(retValue);
      });

      // Verify that the add transaction is called with the correct values
      let addTxnCallIndex = 0;
      const addTransaction = spyOn(bitcoinProcessor['transactionStore'], 'addTransaction').and.callFake((sidetreeTransaction: TransactionModel) => {
        expect(sidetreeTransaction).toEqual(mockSidetreeTxnModels[addTxnCallIndex]);
        addTxnCallIndex++;
        return Promise.resolve(undefined);
      });
      const actual = await bitcoinProcessor['processBlock'](block, blockData.previousHash);
      expect(actual).toEqual(blockData.hash);
      expect(pofCalcSpy).toHaveBeenCalled();
      expect(addTransaction.calls.count()).toEqual(2);
      expect(addTxnCallIndex).toEqual(2);

      done();
    });

    it('should not add anything to the transaction store if no sidetree transaction is found.', async (done) => {
      const block = randomNumber();
      const blockHash = randomString();
      const blockData: BitcoinBlockModel = {
        height: block,
        hash: blockHash,
        previousHash: 'previous_hash',
        transactions: [
          { id: 'id', inputs: [], outputs: [] },
          { id: 'id2', inputs: [], outputs: [] }
        ]
      };

      const pofCalcSpy = spyOn(bitcoinProcessor, 'processBlockForPofCalculation' as any).and.returnValue(Promise.resolve());
      spyOn(bitcoinProcessor['bitcoinClient'], 'getBlockHash' as any).and.returnValue(blockHash);
      spyOn(bitcoinProcessor['bitcoinClient'], 'getBlock').and.returnValue(Promise.resolve(blockData));
      spyOn(bitcoinProcessor as any,'getSidetreeDataFromVOutIfExist').and.returnValue(undefined);

      const addTransactionSpy = spyOn(bitcoinProcessor['transactionStore'], 'addTransaction');

      const actual = await bitcoinProcessor['processBlock'](block, blockData.previousHash);
      expect(actual).toEqual(blockData.hash);
      expect(pofCalcSpy).toHaveBeenCalled();
      expect(addTransactionSpy).not.toHaveBeenCalled();

      done();
    });

    it('should throw if any exception is thrown while going through transactions.', async (done) => {
      const block = randomNumber();
      const blockHash = randomString();
      const blockData: BitcoinBlockModel = {
        height: block,
        hash: blockHash,
        previousHash: 'previous_hash',
        transactions: [
          { id: 'id', inputs: [], outputs: [] }
        ]
      };

      const pofCalcSpy = spyOn(bitcoinProcessor, 'processBlockForPofCalculation' as any).and.returnValue(Promise.resolve());
      spyOn(bitcoinProcessor['bitcoinClient'], 'getBlockHash' as any).and.returnValue(blockHash);
      spyOn(bitcoinProcessor['bitcoinClient'], 'getBlock').and.returnValue(Promise.resolve(blockData));

      spyOn(bitcoinProcessor as any,'getValidSidetreeTransactionFromOutputs').and.throwError('Test exception');

      const addTransaction = spyOn(bitcoinProcessor['transactionStore'], 'addTransaction');

      try {
        await bitcoinProcessor['processBlock'](block, blockData.previousHash);
        fail('Expected exception is not thrown');
      // tslint:disable-next-line: no-empty
      } catch (e) { }

      expect(pofCalcSpy).toHaveBeenCalled();
      expect(addTransaction).not.toHaveBeenCalled();
      done();
    });

    it('should throw if the previousBlockHash does not match the bitcoin block retrieved', async (done) => {
      const block = randomNumber();
      const blockData = await generateBlock(block, () => { return undefined; });
      const blockHash = randomString();
      spyOn(bitcoinProcessor['bitcoinClient'], 'getBlockHash' as any).and.returnValue(blockHash);
      const rpcMock = spyOn(bitcoinProcessor['bitcoinClient'], 'getBlock');
      rpcMock.and.returnValue(Promise.resolve(blockData));

      try {
        await bitcoinProcessor['processBlock'](block, blockData.previousHash + '-but-not-though');
        fail('expected to throw');
      } catch (error) {
        expect(rpcMock).toHaveBeenCalled();
      } finally {
        done();
      }
    });

    describe('processBlockForPofCalculation', async () => {
      it('should only add the non-sidetree transactions to the sampler.', async (done) => {
        const block = randomNumber();
        let numOfNonSidetreeTransactions = 0;
        let firstTransaction = true;
        const blockData = await generateBlock(block, () => {
          if (firstTransaction) {
            // First transaction is always ignored so we are returning
            // some random data that has no effect on the processing overall
            firstTransaction = false;
            return randomString();
          }

          if (Math.random() > 0.8) {
            const id = randomString();
            return testConfig.sidetreeTransactionPrefix + id;
          }

          numOfNonSidetreeTransactions++;
          return randomString();
        });

        const txnSamplerResetSpy = spyOn(bitcoinProcessor['transactionSampler'], 'resetPsuedoRandomSeed');
        const txnSamplerAddSpy = spyOn(bitcoinProcessor['transactionSampler'], 'addElement').and.returnValue(undefined);

        await bitcoinProcessor['processBlockForPofCalculation'](block, blockData);
        expect(txnSamplerAddSpy.calls.count()).toEqual(numOfNonSidetreeTransactions);
        expect(txnSamplerResetSpy).toHaveBeenCalled();
        done();
      });

      it('should add values to the quantile calculator only if we have reached the target group count', async (done) => {
        const block = randomNumber();
        const blockData = await generateBlock(block, () => {
          if (Math.random() > 0.2) {
            const id = randomString();
            return testConfig.sidetreeTransactionPrefix + id;
          }

          return randomString();
        });

        const txnSamplerClearSpy = spyOn(bitcoinProcessor['transactionSampler'], 'clear');
        const txnSamplerResetSpy = spyOn(bitcoinProcessor['transactionSampler'], 'resetPsuedoRandomSeed');

        const mockedSampleTxns = [ 'abc', '123', '23k', '35d', '4', 'tr', 'afe', '12d', '3rf' ];
        spyOn(bitcoinProcessor['transactionSampler'], 'getSample').and.returnValue(mockedSampleTxns);
        spyOn(bitcoinProcessor['transactionSampler'], 'addElement').and.returnValue(undefined);
        spyOn(bitcoinProcessor, 'isGroupBoundary' as any).and.returnValue(true);

        let mockedTransactionFees = new Array<number>();
        spyOn(bitcoinProcessor['bitcoinClient'], 'getTransactionFeeInSatoshis' as any).and.callFake((_id: any) => {
          const fee = randomNumber();
          mockedTransactionFees.push(fee);
          return fee;
        });

        const expectedGroupId = bitcoinProcessor['getGroupIdFromBlock'](block);
        const quantileCalculatorAddSpy = spyOn(bitcoinProcessor['quantileCalculator'], 'add').and.callFake(async (groupId, fees) => {
          expect(groupId).toEqual(expectedGroupId);
          expect(fees).toEqual(mockedTransactionFees);
        });

        await bitcoinProcessor['processBlockForPofCalculation'](block, blockData);
        expect(quantileCalculatorAddSpy).toHaveBeenCalled();
        expect(txnSamplerClearSpy).toHaveBeenCalled();
        expect(txnSamplerResetSpy).toHaveBeenCalled();
        done();
      });
    });

  });

  describe('isSidetreeTransaction', async () => {
    it('should return true if at least 1 output has sidetree data', async (done) => {
      const mockTxnModel: BitcoinTransactionModel = {
        id: 'id',
        inputs: [],
        outputs: [
          { satoshis: 100, scriptAsmAsString: 'script' },
          { satoshis: 200, scriptAsmAsString: 'script2' }
        ]
      };

      // Only return true for the 2nd call
      let getSidetreeDataCallIndex = 0;
      spyOn(bitcoinProcessor as any, 'getSidetreeDataFromVOutIfExist').and.callFake(() => {
        getSidetreeDataCallIndex++;

        if (getSidetreeDataCallIndex === 2) {
          return randomString();
        }
        return undefined;
      });

      const result = bitcoinProcessor['isSidetreeTransaction'](mockTxnModel);
      expect(result).toBeTruthy();
      done();
    });

    it('should return false if no output has sidetree data', async (done) => {
      const mockTxnModel: BitcoinTransactionModel = {
        id: 'id',
        inputs: [],
        outputs: [
          { satoshis: 100, scriptAsmAsString: 'script' },
          { satoshis: 200, scriptAsmAsString: 'script2' }
        ]
      };

      spyOn(bitcoinProcessor as any, 'getSidetreeDataFromVOutIfExist').and.returnValue(undefined);

      const result = bitcoinProcessor['isSidetreeTransaction'](mockTxnModel);
      expect(result).toBeFalsy();
      done();
    });
  });

  describe('getSidetreeDataFromVOutIfExist', async () => {
    it('should return the data if the valid sidetree transaction exist', async (done) => {
      const sidetreeData = 'some test data';
      const sidetreeDataWithPrefix = testConfig.sidetreeTransactionPrefix + sidetreeData;
      const sidetreeDataWithPrefixInHex = Buffer.from(sidetreeDataWithPrefix).toString('hex');

      const validOpReturn = `OP_RETURN ${sidetreeDataWithPrefixInHex}`;

      const mockOutput: BitcoinOutputModel = { satoshis:  0, scriptAsmAsString: validOpReturn };

      const actual = bitcoinProcessor['getSidetreeDataFromVOutIfExist'](mockOutput);
      expect(actual).toBeDefined();
      expect(actual!).toEqual(sidetreeData);
      done();
    });

    it('should return undefined if no valid sidetree transaction exist', async (done) => {
      const mockOutput: BitcoinOutputModel = { satoshis:  0, scriptAsmAsString: 'some random data' };

      const actual = bitcoinProcessor['getSidetreeDataFromVOutIfExist'](mockOutput);
      expect(actual).not.toBeDefined();
      done();
    });
  });

  describe('getValidSidetreeTransactionFromOutputs', async () => {
    it('should only return the sidetree transaction if only a single sidetree transaction exist.', async (done) => {

      const mockOutputs: BitcoinOutputModel[] = [
        { satoshis:  0, scriptAsmAsString: 'some random data' },
        { satoshis:  0, scriptAsmAsString: 'some random data 2' }
      ];

      const mockSidetreeData = 'some test data';
      // Mock the getSidetreeData function to only return ONE valid transaction
      let callIndex = 0;
      spyOn(bitcoinProcessor as any, 'getSidetreeDataFromVOutIfExist').and.callFake((_: BitcoinOutputModel) => {

        // Only return a valid sidetree data for the 2nd call
        if (callIndex === 1) {
          return mockSidetreeData;
        }

        callIndex++;
        return undefined;
      });

      const mockTxnFee = 1000;
      const mockNormalizedFeeModel: TransactionFeeModel = { normalizedTransactionFee: 300 };

      const getTxnFeeSpy = spyOn(bitcoinProcessor['bitcoinClient'], 'getTransactionFeeInSatoshis').and.returnValue(Promise.resolve(mockTxnFee));
      const getNormalizedFeeSpy = spyOn(bitcoinProcessor, 'getNormalizedFee').and.returnValue(Promise.resolve(mockNormalizedFeeModel));

      const mockTxnNumber = 1000;
      spyOn(TransactionNumber, 'construct').and.returnValue(1000);

      const mockTxnBlock = 20;
      const mockTxnHash = 'hash';
      const mockTxnId = 'transaction id';

      const mockOutputTxnModel: TransactionModel = {
        anchorString: mockSidetreeData,
        normalizedTransactionFee: mockNormalizedFeeModel.normalizedTransactionFee,
        transactionFeePaid: mockTxnFee,
        transactionNumber: mockTxnNumber,
        transactionTime: mockTxnBlock,
        transactionTimeHash: mockTxnHash
      };

      const output = await bitcoinProcessor['getValidSidetreeTransactionFromOutputs'](mockOutputs, 10, mockTxnBlock, mockTxnHash, mockTxnId);
      expect(output).toBeDefined();
      expect(output).toEqual(mockOutputTxnModel);
      expect(getTxnFeeSpy).toHaveBeenCalled();
      expect(getNormalizedFeeSpy).toHaveBeenCalled();

      done();
    });

    it('should return undefined if there are multiple sidetree transaction in the outputs.', async (done) => {

      const mockOutputs: BitcoinOutputModel[] = [
        { satoshis:  0, scriptAsmAsString: 'some random data' },
        { satoshis:  0, scriptAsmAsString: 'some random data 2' }
      ];

      // Mock the getSidetreeData function to only return more than one sidetree transaction
      spyOn(bitcoinProcessor as any, 'getSidetreeDataFromVOutIfExist').and.returnValue(randomString());

      const getTxnFeeSpy = spyOn(bitcoinProcessor['bitcoinClient'], 'getTransactionFeeInSatoshis');
      const getNormalizedFeeSpy = spyOn(bitcoinProcessor, 'getNormalizedFee');

      const output = await bitcoinProcessor['getValidSidetreeTransactionFromOutputs'](mockOutputs, 10, 20, 'hash', 'id');
      expect(output).not.toBeDefined();
      expect(getTxnFeeSpy).not.toHaveBeenCalled();
      expect(getNormalizedFeeSpy).not.toHaveBeenCalled();

      done();
    });

    it('should return undefined if there are no outputs', async (done) => {
      const output = await bitcoinProcessor['getValidSidetreeTransactionFromOutputs']([], 10, 20, 'hash', 'id');
      expect(output).not.toBeDefined();
      done();
    });
  });

  describe('getServiceVersion', () => {

    it('should return the correct response body for the version request', async () => {
      const expectedVersion: ServiceVersionModel = {
        name: 'test-service',
        version: 'x.y.z'
      };

      // Make the handle service version call return the test value
      spyOn(bitcoinProcessor['serviceInfoProvider'], 'getServiceVersion').and.returnValue(expectedVersion);

      const fetchedVersion = await bitcoinProcessor.getServiceVersion();

      expect(fetchedVersion.name).toEqual(expectedVersion.name);
      expect(fetchedVersion.version).toEqual(expectedVersion.version);
    });
  });

  describe('getValueTimeLock', () => {
    it('should call the lock resolver and return the value from it.', async (done) => {
      const mockValueTimeLock: ValueTimeLockModel = {
        amountLocked: 1000,
        identifier: 'lock identifier',
        owner: 'owner',
        unlockTransactionTime: 1233
      };

      spyOn(bitcoinProcessor['lockResolver'], 'resolveSerializedLockIdentifierAndThrowOnError').and.returnValue(Promise.resolve(mockValueTimeLock));

      const actual = await bitcoinProcessor.getValueTimeLock('some serialized input');
      expect(actual).toEqual(mockValueTimeLock);
      done();
    });

    it('should throw request error if lockresolver throws any exception', async (done) => {
      spyOn(bitcoinProcessor['lockResolver'], 'resolveSerializedLockIdentifierAndThrowOnError').and.throwError('no lock found.');

      try {
        await bitcoinProcessor.getValueTimeLock('some serialized input');
        fail('Expected exception is not thrown');
      } catch (e) {
        const expectedError = new RequestError(ResponseStatus.NotFound, SharedErrorCode.ValueTimeLockNotFound);
        expect(e).toEqual(expectedError);
      }

      done();
    });
  });

  describe('generatePrivateKeyForTestnet', () => {
    it('should return a private key string by calling the BitcoinClient', () => {
      const mockPrivateKey = 'mocked private key';
      spyOn(BitcoinClient, 'generatePrivateKey').and.returnValue(mockPrivateKey);

      const actual = BitcoinProcessor.generatePrivateKeyForTestnet();
      expect(actual).toEqual(mockPrivateKey);
    });
  });

  describe('getActiveValueTimeLockForThisNode', () => {
    it('should return the value-time-lock from the lockmonitor', () => {
      const mockValueTimeLock: ValueTimeLockModel = {
        amountLocked: 1000,
        identifier: 'lock identifier',
        owner: 'owner',
        unlockTransactionTime: 1233
      };

      spyOn(bitcoinProcessor['lockMonitor'], 'getCurrentValueTimeLock').and.returnValue(mockValueTimeLock);

      const actual = bitcoinProcessor.getActiveValueTimeLockForThisNode();
      expect(actual).toEqual(mockValueTimeLock);
    });

    it('should throw not-found error if the lock monitor returns undefined.', () => {
      spyOn(bitcoinProcessor['lockMonitor'], 'getCurrentValueTimeLock').and.returnValue(undefined);

      try {
        bitcoinProcessor.getActiveValueTimeLockForThisNode();
        fail('Expected exception is not thrown');
      } catch (e) {
        const expectedError = new RequestError(ResponseStatus.NotFound, SharedErrorCode.ValueTimeLockNotFound);
        expect(e).toEqual(expectedError);
      }
    });

    it('should throw pending-state exception if the lock monitor throws pending-state error', () => {
      spyOn(bitcoinProcessor['lockMonitor'], 'getCurrentValueTimeLock').and.callFake(() => {
        throw new BitcoinError(ErrorCode.LockMonitorCurrentValueTimeLockInPendingState);
      });

      try {
        bitcoinProcessor.getActiveValueTimeLockForThisNode();
        fail('Expected exception is not thrown');
      } catch (e) {
        const expectedError = new RequestError(ResponseStatus.NotFound, SharedErrorCode.ValueTimeLockInPendingState);
        expect(e).toEqual(expectedError);
      }
    });

    it('should bubble up any other errors.', () => {
      spyOn(bitcoinProcessor['lockMonitor'], 'getCurrentValueTimeLock').and.throwError('no lock found.');

      try {
        bitcoinProcessor.getActiveValueTimeLockForThisNode();
        fail('Expected exception is not thrown');
      } catch (e) {
        const expectedError = new RequestError(ResponseStatus.ServerError);
        expect(e).toEqual(expectedError);
      }
    });
  });
});<|MERGE_RESOLUTION|>--- conflicted
+++ resolved
@@ -46,13 +46,10 @@
     mongoDbConnectionString: 'mongodb://localhost:27017',
     sidetreeTransactionPrefix: 'sidetree:',
     transactionPollPeriodInSeconds: 60,
-<<<<<<< HEAD
-    sidetreeTransactionFeeMarkupPercentage: 0
-=======
+    sidetreeTransactionFeeMarkupPercentage: 0,
     valueTimeLockPollPeriodInSeconds: 60,
     valueTimeLockAmountInBitcoins: 1,
     valueTimeLockTransactionFeesAmountInBitcoins: undefined
->>>>>>> f30c677c
   };
 
   let bitcoinProcessor: BitcoinProcessor;
@@ -126,13 +123,10 @@
         requestTimeoutInMilliseconds: undefined,
         requestMaxRetries: undefined,
         transactionPollPeriodInSeconds: undefined,
-<<<<<<< HEAD
-        sidetreeTransactionFeeMarkupPercentage: 0
-=======
+        sidetreeTransactionFeeMarkupPercentage: 0,
         valueTimeLockPollPeriodInSeconds: 60,
         valueTimeLockAmountInBitcoins: 1,
         valueTimeLockTransactionFeesAmountInBitcoins: undefined
->>>>>>> f30c677c
       };
 
       const bitcoinProcessor = new BitcoinProcessor(config);
@@ -161,13 +155,10 @@
         requestTimeoutInMilliseconds: undefined,
         requestMaxRetries: undefined,
         transactionPollPeriodInSeconds: undefined,
-<<<<<<< HEAD
-        sidetreeTransactionFeeMarkupPercentage: 0
-=======
+        sidetreeTransactionFeeMarkupPercentage: 0,
         valueTimeLockPollPeriodInSeconds: 60,
         valueTimeLockAmountInBitcoins: 1,
         valueTimeLockTransactionFeesAmountInBitcoins: undefined
->>>>>>> f30c677c
       };
 
       try {
