import BitcoinClient from '../../../lib/bitcoin/BitcoinClient';
import BitcoinOutputModel from '../../../lib/bitcoin/models/BitcoinOutputModel';
import BitcoinTransactionModel from '../../../lib/bitcoin/models/BitcoinTransactionModel';
import ErrorCode from '../../../lib/bitcoin/ErrorCode';
import JasmineSidetreeErrorValidator from '../../JasmineSidetreeErrorValidator';
import LockIdentifierModel from '../../../lib/bitcoin/models/LockIdentifierModel';
import LockIdentifierSerializer from '../../../lib/bitcoin/lock/LockIdentifierSerializer';
import LockResolver from '../../../lib/bitcoin/lock/LockResolver';
import ValueTimeLockModel from '../../../lib/common/models/ValueTimeLockModel';
import VersionManager from '../../../lib/bitcoin/VersionManager';
import VersionModel from '../../../lib/common/models/VersionModel';
import { Address, crypto, Networks, PrivateKey, Script } from 'bitcore-lib';
import { IBlockInfo } from '../../../lib/bitcoin/BitcoinProcessor';

function createValidLockRedeemScript (lockDurationInBlocks: number, targetWalletAddress: Address): Script {
  const lockDurationInBlocksBuffer = Buffer.alloc(3);
  lockDurationInBlocksBuffer.writeIntLE(lockDurationInBlocks, 0, 3);

  return Script.empty()
               .add(lockDurationInBlocksBuffer)
               .add(178) // OP_CSV
               .add(117) // OP_DROP
               .add(Script.buildPublicKeyHashOut(targetWalletAddress));
}

function createLockScriptVerifyResult (isScriptValid: boolean, owner: string | undefined, lockDurationInBlocks: number | undefined): any {
  return {
    isScriptValid: isScriptValid,
    publicKeyHash: owner,
    lockDurationInBlocks: lockDurationInBlocks
  };
}

describe('LockResolver', () => {
  const versionModels: VersionModel[] = [{ startingBlockchainTime: 0, version: 'latest' }];
  const versionManager = new VersionManager(versionModels);

  const validTestPrivateKey = new PrivateKey(undefined, Networks.testnet);
  const validTestWalletAddress = validTestPrivateKey.toAddress();

  const validTestPublicKey = validTestPrivateKey.toPublicKey();
  const validPublicKeyHashOutBuffer = crypto.Hash.sha256ripemd160(validTestPublicKey.toBuffer());
  const validPublicKeyHashOutString = validPublicKeyHashOutBuffer.toString('hex');

  const validTestWalletImportString = validTestPrivateKey.toWIF();

  let lockResolver: LockResolver;

  beforeEach(() => {
    let bitcoinClient = new BitcoinClient('uri:test', 'u', 'p', validTestWalletImportString, 10, 1, 0);

    lockResolver = new LockResolver(versionManager, bitcoinClient, 200, 250);
  });

  describe('resolveSerializedLockIdentifierAndThrowOnError', () => {
    it('should deserialize the identifier and call the other function', async (done) => {

      const mockLockIdentifier: LockIdentifierModel = {
        redeemScriptAsHex: 'redeem script as hex',
        transactionId: 'transaction id'
      };
      const deserializeSpy = spyOn(LockIdentifierSerializer, 'deserialize').and.returnValue(mockLockIdentifier);

      const mockLockStartBlock = 12345;
      spyOn(lockResolver as any, 'calculateLockStartingBlock').and.returnValue(Promise.resolve(12345));

      const mockValueTimeLock: ValueTimeLockModel = {
        amountLocked: 1000,
        identifier: 'identifier',
        owner: 'owner',
        unlockTransactionTime: 1900,
        normalizedFee: 100,
        lockTransactionTime: mockLockStartBlock
      };
      const resolveSpy = spyOn(lockResolver, 'resolveLockIdentifierAndThrowOnError').and.returnValue(Promise.resolve(mockValueTimeLock));

      const serializedIdInput = 'mock serialized identifier';
      const actual = await lockResolver.resolveSerializedLockIdentifierAndThrowOnError(serializedIdInput);

      expect(actual).toEqual(mockValueTimeLock);
      expect(deserializeSpy).toHaveBeenCalledWith(serializedIdInput);
      expect(resolveSpy).toHaveBeenCalled();
      done();
    });
  });

  describe('resolveLockIdentifierAndThrowOnError', () => {
    it('should correctly resolve a valid lock identifier.', async () => {
      const lockDurationInput = 166;
      const validScript = createValidLockRedeemScript(lockDurationInput, validTestWalletAddress);

      const mockLockIdentifier: LockIdentifierModel = {
        transactionId: 'some transactoin id',
        redeemScriptAsHex: validScript.toHex()
      };

      const mockTransaction: BitcoinTransactionModel = {
        id: 'some transaction id',
        blockHash: 'block hash',
        confirmations: 5,
        inputs: [],
        outputs: [
          { satoshis: 10000, scriptAsmAsString: 'mock script asm' }
        ]
      };

      const mockLockScriptVerifyResult = createLockScriptVerifyResult(true, validPublicKeyHashOutString, lockDurationInput);

      const getTxnSpy = spyOn(lockResolver as any, 'getTransaction').and.returnValue(Promise.resolve(mockTransaction));
      const createScriptSpy = spyOn(LockResolver as any, 'createScript').and.returnValue(validScript);
      const checkLockScriptSpy = spyOn(LockResolver as any, 'isRedeemScriptALockScript').and.returnValue(mockLockScriptVerifyResult);
      const payToScriptSpy = spyOn(LockResolver as any, 'isOutputPayingToTargetScript').and.returnValue(true);

      const mockSerializedLockIdentifier = 'mocked-locked-identifier';
      spyOn(LockIdentifierSerializer, 'serialize').and.returnValue(mockSerializedLockIdentifier);

      const mockLockStartBlock = 12345;
      spyOn(lockResolver as any, 'calculateLockStartingBlock').and.returnValue(Promise.resolve(mockLockStartBlock));

      const lockDurationSpy = spyOn(lockResolver as any, 'isLockDurationValid').and.returnValue(true);

      const mockNormalizedFee = 87654;
      const mockFeeCalculator = {
        getNormalizedFee () { return mockNormalizedFee; }
      };
      const getFeeCalculatorSpy = spyOn(lockResolver['versionManager'], 'getFeeCalculator').and.returnValue(mockFeeCalculator);

      const expectedUnlockTransactionTime = mockLockStartBlock + lockDurationInput + 1;

      const expectedOutput: ValueTimeLockModel = {
        identifier: mockSerializedLockIdentifier,
        amountLocked: mockTransaction.outputs[0].satoshis,
        lockTransactionTime: mockLockStartBlock,
        unlockTransactionTime: expectedUnlockTransactionTime,
        normalizedFee: mockNormalizedFee,
        owner: validPublicKeyHashOutString
      };

      const actual = await lockResolver.resolveLockIdentifierAndThrowOnError(mockLockIdentifier);
      expect(expectedOutput).toEqual(actual);

      expect(getTxnSpy).toHaveBeenCalledWith(mockLockIdentifier.transactionId);
      expect(createScriptSpy).toHaveBeenCalledWith(mockLockIdentifier.redeemScriptAsHex);
      expect(checkLockScriptSpy).toHaveBeenCalled();
      expect(payToScriptSpy).toHaveBeenCalledWith(mockTransaction.outputs[0], validScript);
<<<<<<< HEAD
      expect(lockDurationSpy).toHaveBeenCalledWith(mockLockStartBlock, expectedUnlockTransactionTime);
      expect(normalizedFeeSpy).toHaveBeenCalledWith(mockLockStartBlock);
=======
      expect(lockDurationSpy).toHaveBeenCalledWith(mockLockStartBlock, mockLockScriptVerifyResult.unlockAtBlock);
      expect(getFeeCalculatorSpy).toHaveBeenCalledWith(mockLockStartBlock);
>>>>>>> 8ecfa1df
    });

    it('should throw if redeem script is not a lock script.', async () => {

      const mockLockIdentifier: LockIdentifierModel = {
        transactionId: 'some transactoin id',
        redeemScriptAsHex: 'some mock script as hex'
      };

      const mockLockScriptVerifyResult = createLockScriptVerifyResult(false, undefined, undefined);

      const getTxnSpy = spyOn(lockResolver as any, 'getTransaction');
      spyOn(LockResolver as any, 'createScript').and.returnValue(Script.empty());
      spyOn(LockResolver as any, 'isRedeemScriptALockScript').and.returnValue(mockLockScriptVerifyResult);

      await JasmineSidetreeErrorValidator.expectSidetreeErrorToBeThrownAsync(
        () => lockResolver.resolveLockIdentifierAndThrowOnError(mockLockIdentifier),
        ErrorCode.LockResolverRedeemScriptIsNotLock
      );

      expect(getTxnSpy).not.toHaveBeenCalled();
    });

    it('should throw if the transaction output is not paying to the linked wallet.', async () => {

      const mockLockIdentifier: LockIdentifierModel = {
        transactionId: 'some transactoin id',
        redeemScriptAsHex: 'validScript to - Hex'
      };

      const mockTransaction: BitcoinTransactionModel = {
        id: 'some transaction id',
        blockHash: 'block hash',
        confirmations: 5,
        inputs: [],
        outputs: [
          { satoshis: 10000, scriptAsmAsString: 'mock script asm' }
        ]
      };

      const mockLockScriptVerifyResult = createLockScriptVerifyResult(true, validPublicKeyHashOutString, 123);

      spyOn(lockResolver as any, 'getTransaction').and.returnValue(Promise.resolve(mockTransaction));
      spyOn(LockResolver as any, 'createScript').and.returnValue(Script.empty());
      spyOn(LockResolver as any, 'isRedeemScriptALockScript').and.returnValue(mockLockScriptVerifyResult);
      spyOn(LockResolver as any, 'isOutputPayingToTargetScript').and.returnValue(false);

      await JasmineSidetreeErrorValidator.expectSidetreeErrorToBeThrownAsync(
        () => lockResolver.resolveLockIdentifierAndThrowOnError(mockLockIdentifier),
        ErrorCode.LockResolverTransactionIsNotPayingToScript
      );
    });

    it('should throw if the lock duration is invalid.', async () => {

      const mockLockIdentifier: LockIdentifierModel = {
        transactionId: 'some transactoin id',
        redeemScriptAsHex: 'validScript to - Hex'
      };

      const mockTransaction: BitcoinTransactionModel = {
        id: 'some transaction id',
        blockHash: 'block hash',
        confirmations: 5,
        inputs: [],
        outputs: [
          { satoshis: 10000, scriptAsmAsString: 'mock script asm' }
        ]
      };

      const mockLockScriptVerifyResult = createLockScriptVerifyResult(true, validPublicKeyHashOutString, 123);

      spyOn(lockResolver as any, 'getTransaction').and.returnValue(Promise.resolve(mockTransaction));
      spyOn(LockResolver as any, 'createScript').and.returnValue(Script.empty());
      spyOn(LockResolver as any, 'isRedeemScriptALockScript').and.returnValue(mockLockScriptVerifyResult);
      spyOn(LockResolver as any, 'isOutputPayingToTargetScript').and.returnValue(true);
      spyOn(lockResolver as any, 'calculateLockStartingBlock').and.returnValue(Promise.resolve(1234));
      spyOn(lockResolver as any, 'isLockDurationValid').and.returnValue(false);

      await JasmineSidetreeErrorValidator.expectSidetreeErrorToBeThrownAsync(
        () => lockResolver.resolveLockIdentifierAndThrowOnError(mockLockIdentifier),
        ErrorCode.LockResolverDurationIsInvalid
      );
    });
  });

  describe('isRedeemScriptALockScript', () => {
    it('should validate and return the correct block if the script is valid.', async () => {

      const lockDurationInput = 424;
      const validScript = createValidLockRedeemScript(lockDurationInput, validTestWalletAddress);

      const expectedOutput = createLockScriptVerifyResult(true, validPublicKeyHashOutString, lockDurationInput);

      const actual = LockResolver['isRedeemScriptALockScript'](validScript);
      expect(actual).toEqual(expectedOutput);
    });

    it('should return false and 0 for block height if the script is invalid', async () => {
      const validScript = createValidLockRedeemScript(1234, validTestWalletAddress);
      const invalidScript = validScript.add(114); // add an invalid op code

      const expectedOutput = createLockScriptVerifyResult(false, undefined, undefined);

      const actual = LockResolver['isRedeemScriptALockScript'](invalidScript);
      expect(actual).toEqual(expectedOutput);
    });
  });

  describe('isOutputPayingToTargetScript', () => {
    it('should return true if the output is paying to the target script.', async () => {
      const validScript = createValidLockRedeemScript(4758759, validTestWalletAddress);
      const validScriptAsPayToScriptHashOut = Script.buildScriptHashOut(validScript);

      const mockOutput: BitcoinOutputModel = {
        satoshis: 1000, scriptAsmAsString: validScriptAsPayToScriptHashOut.toASM()
      };

      const result = LockResolver['isOutputPayingToTargetScript'](mockOutput, validScript);
      expect(result).toBeTruthy();
    });

    it('should return false for any other script.', async () => {
      const validScript = createValidLockRedeemScript(4758759, validTestWalletAddress);
      const validScript2 = createValidLockRedeemScript(987654, validTestWalletAddress);

      const mockOutput: BitcoinOutputModel = {
        satoshis: 1000, scriptAsmAsString: validScript2.toASM()
      };
      const result = LockResolver['isOutputPayingToTargetScript'](mockOutput, validScript);
      expect(result).toBeFalsy();
    });
  });

  describe('createScript', () => {
    it('should return script from the hex.', async () => {

      const validScript = createValidLockRedeemScript(12345, validTestWalletAddress);
      validScript.add(114);

      const actual = LockResolver['createScript'](validScript.toHex());
      expect(actual.toASM()).toEqual(validScript.toASM());
    });

    it('should throw if script creation throws.', async () => {
      spyOn(Buffer,'from').and.throwError('som error');

      JasmineSidetreeErrorValidator.expectSidetreeErrorToBeThrown(
        () => LockResolver['createScript']('some input'),
        ErrorCode.LockResolverRedeemScriptIsInvalid);
    });
  });

  describe('getTransaction', () => {
    it('should return true if the bitcoin client returns the transaction', async () => {
      const mockTxn: BitcoinTransactionModel = { id: 'id', blockHash: 'block hash', confirmations: 5, inputs: [], outputs: [] };
      spyOn(lockResolver['bitcoinClient'], 'getRawTransaction').and.returnValue(Promise.resolve(mockTxn));

      const actual = await lockResolver['getTransaction']('input id');
      expect(actual).toBeTruthy();
    });

    it('should throw not-found error if there is an exception thrown by the bitcoin client', async () => {
      spyOn(lockResolver['bitcoinClient'], 'getRawTransaction').and.throwError('not found custom error.');

      await JasmineSidetreeErrorValidator.expectSidetreeErrorToBeThrownAsync(
      () => lockResolver['getTransaction']('input id'),
      ErrorCode.LockResolverTransactionNotFound);
    });
  });

  describe('calculateLockStartingBlock', () => {
    it('should calculate the correct starting block', async (done) => {
      const mockTransaction: BitcoinTransactionModel = {
        id: 'some id',
        blockHash: 'block hash',
        confirmations: 23,
        inputs: [],
        outputs: []
      };

      const mockBlockInfo: IBlockInfo = {
        hash: 'some hash',
        height: 989347,
        previousHash: 'previous hash'
      };
      spyOn(lockResolver['bitcoinClient'], 'getBlockInfo').and.returnValue(Promise.resolve(mockBlockInfo));

      const actual = await lockResolver['calculateLockStartingBlock'](mockTransaction);
      expect(actual).toEqual(mockBlockInfo.height);
      done();
    });

    it('should throw if the number of confirmations on the input is < 0', async (done) => {
      const mockTransaction: BitcoinTransactionModel = {
        id: 'some id',
        blockHash: 'block hash',
        confirmations: -2,
        inputs: [],
        outputs: []
      };

      await JasmineSidetreeErrorValidator.expectSidetreeErrorToBeThrownAsync(
        () => lockResolver['calculateLockStartingBlock'](mockTransaction),
        ErrorCode.LockResolverTransactionNotConfirmed);

      done();
    });

    it('should throw if the number of confirmations on the input is 0', async (done) => {
      const mockTransaction: BitcoinTransactionModel = {
        id: 'some id',
        blockHash: 'block hash',
        confirmations: 0,
        inputs: [],
        outputs: []
      };

      await JasmineSidetreeErrorValidator.expectSidetreeErrorToBeThrownAsync(
        () => lockResolver['calculateLockStartingBlock'](mockTransaction),
        ErrorCode.LockResolverTransactionNotConfirmed);

      done();
    });
  });

  describe('isLockDurationValid', () => {
    it('should return true if the lock duration is exactly on the min limit.', () => {
      const startBlock = 100;
      const unlockBlock = startBlock + lockResolver['minimumLockDurationInBlocks'];

      const actual = lockResolver['isLockDurationValid'](startBlock, unlockBlock);
      expect(actual).toBeTruthy();
    });

    it('should return true if the lock duration is exactly on the max limit.', () => {
      const startBlock = 100;
      const unlockBlock = startBlock + lockResolver['maximumLockDurationInBlocks'];

      const actual = lockResolver['isLockDurationValid'](startBlock, unlockBlock);
      expect(actual).toBeTruthy();
    });

    it('should return false if the lock duration is greater than the max limit.', () => {
      const startBlock = 100;
      const unlockBlock = startBlock + lockResolver['maximumLockDurationInBlocks'] + 1;

      const actual = lockResolver['isLockDurationValid'](startBlock, unlockBlock);
      expect(actual).toBeFalsy();
    });

    it('should return false if the lock duration is below the min limit.', () => {
      const intendedStartBlock = 100;
      const unlockBlock = intendedStartBlock + lockResolver['minimumLockDurationInBlocks'];
      const actualStartBlock = intendedStartBlock + 1;

      const actual = lockResolver['isLockDurationValid'](actualStartBlock, unlockBlock);
      expect(actual).toBeFalsy();
    });
  });
});
<|MERGE_RESOLUTION|>--- conflicted
+++ resolved
@@ -1,413 +1,408 @@
-import BitcoinClient from '../../../lib/bitcoin/BitcoinClient';
-import BitcoinOutputModel from '../../../lib/bitcoin/models/BitcoinOutputModel';
-import BitcoinTransactionModel from '../../../lib/bitcoin/models/BitcoinTransactionModel';
-import ErrorCode from '../../../lib/bitcoin/ErrorCode';
-import JasmineSidetreeErrorValidator from '../../JasmineSidetreeErrorValidator';
-import LockIdentifierModel from '../../../lib/bitcoin/models/LockIdentifierModel';
-import LockIdentifierSerializer from '../../../lib/bitcoin/lock/LockIdentifierSerializer';
-import LockResolver from '../../../lib/bitcoin/lock/LockResolver';
-import ValueTimeLockModel from '../../../lib/common/models/ValueTimeLockModel';
-import VersionManager from '../../../lib/bitcoin/VersionManager';
-import VersionModel from '../../../lib/common/models/VersionModel';
-import { Address, crypto, Networks, PrivateKey, Script } from 'bitcore-lib';
-import { IBlockInfo } from '../../../lib/bitcoin/BitcoinProcessor';
-
-function createValidLockRedeemScript (lockDurationInBlocks: number, targetWalletAddress: Address): Script {
-  const lockDurationInBlocksBuffer = Buffer.alloc(3);
-  lockDurationInBlocksBuffer.writeIntLE(lockDurationInBlocks, 0, 3);
-
-  return Script.empty()
-               .add(lockDurationInBlocksBuffer)
-               .add(178) // OP_CSV
-               .add(117) // OP_DROP
-               .add(Script.buildPublicKeyHashOut(targetWalletAddress));
-}
-
-function createLockScriptVerifyResult (isScriptValid: boolean, owner: string | undefined, lockDurationInBlocks: number | undefined): any {
-  return {
-    isScriptValid: isScriptValid,
-    publicKeyHash: owner,
-    lockDurationInBlocks: lockDurationInBlocks
-  };
-}
-
-describe('LockResolver', () => {
-  const versionModels: VersionModel[] = [{ startingBlockchainTime: 0, version: 'latest' }];
-  const versionManager = new VersionManager(versionModels);
-
-  const validTestPrivateKey = new PrivateKey(undefined, Networks.testnet);
-  const validTestWalletAddress = validTestPrivateKey.toAddress();
-
-  const validTestPublicKey = validTestPrivateKey.toPublicKey();
-  const validPublicKeyHashOutBuffer = crypto.Hash.sha256ripemd160(validTestPublicKey.toBuffer());
-  const validPublicKeyHashOutString = validPublicKeyHashOutBuffer.toString('hex');
-
-  const validTestWalletImportString = validTestPrivateKey.toWIF();
-
-  let lockResolver: LockResolver;
-
-  beforeEach(() => {
-    let bitcoinClient = new BitcoinClient('uri:test', 'u', 'p', validTestWalletImportString, 10, 1, 0);
-
-    lockResolver = new LockResolver(versionManager, bitcoinClient, 200, 250);
-  });
-
-  describe('resolveSerializedLockIdentifierAndThrowOnError', () => {
-    it('should deserialize the identifier and call the other function', async (done) => {
-
-      const mockLockIdentifier: LockIdentifierModel = {
-        redeemScriptAsHex: 'redeem script as hex',
-        transactionId: 'transaction id'
-      };
-      const deserializeSpy = spyOn(LockIdentifierSerializer, 'deserialize').and.returnValue(mockLockIdentifier);
-
-      const mockLockStartBlock = 12345;
-      spyOn(lockResolver as any, 'calculateLockStartingBlock').and.returnValue(Promise.resolve(12345));
-
-      const mockValueTimeLock: ValueTimeLockModel = {
-        amountLocked: 1000,
-        identifier: 'identifier',
-        owner: 'owner',
-        unlockTransactionTime: 1900,
-        normalizedFee: 100,
-        lockTransactionTime: mockLockStartBlock
-      };
-      const resolveSpy = spyOn(lockResolver, 'resolveLockIdentifierAndThrowOnError').and.returnValue(Promise.resolve(mockValueTimeLock));
-
-      const serializedIdInput = 'mock serialized identifier';
-      const actual = await lockResolver.resolveSerializedLockIdentifierAndThrowOnError(serializedIdInput);
-
-      expect(actual).toEqual(mockValueTimeLock);
-      expect(deserializeSpy).toHaveBeenCalledWith(serializedIdInput);
-      expect(resolveSpy).toHaveBeenCalled();
-      done();
-    });
-  });
-
-  describe('resolveLockIdentifierAndThrowOnError', () => {
-    it('should correctly resolve a valid lock identifier.', async () => {
-      const lockDurationInput = 166;
-      const validScript = createValidLockRedeemScript(lockDurationInput, validTestWalletAddress);
-
-      const mockLockIdentifier: LockIdentifierModel = {
-        transactionId: 'some transactoin id',
-        redeemScriptAsHex: validScript.toHex()
-      };
-
-      const mockTransaction: BitcoinTransactionModel = {
-        id: 'some transaction id',
-        blockHash: 'block hash',
-        confirmations: 5,
-        inputs: [],
-        outputs: [
-          { satoshis: 10000, scriptAsmAsString: 'mock script asm' }
-        ]
-      };
-
-      const mockLockScriptVerifyResult = createLockScriptVerifyResult(true, validPublicKeyHashOutString, lockDurationInput);
-
-      const getTxnSpy = spyOn(lockResolver as any, 'getTransaction').and.returnValue(Promise.resolve(mockTransaction));
-      const createScriptSpy = spyOn(LockResolver as any, 'createScript').and.returnValue(validScript);
-      const checkLockScriptSpy = spyOn(LockResolver as any, 'isRedeemScriptALockScript').and.returnValue(mockLockScriptVerifyResult);
-      const payToScriptSpy = spyOn(LockResolver as any, 'isOutputPayingToTargetScript').and.returnValue(true);
-
-      const mockSerializedLockIdentifier = 'mocked-locked-identifier';
-      spyOn(LockIdentifierSerializer, 'serialize').and.returnValue(mockSerializedLockIdentifier);
-
-      const mockLockStartBlock = 12345;
-      spyOn(lockResolver as any, 'calculateLockStartingBlock').and.returnValue(Promise.resolve(mockLockStartBlock));
-
-      const lockDurationSpy = spyOn(lockResolver as any, 'isLockDurationValid').and.returnValue(true);
-
-      const mockNormalizedFee = 87654;
-      const mockFeeCalculator = {
-        getNormalizedFee () { return mockNormalizedFee; }
-      };
-      const getFeeCalculatorSpy = spyOn(lockResolver['versionManager'], 'getFeeCalculator').and.returnValue(mockFeeCalculator);
-
-      const expectedUnlockTransactionTime = mockLockStartBlock + lockDurationInput + 1;
-
-      const expectedOutput: ValueTimeLockModel = {
-        identifier: mockSerializedLockIdentifier,
-        amountLocked: mockTransaction.outputs[0].satoshis,
-        lockTransactionTime: mockLockStartBlock,
-        unlockTransactionTime: expectedUnlockTransactionTime,
-        normalizedFee: mockNormalizedFee,
-        owner: validPublicKeyHashOutString
-      };
-
-      const actual = await lockResolver.resolveLockIdentifierAndThrowOnError(mockLockIdentifier);
-      expect(expectedOutput).toEqual(actual);
-
-      expect(getTxnSpy).toHaveBeenCalledWith(mockLockIdentifier.transactionId);
-      expect(createScriptSpy).toHaveBeenCalledWith(mockLockIdentifier.redeemScriptAsHex);
-      expect(checkLockScriptSpy).toHaveBeenCalled();
-      expect(payToScriptSpy).toHaveBeenCalledWith(mockTransaction.outputs[0], validScript);
-<<<<<<< HEAD
-      expect(lockDurationSpy).toHaveBeenCalledWith(mockLockStartBlock, expectedUnlockTransactionTime);
-      expect(normalizedFeeSpy).toHaveBeenCalledWith(mockLockStartBlock);
-=======
-      expect(lockDurationSpy).toHaveBeenCalledWith(mockLockStartBlock, mockLockScriptVerifyResult.unlockAtBlock);
-      expect(getFeeCalculatorSpy).toHaveBeenCalledWith(mockLockStartBlock);
->>>>>>> 8ecfa1df
-    });
-
-    it('should throw if redeem script is not a lock script.', async () => {
-
-      const mockLockIdentifier: LockIdentifierModel = {
-        transactionId: 'some transactoin id',
-        redeemScriptAsHex: 'some mock script as hex'
-      };
-
-      const mockLockScriptVerifyResult = createLockScriptVerifyResult(false, undefined, undefined);
-
-      const getTxnSpy = spyOn(lockResolver as any, 'getTransaction');
-      spyOn(LockResolver as any, 'createScript').and.returnValue(Script.empty());
-      spyOn(LockResolver as any, 'isRedeemScriptALockScript').and.returnValue(mockLockScriptVerifyResult);
-
-      await JasmineSidetreeErrorValidator.expectSidetreeErrorToBeThrownAsync(
-        () => lockResolver.resolveLockIdentifierAndThrowOnError(mockLockIdentifier),
-        ErrorCode.LockResolverRedeemScriptIsNotLock
-      );
-
-      expect(getTxnSpy).not.toHaveBeenCalled();
-    });
-
-    it('should throw if the transaction output is not paying to the linked wallet.', async () => {
-
-      const mockLockIdentifier: LockIdentifierModel = {
-        transactionId: 'some transactoin id',
-        redeemScriptAsHex: 'validScript to - Hex'
-      };
-
-      const mockTransaction: BitcoinTransactionModel = {
-        id: 'some transaction id',
-        blockHash: 'block hash',
-        confirmations: 5,
-        inputs: [],
-        outputs: [
-          { satoshis: 10000, scriptAsmAsString: 'mock script asm' }
-        ]
-      };
-
-      const mockLockScriptVerifyResult = createLockScriptVerifyResult(true, validPublicKeyHashOutString, 123);
-
-      spyOn(lockResolver as any, 'getTransaction').and.returnValue(Promise.resolve(mockTransaction));
-      spyOn(LockResolver as any, 'createScript').and.returnValue(Script.empty());
-      spyOn(LockResolver as any, 'isRedeemScriptALockScript').and.returnValue(mockLockScriptVerifyResult);
-      spyOn(LockResolver as any, 'isOutputPayingToTargetScript').and.returnValue(false);
-
-      await JasmineSidetreeErrorValidator.expectSidetreeErrorToBeThrownAsync(
-        () => lockResolver.resolveLockIdentifierAndThrowOnError(mockLockIdentifier),
-        ErrorCode.LockResolverTransactionIsNotPayingToScript
-      );
-    });
-
-    it('should throw if the lock duration is invalid.', async () => {
-
-      const mockLockIdentifier: LockIdentifierModel = {
-        transactionId: 'some transactoin id',
-        redeemScriptAsHex: 'validScript to - Hex'
-      };
-
-      const mockTransaction: BitcoinTransactionModel = {
-        id: 'some transaction id',
-        blockHash: 'block hash',
-        confirmations: 5,
-        inputs: [],
-        outputs: [
-          { satoshis: 10000, scriptAsmAsString: 'mock script asm' }
-        ]
-      };
-
-      const mockLockScriptVerifyResult = createLockScriptVerifyResult(true, validPublicKeyHashOutString, 123);
-
-      spyOn(lockResolver as any, 'getTransaction').and.returnValue(Promise.resolve(mockTransaction));
-      spyOn(LockResolver as any, 'createScript').and.returnValue(Script.empty());
-      spyOn(LockResolver as any, 'isRedeemScriptALockScript').and.returnValue(mockLockScriptVerifyResult);
-      spyOn(LockResolver as any, 'isOutputPayingToTargetScript').and.returnValue(true);
-      spyOn(lockResolver as any, 'calculateLockStartingBlock').and.returnValue(Promise.resolve(1234));
-      spyOn(lockResolver as any, 'isLockDurationValid').and.returnValue(false);
-
-      await JasmineSidetreeErrorValidator.expectSidetreeErrorToBeThrownAsync(
-        () => lockResolver.resolveLockIdentifierAndThrowOnError(mockLockIdentifier),
-        ErrorCode.LockResolverDurationIsInvalid
-      );
-    });
-  });
-
-  describe('isRedeemScriptALockScript', () => {
-    it('should validate and return the correct block if the script is valid.', async () => {
-
-      const lockDurationInput = 424;
-      const validScript = createValidLockRedeemScript(lockDurationInput, validTestWalletAddress);
-
-      const expectedOutput = createLockScriptVerifyResult(true, validPublicKeyHashOutString, lockDurationInput);
-
-      const actual = LockResolver['isRedeemScriptALockScript'](validScript);
-      expect(actual).toEqual(expectedOutput);
-    });
-
-    it('should return false and 0 for block height if the script is invalid', async () => {
-      const validScript = createValidLockRedeemScript(1234, validTestWalletAddress);
-      const invalidScript = validScript.add(114); // add an invalid op code
-
-      const expectedOutput = createLockScriptVerifyResult(false, undefined, undefined);
-
-      const actual = LockResolver['isRedeemScriptALockScript'](invalidScript);
-      expect(actual).toEqual(expectedOutput);
-    });
-  });
-
-  describe('isOutputPayingToTargetScript', () => {
-    it('should return true if the output is paying to the target script.', async () => {
-      const validScript = createValidLockRedeemScript(4758759, validTestWalletAddress);
-      const validScriptAsPayToScriptHashOut = Script.buildScriptHashOut(validScript);
-
-      const mockOutput: BitcoinOutputModel = {
-        satoshis: 1000, scriptAsmAsString: validScriptAsPayToScriptHashOut.toASM()
-      };
-
-      const result = LockResolver['isOutputPayingToTargetScript'](mockOutput, validScript);
-      expect(result).toBeTruthy();
-    });
-
-    it('should return false for any other script.', async () => {
-      const validScript = createValidLockRedeemScript(4758759, validTestWalletAddress);
-      const validScript2 = createValidLockRedeemScript(987654, validTestWalletAddress);
-
-      const mockOutput: BitcoinOutputModel = {
-        satoshis: 1000, scriptAsmAsString: validScript2.toASM()
-      };
-      const result = LockResolver['isOutputPayingToTargetScript'](mockOutput, validScript);
-      expect(result).toBeFalsy();
-    });
-  });
-
-  describe('createScript', () => {
-    it('should return script from the hex.', async () => {
-
-      const validScript = createValidLockRedeemScript(12345, validTestWalletAddress);
-      validScript.add(114);
-
-      const actual = LockResolver['createScript'](validScript.toHex());
-      expect(actual.toASM()).toEqual(validScript.toASM());
-    });
-
-    it('should throw if script creation throws.', async () => {
-      spyOn(Buffer,'from').and.throwError('som error');
-
-      JasmineSidetreeErrorValidator.expectSidetreeErrorToBeThrown(
-        () => LockResolver['createScript']('some input'),
-        ErrorCode.LockResolverRedeemScriptIsInvalid);
-    });
-  });
-
-  describe('getTransaction', () => {
-    it('should return true if the bitcoin client returns the transaction', async () => {
-      const mockTxn: BitcoinTransactionModel = { id: 'id', blockHash: 'block hash', confirmations: 5, inputs: [], outputs: [] };
-      spyOn(lockResolver['bitcoinClient'], 'getRawTransaction').and.returnValue(Promise.resolve(mockTxn));
-
-      const actual = await lockResolver['getTransaction']('input id');
-      expect(actual).toBeTruthy();
-    });
-
-    it('should throw not-found error if there is an exception thrown by the bitcoin client', async () => {
-      spyOn(lockResolver['bitcoinClient'], 'getRawTransaction').and.throwError('not found custom error.');
-
-      await JasmineSidetreeErrorValidator.expectSidetreeErrorToBeThrownAsync(
-      () => lockResolver['getTransaction']('input id'),
-      ErrorCode.LockResolverTransactionNotFound);
-    });
-  });
-
-  describe('calculateLockStartingBlock', () => {
-    it('should calculate the correct starting block', async (done) => {
-      const mockTransaction: BitcoinTransactionModel = {
-        id: 'some id',
-        blockHash: 'block hash',
-        confirmations: 23,
-        inputs: [],
-        outputs: []
-      };
-
-      const mockBlockInfo: IBlockInfo = {
-        hash: 'some hash',
-        height: 989347,
-        previousHash: 'previous hash'
-      };
-      spyOn(lockResolver['bitcoinClient'], 'getBlockInfo').and.returnValue(Promise.resolve(mockBlockInfo));
-
-      const actual = await lockResolver['calculateLockStartingBlock'](mockTransaction);
-      expect(actual).toEqual(mockBlockInfo.height);
-      done();
-    });
-
-    it('should throw if the number of confirmations on the input is < 0', async (done) => {
-      const mockTransaction: BitcoinTransactionModel = {
-        id: 'some id',
-        blockHash: 'block hash',
-        confirmations: -2,
-        inputs: [],
-        outputs: []
-      };
-
-      await JasmineSidetreeErrorValidator.expectSidetreeErrorToBeThrownAsync(
-        () => lockResolver['calculateLockStartingBlock'](mockTransaction),
-        ErrorCode.LockResolverTransactionNotConfirmed);
-
-      done();
-    });
-
-    it('should throw if the number of confirmations on the input is 0', async (done) => {
-      const mockTransaction: BitcoinTransactionModel = {
-        id: 'some id',
-        blockHash: 'block hash',
-        confirmations: 0,
-        inputs: [],
-        outputs: []
-      };
-
-      await JasmineSidetreeErrorValidator.expectSidetreeErrorToBeThrownAsync(
-        () => lockResolver['calculateLockStartingBlock'](mockTransaction),
-        ErrorCode.LockResolverTransactionNotConfirmed);
-
-      done();
-    });
-  });
-
-  describe('isLockDurationValid', () => {
-    it('should return true if the lock duration is exactly on the min limit.', () => {
-      const startBlock = 100;
-      const unlockBlock = startBlock + lockResolver['minimumLockDurationInBlocks'];
-
-      const actual = lockResolver['isLockDurationValid'](startBlock, unlockBlock);
-      expect(actual).toBeTruthy();
-    });
-
-    it('should return true if the lock duration is exactly on the max limit.', () => {
-      const startBlock = 100;
-      const unlockBlock = startBlock + lockResolver['maximumLockDurationInBlocks'];
-
-      const actual = lockResolver['isLockDurationValid'](startBlock, unlockBlock);
-      expect(actual).toBeTruthy();
-    });
-
-    it('should return false if the lock duration is greater than the max limit.', () => {
-      const startBlock = 100;
-      const unlockBlock = startBlock + lockResolver['maximumLockDurationInBlocks'] + 1;
-
-      const actual = lockResolver['isLockDurationValid'](startBlock, unlockBlock);
-      expect(actual).toBeFalsy();
-    });
-
-    it('should return false if the lock duration is below the min limit.', () => {
-      const intendedStartBlock = 100;
-      const unlockBlock = intendedStartBlock + lockResolver['minimumLockDurationInBlocks'];
-      const actualStartBlock = intendedStartBlock + 1;
-
-      const actual = lockResolver['isLockDurationValid'](actualStartBlock, unlockBlock);
-      expect(actual).toBeFalsy();
-    });
-  });
-});
+import BitcoinClient from '../../../lib/bitcoin/BitcoinClient';
+import BitcoinOutputModel from '../../../lib/bitcoin/models/BitcoinOutputModel';
+import BitcoinTransactionModel from '../../../lib/bitcoin/models/BitcoinTransactionModel';
+import ErrorCode from '../../../lib/bitcoin/ErrorCode';
+import JasmineSidetreeErrorValidator from '../../JasmineSidetreeErrorValidator';
+import LockIdentifierModel from '../../../lib/bitcoin/models/LockIdentifierModel';
+import LockIdentifierSerializer from '../../../lib/bitcoin/lock/LockIdentifierSerializer';
+import LockResolver from '../../../lib/bitcoin/lock/LockResolver';
+import ValueTimeLockModel from '../../../lib/common/models/ValueTimeLockModel';
+import VersionManager from '../../../lib/bitcoin/VersionManager';
+import VersionModel from '../../../lib/common/models/VersionModel';
+import { Address, crypto, Networks, PrivateKey, Script } from 'bitcore-lib';
+import { IBlockInfo } from '../../../lib/bitcoin/BitcoinProcessor';
+
+function createValidLockRedeemScript (lockDurationInBlocks: number, targetWalletAddress: Address): Script {
+  const lockDurationInBlocksBuffer = Buffer.alloc(3);
+  lockDurationInBlocksBuffer.writeIntLE(lockDurationInBlocks, 0, 3);
+
+  return Script.empty()
+               .add(lockDurationInBlocksBuffer)
+               .add(178) // OP_CSV
+               .add(117) // OP_DROP
+               .add(Script.buildPublicKeyHashOut(targetWalletAddress));
+}
+
+function createLockScriptVerifyResult (isScriptValid: boolean, owner: string | undefined, lockDurationInBlocks: number | undefined): any {
+  return {
+    isScriptValid: isScriptValid,
+    publicKeyHash: owner,
+    lockDurationInBlocks: lockDurationInBlocks
+  };
+}
+
+describe('LockResolver', () => {
+  const versionModels: VersionModel[] = [{ startingBlockchainTime: 0, version: 'latest' }];
+  const versionManager = new VersionManager(versionModels);
+
+  const validTestPrivateKey = new PrivateKey(undefined, Networks.testnet);
+  const validTestWalletAddress = validTestPrivateKey.toAddress();
+
+  const validTestPublicKey = validTestPrivateKey.toPublicKey();
+  const validPublicKeyHashOutBuffer = crypto.Hash.sha256ripemd160(validTestPublicKey.toBuffer());
+  const validPublicKeyHashOutString = validPublicKeyHashOutBuffer.toString('hex');
+
+  const validTestWalletImportString = validTestPrivateKey.toWIF();
+
+  let lockResolver: LockResolver;
+
+  beforeEach(() => {
+    let bitcoinClient = new BitcoinClient('uri:test', 'u', 'p', validTestWalletImportString, 10, 1, 0);
+
+    lockResolver = new LockResolver(versionManager, bitcoinClient, 200, 250);
+  });
+
+  describe('resolveSerializedLockIdentifierAndThrowOnError', () => {
+    it('should deserialize the identifier and call the other function', async (done) => {
+
+      const mockLockIdentifier: LockIdentifierModel = {
+        redeemScriptAsHex: 'redeem script as hex',
+        transactionId: 'transaction id'
+      };
+      const deserializeSpy = spyOn(LockIdentifierSerializer, 'deserialize').and.returnValue(mockLockIdentifier);
+
+      const mockLockStartBlock = 12345;
+      spyOn(lockResolver as any, 'calculateLockStartingBlock').and.returnValue(Promise.resolve(12345));
+
+      const mockValueTimeLock: ValueTimeLockModel = {
+        amountLocked: 1000,
+        identifier: 'identifier',
+        owner: 'owner',
+        unlockTransactionTime: 1900,
+        normalizedFee: 100,
+        lockTransactionTime: mockLockStartBlock
+      };
+      const resolveSpy = spyOn(lockResolver, 'resolveLockIdentifierAndThrowOnError').and.returnValue(Promise.resolve(mockValueTimeLock));
+
+      const serializedIdInput = 'mock serialized identifier';
+      const actual = await lockResolver.resolveSerializedLockIdentifierAndThrowOnError(serializedIdInput);
+
+      expect(actual).toEqual(mockValueTimeLock);
+      expect(deserializeSpy).toHaveBeenCalledWith(serializedIdInput);
+      expect(resolveSpy).toHaveBeenCalled();
+      done();
+    });
+  });
+
+  describe('resolveLockIdentifierAndThrowOnError', () => {
+    it('should correctly resolve a valid lock identifier.', async () => {
+      const lockDurationInput = 166;
+      const validScript = createValidLockRedeemScript(lockDurationInput, validTestWalletAddress);
+
+      const mockLockIdentifier: LockIdentifierModel = {
+        transactionId: 'some transactoin id',
+        redeemScriptAsHex: validScript.toHex()
+      };
+
+      const mockTransaction: BitcoinTransactionModel = {
+        id: 'some transaction id',
+        blockHash: 'block hash',
+        confirmations: 5,
+        inputs: [],
+        outputs: [
+          { satoshis: 10000, scriptAsmAsString: 'mock script asm' }
+        ]
+      };
+
+      const mockLockScriptVerifyResult = createLockScriptVerifyResult(true, validPublicKeyHashOutString, lockDurationInput);
+
+      const getTxnSpy = spyOn(lockResolver as any, 'getTransaction').and.returnValue(Promise.resolve(mockTransaction));
+      const createScriptSpy = spyOn(LockResolver as any, 'createScript').and.returnValue(validScript);
+      const checkLockScriptSpy = spyOn(LockResolver as any, 'isRedeemScriptALockScript').and.returnValue(mockLockScriptVerifyResult);
+      const payToScriptSpy = spyOn(LockResolver as any, 'isOutputPayingToTargetScript').and.returnValue(true);
+
+      const mockSerializedLockIdentifier = 'mocked-locked-identifier';
+      spyOn(LockIdentifierSerializer, 'serialize').and.returnValue(mockSerializedLockIdentifier);
+
+      const mockLockStartBlock = 12345;
+      spyOn(lockResolver as any, 'calculateLockStartingBlock').and.returnValue(Promise.resolve(mockLockStartBlock));
+
+      const lockDurationSpy = spyOn(lockResolver as any, 'isLockDurationValid').and.returnValue(true);
+
+      const mockNormalizedFee = 87654;
+      const mockFeeCalculator = {
+        getNormalizedFee () { return mockNormalizedFee; }
+      };
+      const getFeeCalculatorSpy = spyOn(lockResolver['versionManager'], 'getFeeCalculator').and.returnValue(mockFeeCalculator);
+
+      const expectedUnlockTransactionTime = mockLockStartBlock + lockDurationInput + 1;
+
+      const expectedOutput: ValueTimeLockModel = {
+        identifier: mockSerializedLockIdentifier,
+        amountLocked: mockTransaction.outputs[0].satoshis,
+        lockTransactionTime: mockLockStartBlock,
+        unlockTransactionTime: expectedUnlockTransactionTime,
+        normalizedFee: mockNormalizedFee,
+        owner: validPublicKeyHashOutString
+      };
+
+      const actual = await lockResolver.resolveLockIdentifierAndThrowOnError(mockLockIdentifier);
+      expect(expectedOutput).toEqual(actual);
+
+      expect(getTxnSpy).toHaveBeenCalledWith(mockLockIdentifier.transactionId);
+      expect(createScriptSpy).toHaveBeenCalledWith(mockLockIdentifier.redeemScriptAsHex);
+      expect(checkLockScriptSpy).toHaveBeenCalled();
+      expect(payToScriptSpy).toHaveBeenCalledWith(mockTransaction.outputs[0], validScript);
+      expect(lockDurationSpy).toHaveBeenCalledWith(mockLockStartBlock, expectedUnlockTransactionTime);
+      expect(getFeeCalculatorSpy).toHaveBeenCalledWith(mockLockStartBlock);
+    });
+
+    it('should throw if redeem script is not a lock script.', async () => {
+
+      const mockLockIdentifier: LockIdentifierModel = {
+        transactionId: 'some transactoin id',
+        redeemScriptAsHex: 'some mock script as hex'
+      };
+
+      const mockLockScriptVerifyResult = createLockScriptVerifyResult(false, undefined, undefined);
+
+      const getTxnSpy = spyOn(lockResolver as any, 'getTransaction');
+      spyOn(LockResolver as any, 'createScript').and.returnValue(Script.empty());
+      spyOn(LockResolver as any, 'isRedeemScriptALockScript').and.returnValue(mockLockScriptVerifyResult);
+
+      await JasmineSidetreeErrorValidator.expectSidetreeErrorToBeThrownAsync(
+        () => lockResolver.resolveLockIdentifierAndThrowOnError(mockLockIdentifier),
+        ErrorCode.LockResolverRedeemScriptIsNotLock
+      );
+
+      expect(getTxnSpy).not.toHaveBeenCalled();
+    });
+
+    it('should throw if the transaction output is not paying to the linked wallet.', async () => {
+
+      const mockLockIdentifier: LockIdentifierModel = {
+        transactionId: 'some transactoin id',
+        redeemScriptAsHex: 'validScript to - Hex'
+      };
+
+      const mockTransaction: BitcoinTransactionModel = {
+        id: 'some transaction id',
+        blockHash: 'block hash',
+        confirmations: 5,
+        inputs: [],
+        outputs: [
+          { satoshis: 10000, scriptAsmAsString: 'mock script asm' }
+        ]
+      };
+
+      const mockLockScriptVerifyResult = createLockScriptVerifyResult(true, validPublicKeyHashOutString, 123);
+
+      spyOn(lockResolver as any, 'getTransaction').and.returnValue(Promise.resolve(mockTransaction));
+      spyOn(LockResolver as any, 'createScript').and.returnValue(Script.empty());
+      spyOn(LockResolver as any, 'isRedeemScriptALockScript').and.returnValue(mockLockScriptVerifyResult);
+      spyOn(LockResolver as any, 'isOutputPayingToTargetScript').and.returnValue(false);
+
+      await JasmineSidetreeErrorValidator.expectSidetreeErrorToBeThrownAsync(
+        () => lockResolver.resolveLockIdentifierAndThrowOnError(mockLockIdentifier),
+        ErrorCode.LockResolverTransactionIsNotPayingToScript
+      );
+    });
+
+    it('should throw if the lock duration is invalid.', async () => {
+
+      const mockLockIdentifier: LockIdentifierModel = {
+        transactionId: 'some transactoin id',
+        redeemScriptAsHex: 'validScript to - Hex'
+      };
+
+      const mockTransaction: BitcoinTransactionModel = {
+        id: 'some transaction id',
+        blockHash: 'block hash',
+        confirmations: 5,
+        inputs: [],
+        outputs: [
+          { satoshis: 10000, scriptAsmAsString: 'mock script asm' }
+        ]
+      };
+
+      const mockLockScriptVerifyResult = createLockScriptVerifyResult(true, validPublicKeyHashOutString, 123);
+
+      spyOn(lockResolver as any, 'getTransaction').and.returnValue(Promise.resolve(mockTransaction));
+      spyOn(LockResolver as any, 'createScript').and.returnValue(Script.empty());
+      spyOn(LockResolver as any, 'isRedeemScriptALockScript').and.returnValue(mockLockScriptVerifyResult);
+      spyOn(LockResolver as any, 'isOutputPayingToTargetScript').and.returnValue(true);
+      spyOn(lockResolver as any, 'calculateLockStartingBlock').and.returnValue(Promise.resolve(1234));
+      spyOn(lockResolver as any, 'isLockDurationValid').and.returnValue(false);
+
+      await JasmineSidetreeErrorValidator.expectSidetreeErrorToBeThrownAsync(
+        () => lockResolver.resolveLockIdentifierAndThrowOnError(mockLockIdentifier),
+        ErrorCode.LockResolverDurationIsInvalid
+      );
+    });
+  });
+
+  describe('isRedeemScriptALockScript', () => {
+    it('should validate and return the correct block if the script is valid.', async () => {
+
+      const lockDurationInput = 424;
+      const validScript = createValidLockRedeemScript(lockDurationInput, validTestWalletAddress);
+
+      const expectedOutput = createLockScriptVerifyResult(true, validPublicKeyHashOutString, lockDurationInput);
+
+      const actual = LockResolver['isRedeemScriptALockScript'](validScript);
+      expect(actual).toEqual(expectedOutput);
+    });
+
+    it('should return false and 0 for block height if the script is invalid', async () => {
+      const validScript = createValidLockRedeemScript(1234, validTestWalletAddress);
+      const invalidScript = validScript.add(114); // add an invalid op code
+
+      const expectedOutput = createLockScriptVerifyResult(false, undefined, undefined);
+
+      const actual = LockResolver['isRedeemScriptALockScript'](invalidScript);
+      expect(actual).toEqual(expectedOutput);
+    });
+  });
+
+  describe('isOutputPayingToTargetScript', () => {
+    it('should return true if the output is paying to the target script.', async () => {
+      const validScript = createValidLockRedeemScript(4758759, validTestWalletAddress);
+      const validScriptAsPayToScriptHashOut = Script.buildScriptHashOut(validScript);
+
+      const mockOutput: BitcoinOutputModel = {
+        satoshis: 1000, scriptAsmAsString: validScriptAsPayToScriptHashOut.toASM()
+      };
+
+      const result = LockResolver['isOutputPayingToTargetScript'](mockOutput, validScript);
+      expect(result).toBeTruthy();
+    });
+
+    it('should return false for any other script.', async () => {
+      const validScript = createValidLockRedeemScript(4758759, validTestWalletAddress);
+      const validScript2 = createValidLockRedeemScript(987654, validTestWalletAddress);
+
+      const mockOutput: BitcoinOutputModel = {
+        satoshis: 1000, scriptAsmAsString: validScript2.toASM()
+      };
+      const result = LockResolver['isOutputPayingToTargetScript'](mockOutput, validScript);
+      expect(result).toBeFalsy();
+    });
+  });
+
+  describe('createScript', () => {
+    it('should return script from the hex.', async () => {
+
+      const validScript = createValidLockRedeemScript(12345, validTestWalletAddress);
+      validScript.add(114);
+
+      const actual = LockResolver['createScript'](validScript.toHex());
+      expect(actual.toASM()).toEqual(validScript.toASM());
+    });
+
+    it('should throw if script creation throws.', async () => {
+      spyOn(Buffer,'from').and.throwError('som error');
+
+      JasmineSidetreeErrorValidator.expectSidetreeErrorToBeThrown(
+        () => LockResolver['createScript']('some input'),
+        ErrorCode.LockResolverRedeemScriptIsInvalid);
+    });
+  });
+
+  describe('getTransaction', () => {
+    it('should return true if the bitcoin client returns the transaction', async () => {
+      const mockTxn: BitcoinTransactionModel = { id: 'id', blockHash: 'block hash', confirmations: 5, inputs: [], outputs: [] };
+      spyOn(lockResolver['bitcoinClient'], 'getRawTransaction').and.returnValue(Promise.resolve(mockTxn));
+
+      const actual = await lockResolver['getTransaction']('input id');
+      expect(actual).toBeTruthy();
+    });
+
+    it('should throw not-found error if there is an exception thrown by the bitcoin client', async () => {
+      spyOn(lockResolver['bitcoinClient'], 'getRawTransaction').and.throwError('not found custom error.');
+
+      await JasmineSidetreeErrorValidator.expectSidetreeErrorToBeThrownAsync(
+      () => lockResolver['getTransaction']('input id'),
+      ErrorCode.LockResolverTransactionNotFound);
+    });
+  });
+
+  describe('calculateLockStartingBlock', () => {
+    it('should calculate the correct starting block', async (done) => {
+      const mockTransaction: BitcoinTransactionModel = {
+        id: 'some id',
+        blockHash: 'block hash',
+        confirmations: 23,
+        inputs: [],
+        outputs: []
+      };
+
+      const mockBlockInfo: IBlockInfo = {
+        hash: 'some hash',
+        height: 989347,
+        previousHash: 'previous hash'
+      };
+      spyOn(lockResolver['bitcoinClient'], 'getBlockInfo').and.returnValue(Promise.resolve(mockBlockInfo));
+
+      const actual = await lockResolver['calculateLockStartingBlock'](mockTransaction);
+      expect(actual).toEqual(mockBlockInfo.height);
+      done();
+    });
+
+    it('should throw if the number of confirmations on the input is < 0', async (done) => {
+      const mockTransaction: BitcoinTransactionModel = {
+        id: 'some id',
+        blockHash: 'block hash',
+        confirmations: -2,
+        inputs: [],
+        outputs: []
+      };
+
+      await JasmineSidetreeErrorValidator.expectSidetreeErrorToBeThrownAsync(
+        () => lockResolver['calculateLockStartingBlock'](mockTransaction),
+        ErrorCode.LockResolverTransactionNotConfirmed);
+
+      done();
+    });
+
+    it('should throw if the number of confirmations on the input is 0', async (done) => {
+      const mockTransaction: BitcoinTransactionModel = {
+        id: 'some id',
+        blockHash: 'block hash',
+        confirmations: 0,
+        inputs: [],
+        outputs: []
+      };
+
+      await JasmineSidetreeErrorValidator.expectSidetreeErrorToBeThrownAsync(
+        () => lockResolver['calculateLockStartingBlock'](mockTransaction),
+        ErrorCode.LockResolverTransactionNotConfirmed);
+
+      done();
+    });
+  });
+
+  describe('isLockDurationValid', () => {
+    it('should return true if the lock duration is exactly on the min limit.', () => {
+      const startBlock = 100;
+      const unlockBlock = startBlock + lockResolver['minimumLockDurationInBlocks'];
+
+      const actual = lockResolver['isLockDurationValid'](startBlock, unlockBlock);
+      expect(actual).toBeTruthy();
+    });
+
+    it('should return true if the lock duration is exactly on the max limit.', () => {
+      const startBlock = 100;
+      const unlockBlock = startBlock + lockResolver['maximumLockDurationInBlocks'];
+
+      const actual = lockResolver['isLockDurationValid'](startBlock, unlockBlock);
+      expect(actual).toBeTruthy();
+    });
+
+    it('should return false if the lock duration is greater than the max limit.', () => {
+      const startBlock = 100;
+      const unlockBlock = startBlock + lockResolver['maximumLockDurationInBlocks'] + 1;
+
+      const actual = lockResolver['isLockDurationValid'](startBlock, unlockBlock);
+      expect(actual).toBeFalsy();
+    });
+
+    it('should return false if the lock duration is below the min limit.', () => {
+      const intendedStartBlock = 100;
+      const unlockBlock = intendedStartBlock + lockResolver['minimumLockDurationInBlocks'];
+      const actualStartBlock = intendedStartBlock + 1;
+
+      const actual = lockResolver['isLockDurationValid'](actualStartBlock, unlockBlock);
+      expect(actual).toBeFalsy();
+    });
+  });
+});