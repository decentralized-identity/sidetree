import BitcoinClient from '../../../lib/bitcoin/BitcoinClient';
import BitcoinError from '../../../lib/bitcoin/BitcoinError';
import BitcoinLockTransactionModel from '../../../lib/bitcoin/models/BitcoinLockTransactionModel';
import BitcoinTransactionModel from '../../../lib/bitcoin/models/BitcoinTransactionModel';
import ErrorCode from '../../../lib/bitcoin/ErrorCode';
import JasmineSidetreeErrorValidator from '../../JasmineSidetreeErrorValidator';
import LockIdentifier from '../../../lib/bitcoin/models/LockIdentifierModel';
import LockIdentifierSerializer from '../../../lib/bitcoin/lock/LockIdentifierSerializer';
import LockMonitor from '../../../lib/bitcoin/lock/LockMonitor';
import SavedLockedModel from '../../../lib/bitcoin/models/SavedLockedModel';
import SavedLockType from '../../../lib/bitcoin/enums/SavedLockType';
import MongoDbLockTransactionStore from '../../../lib/bitcoin/lock/MongoDbLockTransactionStore';
import ValueTimeLockModel from '../../../lib/common/models/ValueTimeLockModel';

<<<<<<< HEAD
function createLockInformation (latestSavedLockInfo: LockTransactionModel | undefined, currentValueTimeLock: ValueTimeLockModel | undefined, state: any) {
=======
function createLockState (latestSavedLockInfo: SavedLockedModel | undefined, currentValueTimeLock: ValueTimeLockModel | undefined) {
>>>>>>> 83afd732
  return {
    currentValueTimeLock: currentValueTimeLock,
    latestSavedLockInfo: latestSavedLockInfo,
    state: state
  };
}

describe('LockMonitor', () => {

  const validTestWalletImportString = 'cTpKFwqu2HqW4y5ByMkNRKAvkPxEcwpax5Qr33ibYvkp1KSxdji6';

  let lockMonitor: LockMonitor;

  beforeEach(() => {
    const bitcoinClient = new BitcoinClient('uri:test', 'u', 'p', validTestWalletImportString, 10, 1);
    const mongoDbLockStore = new MongoDbLockTransactionStore('server-url', 'db');
    lockMonitor = new LockMonitor(bitcoinClient, mongoDbLockStore, 60, 1200, 2000);
  });

  describe('initialize', () => {
    it('should call the periodic poll function', async () => {
      const mockLockInfo = createLockState(undefined, undefined);
      const resolveSpy = spyOn(lockMonitor as any, 'getCurrentLockState').and.returnValue(Promise.resolve(mockLockInfo));
      const pollSpy = spyOn(lockMonitor as any, 'periodicPoll').and.returnValue(Promise.resolve());

      await lockMonitor.initialize();

      expect(resolveSpy).toHaveBeenCalledBefore(pollSpy);
      expect(pollSpy).toHaveBeenCalled();
    });
  });

  describe('periodicPoll', () => {
    it('should call setTimeout() at the end of the execution.', async () => {
      const clearTimeoutSpy = spyOn(global, 'clearTimeout').and.returnValue();
      const handlePollingSpy = spyOn(lockMonitor as any, 'handlePeriodicPolling').and.returnValue(Promise.resolve());

      const setTimeoutOutput: NodeJS.Timeout = 12344 as any;
      const setTimeoutSpy = spyOn(global, 'setTimeout').and.returnValue(setTimeoutOutput as any);

      const mockPeriodicPollTimeoutId: NodeJS.Timeout = 98765 as any;
      lockMonitor['periodicPollTimeoutId'] = mockPeriodicPollTimeoutId;
      await lockMonitor['periodicPoll']();

      expect(clearTimeoutSpy).toHaveBeenCalledBefore(setTimeoutSpy);
      expect(clearTimeoutSpy).toHaveBeenCalledWith(mockPeriodicPollTimeoutId);
      expect(handlePollingSpy).toHaveBeenCalled();
      expect(setTimeoutSpy).toHaveBeenCalled();
      expect(lockMonitor['periodicPollTimeoutId']).toEqual(setTimeoutOutput);
    });

    it('should call setTimeout() at the end of the execution even if an exception is thrown.', async () => {
      const handlePollingSpy = spyOn(lockMonitor as any, 'handlePeriodicPolling').and.throwError('unhandled exception');

      const setTimeoutOutput = 985023;
      const setTimeoutSpy = spyOn(global, 'setTimeout').and.returnValue(setTimeoutOutput as any);

      lockMonitor['periodicPollTimeoutId'] = undefined;
      await lockMonitor['periodicPoll']();

      expect(handlePollingSpy).toHaveBeenCalled();
      expect(setTimeoutSpy).toHaveBeenCalled();
    });
  });

  describe('handlePeriodicPolling', () => {
    it('should not do anything if a lock is not required and none exist.', async () => {
<<<<<<< HEAD
      const mockCurrentLockInfo = createLockInformation(undefined, undefined, 'none');
      const resolveCurrentLockSpy = spyOn(lockMonitor as any, 'resolveCurrentValueTimeLock').and.returnValue(Promise.resolve(mockCurrentLockInfo));
=======
      const mockCurrentLockInfo = createLockState(undefined, undefined);
      lockMonitor['currentLockState'] = mockCurrentLockInfo;
>>>>>>> 83afd732

      const resolveCurrentLockSpy = spyOn(lockMonitor as any, 'getCurrentLockState');
      const createNewLockSpy = spyOn(lockMonitor as any, 'handleCreatingNewLock');
      const existingLockSpy = spyOn(lockMonitor as any, 'handleExistingLockRenewal');
      const releaseLockSpy = spyOn(lockMonitor as any, 'releaseLock');

      lockMonitor['desiredLockAmountInSatoshis'] = 0;
      await lockMonitor['handlePeriodicPolling']();

      expect(createNewLockSpy).not.toHaveBeenCalled();
      expect(existingLockSpy).not.toHaveBeenCalled();
      expect(releaseLockSpy).not.toHaveBeenCalled();
      expect(resolveCurrentLockSpy).not.toHaveBeenCalled();
    });

    it('should call the new lock routine if a lock is required but does not exist.', async () => {
<<<<<<< HEAD
      const mockCurrentLockInfo = createLockInformation(undefined, undefined, 'none');
      const resolveCurrentLockSpy = spyOn(lockMonitor as any, 'resolveCurrentValueTimeLock').and.returnValue(Promise.resolve(mockCurrentLockInfo));
=======
      const mockCurrentLockInfo = createLockState(undefined, undefined);
      lockMonitor['currentLockState'] = mockCurrentLockInfo;

      const resolveCurrentLockSpy = spyOn(lockMonitor as any, 'getCurrentLockState').and.returnValue(Promise.resolve(mockCurrentLockInfo));
>>>>>>> 83afd732

      const mockSavedLock: SavedLockedModel = {
        createTimestamp: 1212,
        desiredLockAmountInSatoshis: 300,
        rawTransaction: 'raw transaction',
        redeemScriptAsHex: 'redeem script as hex',
        transactionId: 'transaction id',
        type: SavedLockType.Create
      };

      const createNewLockSpy = spyOn(lockMonitor as any, 'handleCreatingNewLock').and.returnValue(Promise.resolve(mockSavedLock));
      const existingLockSpy = spyOn(lockMonitor as any, 'handleExistingLockRenewal');
      const releaseLockSpy = spyOn(lockMonitor as any, 'releaseLock');

      lockMonitor['desiredLockAmountInSatoshis'] = 50;
      await lockMonitor['handlePeriodicPolling']();

      expect(createNewLockSpy).toHaveBeenCalled();
      expect(existingLockSpy).not.toHaveBeenCalled();
      expect(releaseLockSpy).not.toHaveBeenCalled();
      expect(resolveCurrentLockSpy).toHaveBeenCalled();
    });

    it('should call the renew lock routine if a lock is required and one does exist.', async () => {

      const mockSavedLock: SavedLockedModel = {
        createTimestamp: 1212,
        desiredLockAmountInSatoshis: 300,
        rawTransaction: 'raw transaction',
        redeemScriptAsHex: 'redeem script as hex',
        transactionId: 'transaction id',
        type: SavedLockType.Create
      };

      const mockCurrentValueLock: ValueTimeLockModel = {
        amountLocked: 300,
        identifier: 'identifier',
        owner: 'owner',
        unlockTransactionTime: 12323
      };

<<<<<<< HEAD
      const mockCurrentLockInfo = createLockInformation(mockSavedLock, mockCurrentValueLock, 'confirmed');
      const resolveCurrentLockSpy = spyOn(lockMonitor as any, 'resolveCurrentValueTimeLock').and.returnValue(Promise.resolve(mockCurrentLockInfo));
=======
      const mockCurrentLockInfo = createLockState(mockSavedLock, mockCurrentValueLock);
      lockMonitor['currentLockState'] = mockCurrentLockInfo;

      const resolveCurrentLockSpy = spyOn(lockMonitor as any, 'getCurrentLockState').and.returnValue(Promise.resolve(mockCurrentLockInfo));
>>>>>>> 83afd732

      const createNewLockSpy = spyOn(lockMonitor as any, 'handleCreatingNewLock');
      const existingLockSpy = spyOn(lockMonitor as any, 'handleExistingLockRenewal').and.returnValue(Promise.resolve(true));
      const releaseLockSpy = spyOn(lockMonitor as any, 'releaseLock');

      lockMonitor['desiredLockAmountInSatoshis'] = 50;
      await lockMonitor['handlePeriodicPolling']();

      expect(createNewLockSpy).not.toHaveBeenCalled();
      expect(existingLockSpy).toHaveBeenCalled();
      expect(releaseLockSpy).not.toHaveBeenCalled();
      expect(resolveCurrentLockSpy).toHaveBeenCalled();
    });

    it('should not resolve the current lock information if the renew routine returns false.', async () => {

      const mockSavedLock: SavedLockedModel = {
        createTimestamp: 1212,
        desiredLockAmountInSatoshis: 300,
        rawTransaction: 'raw transaction',
        redeemScriptAsHex: 'redeem script as hex',
        transactionId: 'transaction id',
        type: SavedLockType.Create
      };

      const mockCurrentValueLock: ValueTimeLockModel = {
        amountLocked: 300,
        identifier: 'identifier',
        owner: 'owner',
        unlockTransactionTime: 12323
      };

      const mockCurrentLockInfo = createLockState(mockSavedLock, mockCurrentValueLock);
      lockMonitor['currentLockState'] = mockCurrentLockInfo;

      const resolveCurrentLockSpy = spyOn(lockMonitor as any, 'getCurrentLockState').and.returnValue(Promise.resolve(mockCurrentLockInfo));

      const createNewLockSpy = spyOn(lockMonitor as any, 'handleCreatingNewLock');
      const existingLockSpy = spyOn(lockMonitor as any, 'handleExistingLockRenewal').and.returnValue(Promise.resolve(false));
      const releaseLockSpy = spyOn(lockMonitor as any, 'releaseLock');

      lockMonitor['desiredLockAmountInSatoshis'] = 50;
      await lockMonitor['handlePeriodicPolling']();

      expect(createNewLockSpy).not.toHaveBeenCalled();
      expect(existingLockSpy).toHaveBeenCalled();
      expect(releaseLockSpy).not.toHaveBeenCalled();
      expect(resolveCurrentLockSpy).not.toHaveBeenCalled();
    });

    it('should call the release lock routine if a lock is not required but one does exist.', async () => {

      const mockSavedLock: SavedLockedModel = {
        createTimestamp: 1212,
        desiredLockAmountInSatoshis: 300,
        rawTransaction: 'raw transaction',
        redeemScriptAsHex: 'redeem script as hex',
        transactionId: 'transaction id',
        type: SavedLockType.Create
      };

      const mockCurrentValueLock: ValueTimeLockModel = {
        amountLocked: 300,
        identifier: 'identifier',
        owner: 'owner',
        unlockTransactionTime: 12323
      };

<<<<<<< HEAD
      const mockCurrentLockInfo = createLockInformation(mockSavedLock, mockCurrentValueLock, 'confirmed');
      const resolveCurrentLockSpy = spyOn(lockMonitor as any, 'resolveCurrentValueTimeLock').and.returnValue(Promise.resolve(mockCurrentLockInfo));
=======
      const mockCurrentLockInfo = createLockState(mockSavedLock, mockCurrentValueLock);
      lockMonitor['currentLockState'] = mockCurrentLockInfo;

      const resolveCurrentLockSpy = spyOn(lockMonitor as any, 'getCurrentLockState').and.returnValue(Promise.resolve(mockCurrentLockInfo));
>>>>>>> 83afd732

      const createNewLockSpy = spyOn(lockMonitor as any, 'handleCreatingNewLock');
      const existingLockSpy = spyOn(lockMonitor as any, 'handleExistingLockRenewal');
      const releaseLockSpy = spyOn(lockMonitor as any, 'releaseLock').and.returnValue(Promise.resolve(mockSavedLock));

      lockMonitor['desiredLockAmountInSatoshis'] = 0;
      await lockMonitor['handlePeriodicPolling']();

      expect(createNewLockSpy).not.toHaveBeenCalled();
      expect(existingLockSpy).not.toHaveBeenCalled();
      expect(releaseLockSpy).toHaveBeenCalled();
      expect(resolveCurrentLockSpy).toHaveBeenCalled();
    });
  });

  describe('getCurrentLockState', () => {
    it('should return an empty object if no locks were found in the db.', async () => {
      const rebroadcastSpy = spyOn(lockMonitor as any, 'rebroadcastTransaction');
      const resolveLockSpy = spyOn(lockMonitor['lockResolver'], 'resolveLockIdentifierAndThrowOnError');

      spyOn(lockMonitor['lockTransactionStore'], 'getLastLock').and.returnValue(Promise.resolve(undefined));

<<<<<<< HEAD
      const expected = createLockInformation(undefined, undefined, 'none');
      const actual = await lockMonitor['resolveCurrentValueTimeLock']();
=======
      const expected = createLockState(undefined, undefined);
      const actual = await lockMonitor['getCurrentLockState']();
>>>>>>> 83afd732

      expect(actual).toEqual(expected);
      expect(rebroadcastSpy).not.toHaveBeenCalled();
      expect(resolveLockSpy).not.toHaveBeenCalled();
    });

    it('should rebroadcast if the last lock transaction is not found on the bitcoin network.', async () => {
      const rebroadcastSpy = spyOn(lockMonitor as any, 'rebroadcastTransaction').and.returnValue(Promise.resolve());
      const resolveLockSpy = spyOn(lockMonitor['lockResolver'], 'resolveLockIdentifierAndThrowOnError');

      const mockLastLock: SavedLockedModel = {
        createTimestamp: 121314,
        desiredLockAmountInSatoshis: 98974,
        rawTransaction: 'raw transaction',
        redeemScriptAsHex: 'redeem script as hex',
        transactionId: 'transaction id',
        type: SavedLockType.Create
      };

      spyOn(lockMonitor['lockTransactionStore'], 'getLastLock').and.returnValue(Promise.resolve(mockLastLock));

      spyOn(lockMonitor as any, 'isTransactionWrittenOnBitcoin').and.returnValue(Promise.resolve(false));

<<<<<<< HEAD
      const expected = createLockInformation(mockLastLock, undefined, 'pending');
      const actual = await lockMonitor['resolveCurrentValueTimeLock']();
=======
      const expected = createLockState(mockLastLock, undefined);
      const actual = await lockMonitor['getCurrentLockState']();
>>>>>>> 83afd732

      expect(actual).toEqual(expected);
      expect(rebroadcastSpy).toHaveBeenCalled();
      expect(resolveLockSpy).not.toHaveBeenCalled();
    });

    it('should just return without resolving anything if the last transaction was return-to-wallet.', async () => {
      const rebroadcastSpy = spyOn(lockMonitor as any, 'rebroadcastTransaction').and.returnValue(Promise.resolve());
      const resolveLockSpy = spyOn(lockMonitor['lockResolver'], 'resolveLockIdentifierAndThrowOnError');

      const mockLastLock: SavedLockedModel = {
        createTimestamp: 121314,
        desiredLockAmountInSatoshis: 98974,
        rawTransaction: 'raw transaction',
        redeemScriptAsHex: 'redeem script as hex',
        transactionId: 'transaction id',
        type: SavedLockType.ReturnToWallet
      };

      spyOn(lockMonitor['lockTransactionStore'], 'getLastLock').and.returnValue(Promise.resolve(mockLastLock));

      spyOn(lockMonitor as any, 'isTransactionWrittenOnBitcoin').and.returnValue(Promise.resolve(true));

<<<<<<< HEAD
      const expected = createLockInformation(mockLastLock, undefined, 'none');
      const actual = await lockMonitor['resolveCurrentValueTimeLock']();
=======
      const expected = createLockState(mockLastLock, undefined);
      const actual = await lockMonitor['getCurrentLockState']();
>>>>>>> 83afd732

      expect(actual).toEqual(expected);
      expect(rebroadcastSpy).not.toHaveBeenCalled();
      expect(resolveLockSpy).not.toHaveBeenCalled();
    });

    it('should return the resolved output.', async () => {
      const rebroadcastSpy = spyOn(lockMonitor as any, 'rebroadcastTransaction').and.returnValue(Promise.resolve());

      const mockValueTimeLock: ValueTimeLockModel = {
        amountLocked: 5000,
        identifier: 'identifier',
        owner: 'owner',
        unlockTransactionTime: 1234
      };
      const resolveLockSpy = spyOn(lockMonitor['lockResolver'], 'resolveLockIdentifierAndThrowOnError').and.returnValue(Promise.resolve(mockValueTimeLock));

      const mockLastLock: SavedLockedModel = {
        createTimestamp: 121314,
        desiredLockAmountInSatoshis: 98974,
        rawTransaction: 'raw transaction',
        redeemScriptAsHex: 'redeem script as hex',
        transactionId: 'transaction id',
        type: SavedLockType.Relock
      };

      spyOn(lockMonitor['lockTransactionStore'], 'getLastLock').and.returnValue(Promise.resolve(mockLastLock));

      spyOn(lockMonitor as any, 'isTransactionWrittenOnBitcoin').and.returnValue(Promise.resolve(true));

<<<<<<< HEAD
      const expected = createLockInformation(mockLastLock, mockValueTimeLock, 'confirmed');
      const actual = await lockMonitor['resolveCurrentValueTimeLock']();
=======
      const expected = createLockState(mockLastLock, mockValueTimeLock);
      const actual = await lockMonitor['getCurrentLockState']();
>>>>>>> 83afd732

      expect(actual).toEqual(expected);
      expect(rebroadcastSpy).not.toHaveBeenCalled();
      expect(resolveLockSpy).toHaveBeenCalled();
    });
  });

  describe('rebroadcastTransaction', () => {
    it('should broadcast the txn via bitcoin-client', async () => {
      const lastSavedLockInput: SavedLockedModel = {
        createTimestamp: 1212,
        desiredLockAmountInSatoshis: 500,
        rawTransaction: 'raw txn',
        redeemScriptAsHex: 'redeem script',
        transactionId: 'transaction id',
        type: SavedLockType.Create
      };

      const broadcastSpy = spyOn(lockMonitor['bitcoinClient'], 'broadcastLockTransaction').and.returnValue(Promise.resolve(''));

      await lockMonitor['rebroadcastTransaction'](lastSavedLockInput);

      const expectedRebroadcastLockTxn: BitcoinLockTransactionModel = {
        redeemScriptAsHex: lastSavedLockInput.redeemScriptAsHex,
        serializedTransactionObject: lastSavedLockInput.rawTransaction,
        transactionId: lastSavedLockInput.transactionId,
        transactionFee: 0
      };
      expect(broadcastSpy).toHaveBeenCalledWith(expectedRebroadcastLockTxn);
    });
  });

  describe('isTransactionWrittenOnBitcoin', () => {
    it('should return true if the bitcoin client returns the transaction', async () => {
      const mockTxn: BitcoinTransactionModel = { id: 'id', inputs: [], outputs: [] };
      spyOn(lockMonitor['bitcoinClient'], 'getRawTransaction').and.returnValue(Promise.resolve(mockTxn));

      const actual = await lockMonitor['isTransactionWrittenOnBitcoin']('input id');
      expect(actual).toBeTruthy();
    });

    it('should return false if there is an exception thrown by the bitcoin client', async () => {
      spyOn(lockMonitor['bitcoinClient'], 'getRawTransaction').and.throwError('not found error.');

      const actual = await lockMonitor['isTransactionWrittenOnBitcoin']('input id');
      expect(actual).toBeFalsy();
    });
  });

  describe('handleCreatingNewLock', () => {
    it('should create the first lock', async () => {
      // Make sure that there's enough wallet balance available
      const mockWalletBalance = 32430234 + lockMonitor['transactionFeesAmountInSatoshis'] + 200;
      spyOn(lockMonitor['bitcoinClient'], 'getBalanceInSatoshis').and.returnValue(Promise.resolve(mockWalletBalance));

      const mockCurrentBlockHeight = 455678;
      spyOn(lockMonitor['bitcoinClient'], 'getCurrentBlockHeight').and.returnValue(Promise.resolve(mockCurrentBlockHeight));

      const mockLockTxn: BitcoinLockTransactionModel = {
        redeemScriptAsHex: 'renew lock txn redeem script',
        serializedTransactionObject: 'serialized txn',
        transactionId: 'transaction id',
        transactionFee: 100
      };
      const createLockTxnSpy = spyOn(lockMonitor['bitcoinClient'], 'createLockTransaction').and.returnValue(Promise.resolve(mockLockTxn));

      const mockLockInfoSaved: SavedLockedModel = {
        desiredLockAmountInSatoshis: 125,
        createTimestamp: Date.now(),
        rawTransaction: 'raw transaction',
        redeemScriptAsHex: 'redeem script as hex',
        transactionId: 'transaction id',
        type: SavedLockType.Create
      };

      const saveBroadcastSpy = spyOn(lockMonitor as any,'saveThenBroadcastTransaction').and.returnValue(Promise.resolve(mockLockInfoSaved));

      const desiredLockAmount = mockWalletBalance - (mockWalletBalance * 0.5);
      const actual = await lockMonitor['handleCreatingNewLock'](desiredLockAmount);

      expect(actual).toEqual(mockLockInfoSaved);

      const expectedLockAmount = desiredLockAmount + lockMonitor['transactionFeesAmountInSatoshis'];
      const expectedLockUntilBlock = mockCurrentBlockHeight + lockMonitor['lockPeriodInBlocks'];
      expect(createLockTxnSpy).toHaveBeenCalledWith(expectedLockAmount, expectedLockUntilBlock);

      expect(saveBroadcastSpy).toHaveBeenCalledWith(mockLockTxn, SavedLockType.Create, desiredLockAmount);
    });

    it('should throw if the wallet balance is less than the desired lock amount', async () => {
      const mockWalletBalance = 32430234;
      spyOn(lockMonitor['bitcoinClient'], 'getBalanceInSatoshis').and.returnValue(Promise.resolve(mockWalletBalance));

      const desiredLockAmount = mockWalletBalance - lockMonitor['transactionFeesAmountInSatoshis'];
      await JasmineSidetreeErrorValidator.expectBitcoinErrorToBeThrownAsync(
        () => lockMonitor['handleCreatingNewLock'](desiredLockAmount),
        ErrorCode.LockMonitorNotEnoughBalanceForFirstLock);
    });
  });

  describe('handleExistingLockRenewal', () => {
    it('should return if the we have not reached the unlock block yet.', async () => {

      const mockUnlockTxnTime = 4500;
      const currentValueTimeLockInput: ValueTimeLockModel = {
        amountLocked: 5000,
        identifier: 'some identifier',
        owner: 'owner',
        unlockTransactionTime: mockUnlockTxnTime
      };

      const lastSavedLockInfoInput: SavedLockedModel = {
        createTimestamp: 21323,
        desiredLockAmountInSatoshis: currentValueTimeLockInput.amountLocked,
        rawTransaction: 'raw transaction',
        redeemScriptAsHex: 'redeem script',
        transactionId: 'transaction id',
        type: SavedLockType.Create
      };

      // Make sure we mock not reaching the unlock time just yet.
      spyOn(lockMonitor['bitcoinClient'], 'getCurrentBlockHeight').and.returnValue(Promise.resolve(mockUnlockTxnTime - 2));

      const releaseLockSpy = spyOn(lockMonitor as any, 'releaseLock');
      const renewLockSpy = spyOn(lockMonitor as any, 'renewLock');

      const actual = await lockMonitor['handleExistingLockRenewal'](currentValueTimeLockInput, lastSavedLockInfoInput, 50);

      expect(actual).toBeFalsy();
      expect(releaseLockSpy).not.toHaveBeenCalled();
      expect(renewLockSpy).not.toHaveBeenCalled();
    });

    it('should call release lock if the new desired lock amount is different than the previously saved one.', async () => {
      const mockUnlockTxnTime = 4500;
      const currentValueTimeLockInput: ValueTimeLockModel = {
        amountLocked: 5000,
        identifier: 'some identifier',
        owner: 'owner',
        unlockTransactionTime: mockUnlockTxnTime
      };

      const mockLastSavedDesiredLockAmount = 500;
      const lastSavedLockInfoInput: SavedLockedModel = {
        createTimestamp: 21323,
        desiredLockAmountInSatoshis: mockLastSavedDesiredLockAmount,
        rawTransaction: 'raw transaction',
        redeemScriptAsHex: 'redeem script',
        transactionId: 'transaction id',
        type: SavedLockType.Create
      };

      spyOn(lockMonitor['bitcoinClient'], 'getCurrentBlockHeight').and.returnValue(Promise.resolve(mockUnlockTxnTime));

      const releaseLockSpy = spyOn(lockMonitor as any, 'releaseLock').and.returnValue(Promise.resolve());
      const renewLockSpy = spyOn(lockMonitor as any, 'renewLock');

      const actual = await lockMonitor['handleExistingLockRenewal'](currentValueTimeLockInput, lastSavedLockInfoInput, mockLastSavedDesiredLockAmount - 1);

      expect(actual).toBeTruthy();
      expect(releaseLockSpy).toHaveBeenCalled();
      expect(renewLockSpy).not.toHaveBeenCalled();
    });

    it('should call renew lock if we are at the unlock block and the desired lock amount is same as the last time.', async () => {
      const mockUnlockTxnTime = 4500;
      const currentValueTimeLockInput: ValueTimeLockModel = {
        amountLocked: 5000,
        identifier: 'some identifier',
        owner: 'owner',
        unlockTransactionTime: mockUnlockTxnTime
      };

      const mockLastSavedDesiredLockAmount = 500;
      const lastSavedLockInfoInput: SavedLockedModel = {
        createTimestamp: 21323,
        desiredLockAmountInSatoshis: mockLastSavedDesiredLockAmount,
        rawTransaction: 'raw transaction',
        redeemScriptAsHex: 'redeem script',
        transactionId: 'transaction id',
        type: SavedLockType.Create
      };

      spyOn(lockMonitor['bitcoinClient'], 'getCurrentBlockHeight').and.returnValue(Promise.resolve(mockUnlockTxnTime));

      const releaseLockSpy = spyOn(lockMonitor as any, 'releaseLock');
      const renewLockSpy = spyOn(lockMonitor as any, 'renewLock').and.returnValue(Promise.resolve());

      const actual = await lockMonitor['handleExistingLockRenewal'](currentValueTimeLockInput, lastSavedLockInfoInput, mockLastSavedDesiredLockAmount);

      expect(actual).toBeTruthy();
      expect(releaseLockSpy).not.toHaveBeenCalled();
      expect(renewLockSpy).toHaveBeenCalled();
    });

    it('should call release lock if we do not have enough balance for relock.', async () => {
      const mockUnlockTxnTime = 4500;
      const currentValueTimeLockInput: ValueTimeLockModel = {
        amountLocked: 5000,
        identifier: 'some identifier',
        owner: 'owner',
        unlockTransactionTime: mockUnlockTxnTime
      };

      const mockLastSavedDesiredLockAmount = 500;
      const lastSavedLockInfoInput: SavedLockedModel = {
        createTimestamp: 21323,
        desiredLockAmountInSatoshis: mockLastSavedDesiredLockAmount,
        rawTransaction: 'raw transaction',
        redeemScriptAsHex: 'redeem script',
        transactionId: 'transaction id',
        type: SavedLockType.Create
      };

      spyOn(lockMonitor['bitcoinClient'], 'getCurrentBlockHeight').and.returnValue(Promise.resolve(mockUnlockTxnTime));

      const releaseLockSpy = spyOn(lockMonitor as any, 'releaseLock').and.returnValue(Promise.resolve());
      const renewLockSpy = spyOn(lockMonitor as any, 'renewLock');
      renewLockSpy.and.callFake(() => {
        throw new BitcoinError(ErrorCode.LockMonitorNotEnoughBalanceForRelock);
      });

      const actual = await lockMonitor['handleExistingLockRenewal'](currentValueTimeLockInput, lastSavedLockInfoInput, mockLastSavedDesiredLockAmount);

      expect(actual).toBeTruthy();
      expect(renewLockSpy).toHaveBeenCalledBefore(releaseLockSpy);
      expect(releaseLockSpy).toHaveBeenCalled();
    });

    it('should just bubble up any unhandled errors.', async () => {
      const mockUnlockTxnTime = 4500;
      const currentValueTimeLockInput: ValueTimeLockModel = {
        amountLocked: 5000,
        identifier: 'some identifier',
        owner: 'owner',
        unlockTransactionTime: mockUnlockTxnTime
      };

      const mockLastSavedDesiredLockAmount = 500;
      const lastSavedLockInfoInput: SavedLockedModel = {
        createTimestamp: 21323,
        desiredLockAmountInSatoshis: mockLastSavedDesiredLockAmount,
        rawTransaction: 'raw transaction',
        redeemScriptAsHex: 'redeem script',
        transactionId: 'transaction id',
        type: SavedLockType.Create
      };

      spyOn(lockMonitor['bitcoinClient'], 'getCurrentBlockHeight').and.returnValue(Promise.resolve(mockUnlockTxnTime));

      const releaseLockSpy = spyOn(lockMonitor as any, 'releaseLock');

      const mockUnhandledError = new BitcoinError('some unhandled error');
      const renewLockSpy = spyOn(lockMonitor as any, 'renewLock');
      renewLockSpy.and.callFake(() => {
        throw mockUnhandledError;
      });

      await JasmineSidetreeErrorValidator.expectBitcoinErrorToBeThrownAsync(
        () => lockMonitor['handleExistingLockRenewal'](currentValueTimeLockInput, lastSavedLockInfoInput, mockLastSavedDesiredLockAmount),
        mockUnhandledError.code
      );

      expect(renewLockSpy).toHaveBeenCalled();
      expect(releaseLockSpy).not.toHaveBeenCalled();
    });
  });

  describe('renewLock', () => {
    it('should renew the existing lock and save the updated information to the db', async () => {
      const mockCurrentLockId: LockIdentifier = {
        redeemScriptAsHex: 'redeem script as hex',
        transactionId: 'transaction id'
      };

      spyOn(LockIdentifierSerializer, 'deserialize').and.returnValue(mockCurrentLockId);

      const mockCurrentBlockHeight = 455678;
      spyOn(lockMonitor['bitcoinClient'], 'getCurrentBlockHeight').and.returnValue(Promise.resolve(mockCurrentBlockHeight));

      const mockRenewLockTxn: BitcoinLockTransactionModel = {
        redeemScriptAsHex: 'renew lock txn redeem script',
        serializedTransactionObject: 'serialized txn',
        transactionId: 'transaction id',
        transactionFee: 100
      };

      const createRelockTxnSpy = spyOn(lockMonitor['bitcoinClient'], 'createRelockTransaction').and.returnValue(Promise.resolve(mockRenewLockTxn));

      const mockLockInfo: SavedLockedModel = {
        desiredLockAmountInSatoshis: 2345,
        createTimestamp: 12323425,
        rawTransaction: 'raw transaction',
        redeemScriptAsHex: 'redeem script as hex',
        transactionId: 'transaction id',
        type: SavedLockType.ReturnToWallet
      };

      const saveBroadcastSpy = spyOn(lockMonitor as any, 'saveThenBroadcastTransaction').and.returnValue(mockLockInfo);

      const currentLockInfoInput: ValueTimeLockModel = {
        amountLocked: 1234,
        identifier: 'abc',
        unlockTransactionTime: 1234,
        owner: 'some - owner'
      };

      // Ensure that the desired lock amount is not too much.
      const desiredLockAmountInput = currentLockInfoInput.amountLocked - mockRenewLockTxn.transactionFee;
      const actual = await lockMonitor['renewLock'](currentLockInfoInput, desiredLockAmountInput);

      expect(actual).toEqual(mockLockInfo);

      const expectedNewLockBlock = mockCurrentBlockHeight + lockMonitor['lockPeriodInBlocks'];
      expect(createRelockTxnSpy).toHaveBeenCalledWith(mockCurrentLockId.transactionId, currentLockInfoInput.unlockTransactionTime, expectedNewLockBlock);
      expect(saveBroadcastSpy).toHaveBeenCalledWith(mockRenewLockTxn, SavedLockType.Relock, desiredLockAmountInput);
    });

    it('should throw if the renew fees are causing the new lock amount to be less than the desired lock.', async () => {
      const mockCurrentLockId: LockIdentifier = {
        redeemScriptAsHex: 'redeem script as hex',
        transactionId: 'transaction id'
      };

      spyOn(LockIdentifierSerializer, 'deserialize').and.returnValue(mockCurrentLockId);

      const mockCurrentBlockHeight = 455678;
      spyOn(lockMonitor['bitcoinClient'], 'getCurrentBlockHeight').and.returnValue(Promise.resolve(mockCurrentBlockHeight));

      const mockRenewLockTxn: BitcoinLockTransactionModel = {
        redeemScriptAsHex: 'renew lock txn redeem script',
        serializedTransactionObject: 'serialized txn',
        transactionId: 'transaction id',
        transactionFee: 100
      };

      spyOn(lockMonitor['bitcoinClient'], 'createRelockTransaction').and.returnValue(Promise.resolve(mockRenewLockTxn));
      const saveBroadcastSpy = spyOn(lockMonitor as any, 'saveThenBroadcastTransaction');

      const currentLockInfoInput: ValueTimeLockModel = {
        amountLocked: 1234,
        identifier: 'abc',
        owner: 'wallet address',
        unlockTransactionTime: 1234
      };

      // Ensure that the desired lock amount is more to cause the error
      const desiredLockAmountInput = currentLockInfoInput.amountLocked + mockRenewLockTxn.transactionFee;

      await JasmineSidetreeErrorValidator.expectBitcoinErrorToBeThrownAsync(
        () => lockMonitor['renewLock'](currentLockInfoInput, desiredLockAmountInput),
        ErrorCode.LockMonitorNotEnoughBalanceForRelock);

      expect(saveBroadcastSpy).not.toHaveBeenCalled();
    });
  });

  describe('releaseLock', () => {
    it('should release the lock and save the updated information to the db', async () => {
      const mockCurrentLockId: LockIdentifier = {
        redeemScriptAsHex: 'redeem script as hex',
        transactionId: 'transaction id'
      };

      spyOn(LockIdentifierSerializer, 'deserialize').and.returnValue(mockCurrentLockId);

      const mockReleaseLockTxn: BitcoinLockTransactionModel = {
        redeemScriptAsHex: 'release lock txn redeem script',
        serializedTransactionObject: 'serialized txn',
        transactionId: 'transaction id',
        transactionFee: 100
      };

      spyOn(lockMonitor['bitcoinClient'], 'createReleaseLockTransaction').and.returnValue(Promise.resolve(mockReleaseLockTxn));

      const mockLockInfo: SavedLockedModel = {
        desiredLockAmountInSatoshis: 2345,
        createTimestamp: 12323425,
        rawTransaction: 'raw transaction',
        redeemScriptAsHex: 'redeem script as hex',
        transactionId: 'transaction id',
        type: SavedLockType.ReturnToWallet
      };

      const saveBroadcastSpy = spyOn(lockMonitor as any, 'saveThenBroadcastTransaction').and.returnValue(mockLockInfo);

      const currentLockInfoInput: ValueTimeLockModel = {
        amountLocked: 123,
        identifier: 'abc',
        owner: 'wallet address',
        unlockTransactionTime: 1234
      };

      const desiredLockAmountInput = 2500;
      const actual = await lockMonitor['releaseLock'](currentLockInfoInput, desiredLockAmountInput);
      expect(actual).toEqual(mockLockInfo);
      expect(saveBroadcastSpy).toHaveBeenCalledWith(mockReleaseLockTxn, SavedLockType.ReturnToWallet, desiredLockAmountInput);
    });
  });

  describe('saveThenBroadcastTransaction', () => {
    it('save the transaction first and then broadcast it.', async () => {

      const mockBitcoinLockTxn: BitcoinLockTransactionModel = {
        redeemScriptAsHex: 'redeem script hex',
        serializedTransactionObject: 'serialized txn object',
        transactionFee: 132,
        transactionId: 'transaction id'
      };

      const mockDateValue = Date.now();
      spyOn(Date,'now').and.returnValue(mockDateValue);

      const lockStoreSpy = spyOn(lockMonitor['lockTransactionStore'], 'addLock').and.returnValue(Promise.resolve());
      const broadcastTxnSpy = spyOn(lockMonitor['bitcoinClient'], 'broadcastLockTransaction').and.returnValue(Promise.resolve('id'));

      const desiredLockAmtInput = 98985;
      const lockTxnTypeInput = SavedLockType.Relock;

      const actual = await lockMonitor['saveThenBroadcastTransaction'](mockBitcoinLockTxn, lockTxnTypeInput, desiredLockAmtInput);

      const expectedLockSaved: SavedLockedModel = {
        desiredLockAmountInSatoshis: desiredLockAmtInput,
        rawTransaction: mockBitcoinLockTxn.serializedTransactionObject,
        createTimestamp: mockDateValue,
        redeemScriptAsHex: mockBitcoinLockTxn.redeemScriptAsHex,
        transactionId: mockBitcoinLockTxn.transactionId,
        type: lockTxnTypeInput
      };

      expect(actual).toEqual(expectedLockSaved);
      expect(lockStoreSpy).toHaveBeenCalledWith(expectedLockSaved);
      expect(lockStoreSpy).toHaveBeenCalledBefore(broadcastTxnSpy);
      expect(broadcastTxnSpy).toHaveBeenCalledWith(mockBitcoinLockTxn);
    });
  });
});
<|MERGE_RESOLUTION|>--- conflicted
+++ resolved
@@ -1,808 +1,764 @@
-import BitcoinClient from '../../../lib/bitcoin/BitcoinClient';
-import BitcoinError from '../../../lib/bitcoin/BitcoinError';
-import BitcoinLockTransactionModel from '../../../lib/bitcoin/models/BitcoinLockTransactionModel';
-import BitcoinTransactionModel from '../../../lib/bitcoin/models/BitcoinTransactionModel';
-import ErrorCode from '../../../lib/bitcoin/ErrorCode';
-import JasmineSidetreeErrorValidator from '../../JasmineSidetreeErrorValidator';
-import LockIdentifier from '../../../lib/bitcoin/models/LockIdentifierModel';
-import LockIdentifierSerializer from '../../../lib/bitcoin/lock/LockIdentifierSerializer';
-import LockMonitor from '../../../lib/bitcoin/lock/LockMonitor';
-import SavedLockedModel from '../../../lib/bitcoin/models/SavedLockedModel';
-import SavedLockType from '../../../lib/bitcoin/enums/SavedLockType';
-import MongoDbLockTransactionStore from '../../../lib/bitcoin/lock/MongoDbLockTransactionStore';
-import ValueTimeLockModel from '../../../lib/common/models/ValueTimeLockModel';
-
-<<<<<<< HEAD
-function createLockInformation (latestSavedLockInfo: LockTransactionModel | undefined, currentValueTimeLock: ValueTimeLockModel | undefined, state: any) {
-=======
-function createLockState (latestSavedLockInfo: SavedLockedModel | undefined, currentValueTimeLock: ValueTimeLockModel | undefined) {
->>>>>>> 83afd732
-  return {
-    currentValueTimeLock: currentValueTimeLock,
-    latestSavedLockInfo: latestSavedLockInfo,
-    state: state
-  };
-}
-
-describe('LockMonitor', () => {
-
-  const validTestWalletImportString = 'cTpKFwqu2HqW4y5ByMkNRKAvkPxEcwpax5Qr33ibYvkp1KSxdji6';
-
-  let lockMonitor: LockMonitor;
-
-  beforeEach(() => {
-    const bitcoinClient = new BitcoinClient('uri:test', 'u', 'p', validTestWalletImportString, 10, 1);
-    const mongoDbLockStore = new MongoDbLockTransactionStore('server-url', 'db');
-    lockMonitor = new LockMonitor(bitcoinClient, mongoDbLockStore, 60, 1200, 2000);
-  });
-
-  describe('initialize', () => {
-    it('should call the periodic poll function', async () => {
-      const mockLockInfo = createLockState(undefined, undefined);
-      const resolveSpy = spyOn(lockMonitor as any, 'getCurrentLockState').and.returnValue(Promise.resolve(mockLockInfo));
-      const pollSpy = spyOn(lockMonitor as any, 'periodicPoll').and.returnValue(Promise.resolve());
-
-      await lockMonitor.initialize();
-
-      expect(resolveSpy).toHaveBeenCalledBefore(pollSpy);
-      expect(pollSpy).toHaveBeenCalled();
-    });
-  });
-
-  describe('periodicPoll', () => {
-    it('should call setTimeout() at the end of the execution.', async () => {
-      const clearTimeoutSpy = spyOn(global, 'clearTimeout').and.returnValue();
-      const handlePollingSpy = spyOn(lockMonitor as any, 'handlePeriodicPolling').and.returnValue(Promise.resolve());
-
-      const setTimeoutOutput: NodeJS.Timeout = 12344 as any;
-      const setTimeoutSpy = spyOn(global, 'setTimeout').and.returnValue(setTimeoutOutput as any);
-
-      const mockPeriodicPollTimeoutId: NodeJS.Timeout = 98765 as any;
-      lockMonitor['periodicPollTimeoutId'] = mockPeriodicPollTimeoutId;
-      await lockMonitor['periodicPoll']();
-
-      expect(clearTimeoutSpy).toHaveBeenCalledBefore(setTimeoutSpy);
-      expect(clearTimeoutSpy).toHaveBeenCalledWith(mockPeriodicPollTimeoutId);
-      expect(handlePollingSpy).toHaveBeenCalled();
-      expect(setTimeoutSpy).toHaveBeenCalled();
-      expect(lockMonitor['periodicPollTimeoutId']).toEqual(setTimeoutOutput);
-    });
-
-    it('should call setTimeout() at the end of the execution even if an exception is thrown.', async () => {
-      const handlePollingSpy = spyOn(lockMonitor as any, 'handlePeriodicPolling').and.throwError('unhandled exception');
-
-      const setTimeoutOutput = 985023;
-      const setTimeoutSpy = spyOn(global, 'setTimeout').and.returnValue(setTimeoutOutput as any);
-
-      lockMonitor['periodicPollTimeoutId'] = undefined;
-      await lockMonitor['periodicPoll']();
-
-      expect(handlePollingSpy).toHaveBeenCalled();
-      expect(setTimeoutSpy).toHaveBeenCalled();
-    });
-  });
-
-  describe('handlePeriodicPolling', () => {
-    it('should not do anything if a lock is not required and none exist.', async () => {
-<<<<<<< HEAD
-      const mockCurrentLockInfo = createLockInformation(undefined, undefined, 'none');
-      const resolveCurrentLockSpy = spyOn(lockMonitor as any, 'resolveCurrentValueTimeLock').and.returnValue(Promise.resolve(mockCurrentLockInfo));
-=======
-      const mockCurrentLockInfo = createLockState(undefined, undefined);
-      lockMonitor['currentLockState'] = mockCurrentLockInfo;
->>>>>>> 83afd732
-
-      const resolveCurrentLockSpy = spyOn(lockMonitor as any, 'getCurrentLockState');
-      const createNewLockSpy = spyOn(lockMonitor as any, 'handleCreatingNewLock');
-      const existingLockSpy = spyOn(lockMonitor as any, 'handleExistingLockRenewal');
-      const releaseLockSpy = spyOn(lockMonitor as any, 'releaseLock');
-
-      lockMonitor['desiredLockAmountInSatoshis'] = 0;
-      await lockMonitor['handlePeriodicPolling']();
-
-      expect(createNewLockSpy).not.toHaveBeenCalled();
-      expect(existingLockSpy).not.toHaveBeenCalled();
-      expect(releaseLockSpy).not.toHaveBeenCalled();
-      expect(resolveCurrentLockSpy).not.toHaveBeenCalled();
-    });
-
-    it('should call the new lock routine if a lock is required but does not exist.', async () => {
-<<<<<<< HEAD
-      const mockCurrentLockInfo = createLockInformation(undefined, undefined, 'none');
-      const resolveCurrentLockSpy = spyOn(lockMonitor as any, 'resolveCurrentValueTimeLock').and.returnValue(Promise.resolve(mockCurrentLockInfo));
-=======
-      const mockCurrentLockInfo = createLockState(undefined, undefined);
-      lockMonitor['currentLockState'] = mockCurrentLockInfo;
-
-      const resolveCurrentLockSpy = spyOn(lockMonitor as any, 'getCurrentLockState').and.returnValue(Promise.resolve(mockCurrentLockInfo));
->>>>>>> 83afd732
-
-      const mockSavedLock: SavedLockedModel = {
-        createTimestamp: 1212,
-        desiredLockAmountInSatoshis: 300,
-        rawTransaction: 'raw transaction',
-        redeemScriptAsHex: 'redeem script as hex',
-        transactionId: 'transaction id',
-        type: SavedLockType.Create
-      };
-
-      const createNewLockSpy = spyOn(lockMonitor as any, 'handleCreatingNewLock').and.returnValue(Promise.resolve(mockSavedLock));
-      const existingLockSpy = spyOn(lockMonitor as any, 'handleExistingLockRenewal');
-      const releaseLockSpy = spyOn(lockMonitor as any, 'releaseLock');
-
-      lockMonitor['desiredLockAmountInSatoshis'] = 50;
-      await lockMonitor['handlePeriodicPolling']();
-
-      expect(createNewLockSpy).toHaveBeenCalled();
-      expect(existingLockSpy).not.toHaveBeenCalled();
-      expect(releaseLockSpy).not.toHaveBeenCalled();
-      expect(resolveCurrentLockSpy).toHaveBeenCalled();
-    });
-
-    it('should call the renew lock routine if a lock is required and one does exist.', async () => {
-
-      const mockSavedLock: SavedLockedModel = {
-        createTimestamp: 1212,
-        desiredLockAmountInSatoshis: 300,
-        rawTransaction: 'raw transaction',
-        redeemScriptAsHex: 'redeem script as hex',
-        transactionId: 'transaction id',
-        type: SavedLockType.Create
-      };
-
-      const mockCurrentValueLock: ValueTimeLockModel = {
-        amountLocked: 300,
-        identifier: 'identifier',
-        owner: 'owner',
-        unlockTransactionTime: 12323
-      };
-
-<<<<<<< HEAD
-      const mockCurrentLockInfo = createLockInformation(mockSavedLock, mockCurrentValueLock, 'confirmed');
-      const resolveCurrentLockSpy = spyOn(lockMonitor as any, 'resolveCurrentValueTimeLock').and.returnValue(Promise.resolve(mockCurrentLockInfo));
-=======
-      const mockCurrentLockInfo = createLockState(mockSavedLock, mockCurrentValueLock);
-      lockMonitor['currentLockState'] = mockCurrentLockInfo;
-
-      const resolveCurrentLockSpy = spyOn(lockMonitor as any, 'getCurrentLockState').and.returnValue(Promise.resolve(mockCurrentLockInfo));
->>>>>>> 83afd732
-
-      const createNewLockSpy = spyOn(lockMonitor as any, 'handleCreatingNewLock');
-      const existingLockSpy = spyOn(lockMonitor as any, 'handleExistingLockRenewal').and.returnValue(Promise.resolve(true));
-      const releaseLockSpy = spyOn(lockMonitor as any, 'releaseLock');
-
-      lockMonitor['desiredLockAmountInSatoshis'] = 50;
-      await lockMonitor['handlePeriodicPolling']();
-
-      expect(createNewLockSpy).not.toHaveBeenCalled();
-      expect(existingLockSpy).toHaveBeenCalled();
-      expect(releaseLockSpy).not.toHaveBeenCalled();
-      expect(resolveCurrentLockSpy).toHaveBeenCalled();
-    });
-
-    it('should not resolve the current lock information if the renew routine returns false.', async () => {
-
-      const mockSavedLock: SavedLockedModel = {
-        createTimestamp: 1212,
-        desiredLockAmountInSatoshis: 300,
-        rawTransaction: 'raw transaction',
-        redeemScriptAsHex: 'redeem script as hex',
-        transactionId: 'transaction id',
-        type: SavedLockType.Create
-      };
-
-      const mockCurrentValueLock: ValueTimeLockModel = {
-        amountLocked: 300,
-        identifier: 'identifier',
-        owner: 'owner',
-        unlockTransactionTime: 12323
-      };
-
-      const mockCurrentLockInfo = createLockState(mockSavedLock, mockCurrentValueLock);
-      lockMonitor['currentLockState'] = mockCurrentLockInfo;
-
-      const resolveCurrentLockSpy = spyOn(lockMonitor as any, 'getCurrentLockState').and.returnValue(Promise.resolve(mockCurrentLockInfo));
-
-      const createNewLockSpy = spyOn(lockMonitor as any, 'handleCreatingNewLock');
-      const existingLockSpy = spyOn(lockMonitor as any, 'handleExistingLockRenewal').and.returnValue(Promise.resolve(false));
-      const releaseLockSpy = spyOn(lockMonitor as any, 'releaseLock');
-
-      lockMonitor['desiredLockAmountInSatoshis'] = 50;
-      await lockMonitor['handlePeriodicPolling']();
-
-      expect(createNewLockSpy).not.toHaveBeenCalled();
-      expect(existingLockSpy).toHaveBeenCalled();
-      expect(releaseLockSpy).not.toHaveBeenCalled();
-      expect(resolveCurrentLockSpy).not.toHaveBeenCalled();
-    });
-
-    it('should call the release lock routine if a lock is not required but one does exist.', async () => {
-
-      const mockSavedLock: SavedLockedModel = {
-        createTimestamp: 1212,
-        desiredLockAmountInSatoshis: 300,
-        rawTransaction: 'raw transaction',
-        redeemScriptAsHex: 'redeem script as hex',
-        transactionId: 'transaction id',
-        type: SavedLockType.Create
-      };
-
-      const mockCurrentValueLock: ValueTimeLockModel = {
-        amountLocked: 300,
-        identifier: 'identifier',
-        owner: 'owner',
-        unlockTransactionTime: 12323
-      };
-
-<<<<<<< HEAD
-      const mockCurrentLockInfo = createLockInformation(mockSavedLock, mockCurrentValueLock, 'confirmed');
-      const resolveCurrentLockSpy = spyOn(lockMonitor as any, 'resolveCurrentValueTimeLock').and.returnValue(Promise.resolve(mockCurrentLockInfo));
-=======
-      const mockCurrentLockInfo = createLockState(mockSavedLock, mockCurrentValueLock);
-      lockMonitor['currentLockState'] = mockCurrentLockInfo;
-
-      const resolveCurrentLockSpy = spyOn(lockMonitor as any, 'getCurrentLockState').and.returnValue(Promise.resolve(mockCurrentLockInfo));
->>>>>>> 83afd732
-
-      const createNewLockSpy = spyOn(lockMonitor as any, 'handleCreatingNewLock');
-      const existingLockSpy = spyOn(lockMonitor as any, 'handleExistingLockRenewal');
-      const releaseLockSpy = spyOn(lockMonitor as any, 'releaseLock').and.returnValue(Promise.resolve(mockSavedLock));
-
-      lockMonitor['desiredLockAmountInSatoshis'] = 0;
-      await lockMonitor['handlePeriodicPolling']();
-
-      expect(createNewLockSpy).not.toHaveBeenCalled();
-      expect(existingLockSpy).not.toHaveBeenCalled();
-      expect(releaseLockSpy).toHaveBeenCalled();
-      expect(resolveCurrentLockSpy).toHaveBeenCalled();
-    });
-  });
-
-  describe('getCurrentLockState', () => {
-    it('should return an empty object if no locks were found in the db.', async () => {
-      const rebroadcastSpy = spyOn(lockMonitor as any, 'rebroadcastTransaction');
-      const resolveLockSpy = spyOn(lockMonitor['lockResolver'], 'resolveLockIdentifierAndThrowOnError');
-
-      spyOn(lockMonitor['lockTransactionStore'], 'getLastLock').and.returnValue(Promise.resolve(undefined));
-
-<<<<<<< HEAD
-      const expected = createLockInformation(undefined, undefined, 'none');
-      const actual = await lockMonitor['resolveCurrentValueTimeLock']();
-=======
-      const expected = createLockState(undefined, undefined);
-      const actual = await lockMonitor['getCurrentLockState']();
->>>>>>> 83afd732
-
-      expect(actual).toEqual(expected);
-      expect(rebroadcastSpy).not.toHaveBeenCalled();
-      expect(resolveLockSpy).not.toHaveBeenCalled();
-    });
-
-    it('should rebroadcast if the last lock transaction is not found on the bitcoin network.', async () => {
-      const rebroadcastSpy = spyOn(lockMonitor as any, 'rebroadcastTransaction').and.returnValue(Promise.resolve());
-      const resolveLockSpy = spyOn(lockMonitor['lockResolver'], 'resolveLockIdentifierAndThrowOnError');
-
-      const mockLastLock: SavedLockedModel = {
-        createTimestamp: 121314,
-        desiredLockAmountInSatoshis: 98974,
-        rawTransaction: 'raw transaction',
-        redeemScriptAsHex: 'redeem script as hex',
-        transactionId: 'transaction id',
-        type: SavedLockType.Create
-      };
-
-      spyOn(lockMonitor['lockTransactionStore'], 'getLastLock').and.returnValue(Promise.resolve(mockLastLock));
-
-      spyOn(lockMonitor as any, 'isTransactionWrittenOnBitcoin').and.returnValue(Promise.resolve(false));
-
-<<<<<<< HEAD
-      const expected = createLockInformation(mockLastLock, undefined, 'pending');
-      const actual = await lockMonitor['resolveCurrentValueTimeLock']();
-=======
-      const expected = createLockState(mockLastLock, undefined);
-      const actual = await lockMonitor['getCurrentLockState']();
->>>>>>> 83afd732
-
-      expect(actual).toEqual(expected);
-      expect(rebroadcastSpy).toHaveBeenCalled();
-      expect(resolveLockSpy).not.toHaveBeenCalled();
-    });
-
-    it('should just return without resolving anything if the last transaction was return-to-wallet.', async () => {
-      const rebroadcastSpy = spyOn(lockMonitor as any, 'rebroadcastTransaction').and.returnValue(Promise.resolve());
-      const resolveLockSpy = spyOn(lockMonitor['lockResolver'], 'resolveLockIdentifierAndThrowOnError');
-
-      const mockLastLock: SavedLockedModel = {
-        createTimestamp: 121314,
-        desiredLockAmountInSatoshis: 98974,
-        rawTransaction: 'raw transaction',
-        redeemScriptAsHex: 'redeem script as hex',
-        transactionId: 'transaction id',
-        type: SavedLockType.ReturnToWallet
-      };
-
-      spyOn(lockMonitor['lockTransactionStore'], 'getLastLock').and.returnValue(Promise.resolve(mockLastLock));
-
-      spyOn(lockMonitor as any, 'isTransactionWrittenOnBitcoin').and.returnValue(Promise.resolve(true));
-
-<<<<<<< HEAD
-      const expected = createLockInformation(mockLastLock, undefined, 'none');
-      const actual = await lockMonitor['resolveCurrentValueTimeLock']();
-=======
-      const expected = createLockState(mockLastLock, undefined);
-      const actual = await lockMonitor['getCurrentLockState']();
->>>>>>> 83afd732
-
-      expect(actual).toEqual(expected);
-      expect(rebroadcastSpy).not.toHaveBeenCalled();
-      expect(resolveLockSpy).not.toHaveBeenCalled();
-    });
-
-    it('should return the resolved output.', async () => {
-      const rebroadcastSpy = spyOn(lockMonitor as any, 'rebroadcastTransaction').and.returnValue(Promise.resolve());
-
-      const mockValueTimeLock: ValueTimeLockModel = {
-        amountLocked: 5000,
-        identifier: 'identifier',
-        owner: 'owner',
-        unlockTransactionTime: 1234
-      };
-      const resolveLockSpy = spyOn(lockMonitor['lockResolver'], 'resolveLockIdentifierAndThrowOnError').and.returnValue(Promise.resolve(mockValueTimeLock));
-
-      const mockLastLock: SavedLockedModel = {
-        createTimestamp: 121314,
-        desiredLockAmountInSatoshis: 98974,
-        rawTransaction: 'raw transaction',
-        redeemScriptAsHex: 'redeem script as hex',
-        transactionId: 'transaction id',
-        type: SavedLockType.Relock
-      };
-
-      spyOn(lockMonitor['lockTransactionStore'], 'getLastLock').and.returnValue(Promise.resolve(mockLastLock));
-
-      spyOn(lockMonitor as any, 'isTransactionWrittenOnBitcoin').and.returnValue(Promise.resolve(true));
-
-<<<<<<< HEAD
-      const expected = createLockInformation(mockLastLock, mockValueTimeLock, 'confirmed');
-      const actual = await lockMonitor['resolveCurrentValueTimeLock']();
-=======
-      const expected = createLockState(mockLastLock, mockValueTimeLock);
-      const actual = await lockMonitor['getCurrentLockState']();
->>>>>>> 83afd732
-
-      expect(actual).toEqual(expected);
-      expect(rebroadcastSpy).not.toHaveBeenCalled();
-      expect(resolveLockSpy).toHaveBeenCalled();
-    });
-  });
-
-  describe('rebroadcastTransaction', () => {
-    it('should broadcast the txn via bitcoin-client', async () => {
-      const lastSavedLockInput: SavedLockedModel = {
-        createTimestamp: 1212,
-        desiredLockAmountInSatoshis: 500,
-        rawTransaction: 'raw txn',
-        redeemScriptAsHex: 'redeem script',
-        transactionId: 'transaction id',
-        type: SavedLockType.Create
-      };
-
-      const broadcastSpy = spyOn(lockMonitor['bitcoinClient'], 'broadcastLockTransaction').and.returnValue(Promise.resolve(''));
-
-      await lockMonitor['rebroadcastTransaction'](lastSavedLockInput);
-
-      const expectedRebroadcastLockTxn: BitcoinLockTransactionModel = {
-        redeemScriptAsHex: lastSavedLockInput.redeemScriptAsHex,
-        serializedTransactionObject: lastSavedLockInput.rawTransaction,
-        transactionId: lastSavedLockInput.transactionId,
-        transactionFee: 0
-      };
-      expect(broadcastSpy).toHaveBeenCalledWith(expectedRebroadcastLockTxn);
-    });
-  });
-
-  describe('isTransactionWrittenOnBitcoin', () => {
-    it('should return true if the bitcoin client returns the transaction', async () => {
-      const mockTxn: BitcoinTransactionModel = { id: 'id', inputs: [], outputs: [] };
-      spyOn(lockMonitor['bitcoinClient'], 'getRawTransaction').and.returnValue(Promise.resolve(mockTxn));
-
-      const actual = await lockMonitor['isTransactionWrittenOnBitcoin']('input id');
-      expect(actual).toBeTruthy();
-    });
-
-    it('should return false if there is an exception thrown by the bitcoin client', async () => {
-      spyOn(lockMonitor['bitcoinClient'], 'getRawTransaction').and.throwError('not found error.');
-
-      const actual = await lockMonitor['isTransactionWrittenOnBitcoin']('input id');
-      expect(actual).toBeFalsy();
-    });
-  });
-
-  describe('handleCreatingNewLock', () => {
-    it('should create the first lock', async () => {
-      // Make sure that there's enough wallet balance available
-      const mockWalletBalance = 32430234 + lockMonitor['transactionFeesAmountInSatoshis'] + 200;
-      spyOn(lockMonitor['bitcoinClient'], 'getBalanceInSatoshis').and.returnValue(Promise.resolve(mockWalletBalance));
-
-      const mockCurrentBlockHeight = 455678;
-      spyOn(lockMonitor['bitcoinClient'], 'getCurrentBlockHeight').and.returnValue(Promise.resolve(mockCurrentBlockHeight));
-
-      const mockLockTxn: BitcoinLockTransactionModel = {
-        redeemScriptAsHex: 'renew lock txn redeem script',
-        serializedTransactionObject: 'serialized txn',
-        transactionId: 'transaction id',
-        transactionFee: 100
-      };
-      const createLockTxnSpy = spyOn(lockMonitor['bitcoinClient'], 'createLockTransaction').and.returnValue(Promise.resolve(mockLockTxn));
-
-      const mockLockInfoSaved: SavedLockedModel = {
-        desiredLockAmountInSatoshis: 125,
-        createTimestamp: Date.now(),
-        rawTransaction: 'raw transaction',
-        redeemScriptAsHex: 'redeem script as hex',
-        transactionId: 'transaction id',
-        type: SavedLockType.Create
-      };
-
-      const saveBroadcastSpy = spyOn(lockMonitor as any,'saveThenBroadcastTransaction').and.returnValue(Promise.resolve(mockLockInfoSaved));
-
-      const desiredLockAmount = mockWalletBalance - (mockWalletBalance * 0.5);
-      const actual = await lockMonitor['handleCreatingNewLock'](desiredLockAmount);
-
-      expect(actual).toEqual(mockLockInfoSaved);
-
-      const expectedLockAmount = desiredLockAmount + lockMonitor['transactionFeesAmountInSatoshis'];
-      const expectedLockUntilBlock = mockCurrentBlockHeight + lockMonitor['lockPeriodInBlocks'];
-      expect(createLockTxnSpy).toHaveBeenCalledWith(expectedLockAmount, expectedLockUntilBlock);
-
-      expect(saveBroadcastSpy).toHaveBeenCalledWith(mockLockTxn, SavedLockType.Create, desiredLockAmount);
-    });
-
-    it('should throw if the wallet balance is less than the desired lock amount', async () => {
-      const mockWalletBalance = 32430234;
-      spyOn(lockMonitor['bitcoinClient'], 'getBalanceInSatoshis').and.returnValue(Promise.resolve(mockWalletBalance));
-
-      const desiredLockAmount = mockWalletBalance - lockMonitor['transactionFeesAmountInSatoshis'];
-      await JasmineSidetreeErrorValidator.expectBitcoinErrorToBeThrownAsync(
-        () => lockMonitor['handleCreatingNewLock'](desiredLockAmount),
-        ErrorCode.LockMonitorNotEnoughBalanceForFirstLock);
-    });
-  });
-
-  describe('handleExistingLockRenewal', () => {
-    it('should return if the we have not reached the unlock block yet.', async () => {
-
-      const mockUnlockTxnTime = 4500;
-      const currentValueTimeLockInput: ValueTimeLockModel = {
-        amountLocked: 5000,
-        identifier: 'some identifier',
-        owner: 'owner',
-        unlockTransactionTime: mockUnlockTxnTime
-      };
-
-      const lastSavedLockInfoInput: SavedLockedModel = {
-        createTimestamp: 21323,
-        desiredLockAmountInSatoshis: currentValueTimeLockInput.amountLocked,
-        rawTransaction: 'raw transaction',
-        redeemScriptAsHex: 'redeem script',
-        transactionId: 'transaction id',
-        type: SavedLockType.Create
-      };
-
-      // Make sure we mock not reaching the unlock time just yet.
-      spyOn(lockMonitor['bitcoinClient'], 'getCurrentBlockHeight').and.returnValue(Promise.resolve(mockUnlockTxnTime - 2));
-
-      const releaseLockSpy = spyOn(lockMonitor as any, 'releaseLock');
-      const renewLockSpy = spyOn(lockMonitor as any, 'renewLock');
-
-      const actual = await lockMonitor['handleExistingLockRenewal'](currentValueTimeLockInput, lastSavedLockInfoInput, 50);
-
-      expect(actual).toBeFalsy();
-      expect(releaseLockSpy).not.toHaveBeenCalled();
-      expect(renewLockSpy).not.toHaveBeenCalled();
-    });
-
-    it('should call release lock if the new desired lock amount is different than the previously saved one.', async () => {
-      const mockUnlockTxnTime = 4500;
-      const currentValueTimeLockInput: ValueTimeLockModel = {
-        amountLocked: 5000,
-        identifier: 'some identifier',
-        owner: 'owner',
-        unlockTransactionTime: mockUnlockTxnTime
-      };
-
-      const mockLastSavedDesiredLockAmount = 500;
-      const lastSavedLockInfoInput: SavedLockedModel = {
-        createTimestamp: 21323,
-        desiredLockAmountInSatoshis: mockLastSavedDesiredLockAmount,
-        rawTransaction: 'raw transaction',
-        redeemScriptAsHex: 'redeem script',
-        transactionId: 'transaction id',
-        type: SavedLockType.Create
-      };
-
-      spyOn(lockMonitor['bitcoinClient'], 'getCurrentBlockHeight').and.returnValue(Promise.resolve(mockUnlockTxnTime));
-
-      const releaseLockSpy = spyOn(lockMonitor as any, 'releaseLock').and.returnValue(Promise.resolve());
-      const renewLockSpy = spyOn(lockMonitor as any, 'renewLock');
-
-      const actual = await lockMonitor['handleExistingLockRenewal'](currentValueTimeLockInput, lastSavedLockInfoInput, mockLastSavedDesiredLockAmount - 1);
-
-      expect(actual).toBeTruthy();
-      expect(releaseLockSpy).toHaveBeenCalled();
-      expect(renewLockSpy).not.toHaveBeenCalled();
-    });
-
-    it('should call renew lock if we are at the unlock block and the desired lock amount is same as the last time.', async () => {
-      const mockUnlockTxnTime = 4500;
-      const currentValueTimeLockInput: ValueTimeLockModel = {
-        amountLocked: 5000,
-        identifier: 'some identifier',
-        owner: 'owner',
-        unlockTransactionTime: mockUnlockTxnTime
-      };
-
-      const mockLastSavedDesiredLockAmount = 500;
-      const lastSavedLockInfoInput: SavedLockedModel = {
-        createTimestamp: 21323,
-        desiredLockAmountInSatoshis: mockLastSavedDesiredLockAmount,
-        rawTransaction: 'raw transaction',
-        redeemScriptAsHex: 'redeem script',
-        transactionId: 'transaction id',
-        type: SavedLockType.Create
-      };
-
-      spyOn(lockMonitor['bitcoinClient'], 'getCurrentBlockHeight').and.returnValue(Promise.resolve(mockUnlockTxnTime));
-
-      const releaseLockSpy = spyOn(lockMonitor as any, 'releaseLock');
-      const renewLockSpy = spyOn(lockMonitor as any, 'renewLock').and.returnValue(Promise.resolve());
-
-      const actual = await lockMonitor['handleExistingLockRenewal'](currentValueTimeLockInput, lastSavedLockInfoInput, mockLastSavedDesiredLockAmount);
-
-      expect(actual).toBeTruthy();
-      expect(releaseLockSpy).not.toHaveBeenCalled();
-      expect(renewLockSpy).toHaveBeenCalled();
-    });
-
-    it('should call release lock if we do not have enough balance for relock.', async () => {
-      const mockUnlockTxnTime = 4500;
-      const currentValueTimeLockInput: ValueTimeLockModel = {
-        amountLocked: 5000,
-        identifier: 'some identifier',
-        owner: 'owner',
-        unlockTransactionTime: mockUnlockTxnTime
-      };
-
-      const mockLastSavedDesiredLockAmount = 500;
-      const lastSavedLockInfoInput: SavedLockedModel = {
-        createTimestamp: 21323,
-        desiredLockAmountInSatoshis: mockLastSavedDesiredLockAmount,
-        rawTransaction: 'raw transaction',
-        redeemScriptAsHex: 'redeem script',
-        transactionId: 'transaction id',
-        type: SavedLockType.Create
-      };
-
-      spyOn(lockMonitor['bitcoinClient'], 'getCurrentBlockHeight').and.returnValue(Promise.resolve(mockUnlockTxnTime));
-
-      const releaseLockSpy = spyOn(lockMonitor as any, 'releaseLock').and.returnValue(Promise.resolve());
-      const renewLockSpy = spyOn(lockMonitor as any, 'renewLock');
-      renewLockSpy.and.callFake(() => {
-        throw new BitcoinError(ErrorCode.LockMonitorNotEnoughBalanceForRelock);
-      });
-
-      const actual = await lockMonitor['handleExistingLockRenewal'](currentValueTimeLockInput, lastSavedLockInfoInput, mockLastSavedDesiredLockAmount);
-
-      expect(actual).toBeTruthy();
-      expect(renewLockSpy).toHaveBeenCalledBefore(releaseLockSpy);
-      expect(releaseLockSpy).toHaveBeenCalled();
-    });
-
-    it('should just bubble up any unhandled errors.', async () => {
-      const mockUnlockTxnTime = 4500;
-      const currentValueTimeLockInput: ValueTimeLockModel = {
-        amountLocked: 5000,
-        identifier: 'some identifier',
-        owner: 'owner',
-        unlockTransactionTime: mockUnlockTxnTime
-      };
-
-      const mockLastSavedDesiredLockAmount = 500;
-      const lastSavedLockInfoInput: SavedLockedModel = {
-        createTimestamp: 21323,
-        desiredLockAmountInSatoshis: mockLastSavedDesiredLockAmount,
-        rawTransaction: 'raw transaction',
-        redeemScriptAsHex: 'redeem script',
-        transactionId: 'transaction id',
-        type: SavedLockType.Create
-      };
-
-      spyOn(lockMonitor['bitcoinClient'], 'getCurrentBlockHeight').and.returnValue(Promise.resolve(mockUnlockTxnTime));
-
-      const releaseLockSpy = spyOn(lockMonitor as any, 'releaseLock');
-
-      const mockUnhandledError = new BitcoinError('some unhandled error');
-      const renewLockSpy = spyOn(lockMonitor as any, 'renewLock');
-      renewLockSpy.and.callFake(() => {
-        throw mockUnhandledError;
-      });
-
-      await JasmineSidetreeErrorValidator.expectBitcoinErrorToBeThrownAsync(
-        () => lockMonitor['handleExistingLockRenewal'](currentValueTimeLockInput, lastSavedLockInfoInput, mockLastSavedDesiredLockAmount),
-        mockUnhandledError.code
-      );
-
-      expect(renewLockSpy).toHaveBeenCalled();
-      expect(releaseLockSpy).not.toHaveBeenCalled();
-    });
-  });
-
-  describe('renewLock', () => {
-    it('should renew the existing lock and save the updated information to the db', async () => {
-      const mockCurrentLockId: LockIdentifier = {
-        redeemScriptAsHex: 'redeem script as hex',
-        transactionId: 'transaction id'
-      };
-
-      spyOn(LockIdentifierSerializer, 'deserialize').and.returnValue(mockCurrentLockId);
-
-      const mockCurrentBlockHeight = 455678;
-      spyOn(lockMonitor['bitcoinClient'], 'getCurrentBlockHeight').and.returnValue(Promise.resolve(mockCurrentBlockHeight));
-
-      const mockRenewLockTxn: BitcoinLockTransactionModel = {
-        redeemScriptAsHex: 'renew lock txn redeem script',
-        serializedTransactionObject: 'serialized txn',
-        transactionId: 'transaction id',
-        transactionFee: 100
-      };
-
-      const createRelockTxnSpy = spyOn(lockMonitor['bitcoinClient'], 'createRelockTransaction').and.returnValue(Promise.resolve(mockRenewLockTxn));
-
-      const mockLockInfo: SavedLockedModel = {
-        desiredLockAmountInSatoshis: 2345,
-        createTimestamp: 12323425,
-        rawTransaction: 'raw transaction',
-        redeemScriptAsHex: 'redeem script as hex',
-        transactionId: 'transaction id',
-        type: SavedLockType.ReturnToWallet
-      };
-
-      const saveBroadcastSpy = spyOn(lockMonitor as any, 'saveThenBroadcastTransaction').and.returnValue(mockLockInfo);
-
-      const currentLockInfoInput: ValueTimeLockModel = {
-        amountLocked: 1234,
-        identifier: 'abc',
-        unlockTransactionTime: 1234,
-        owner: 'some - owner'
-      };
-
-      // Ensure that the desired lock amount is not too much.
-      const desiredLockAmountInput = currentLockInfoInput.amountLocked - mockRenewLockTxn.transactionFee;
-      const actual = await lockMonitor['renewLock'](currentLockInfoInput, desiredLockAmountInput);
-
-      expect(actual).toEqual(mockLockInfo);
-
-      const expectedNewLockBlock = mockCurrentBlockHeight + lockMonitor['lockPeriodInBlocks'];
-      expect(createRelockTxnSpy).toHaveBeenCalledWith(mockCurrentLockId.transactionId, currentLockInfoInput.unlockTransactionTime, expectedNewLockBlock);
-      expect(saveBroadcastSpy).toHaveBeenCalledWith(mockRenewLockTxn, SavedLockType.Relock, desiredLockAmountInput);
-    });
-
-    it('should throw if the renew fees are causing the new lock amount to be less than the desired lock.', async () => {
-      const mockCurrentLockId: LockIdentifier = {
-        redeemScriptAsHex: 'redeem script as hex',
-        transactionId: 'transaction id'
-      };
-
-      spyOn(LockIdentifierSerializer, 'deserialize').and.returnValue(mockCurrentLockId);
-
-      const mockCurrentBlockHeight = 455678;
-      spyOn(lockMonitor['bitcoinClient'], 'getCurrentBlockHeight').and.returnValue(Promise.resolve(mockCurrentBlockHeight));
-
-      const mockRenewLockTxn: BitcoinLockTransactionModel = {
-        redeemScriptAsHex: 'renew lock txn redeem script',
-        serializedTransactionObject: 'serialized txn',
-        transactionId: 'transaction id',
-        transactionFee: 100
-      };
-
-      spyOn(lockMonitor['bitcoinClient'], 'createRelockTransaction').and.returnValue(Promise.resolve(mockRenewLockTxn));
-      const saveBroadcastSpy = spyOn(lockMonitor as any, 'saveThenBroadcastTransaction');
-
-      const currentLockInfoInput: ValueTimeLockModel = {
-        amountLocked: 1234,
-        identifier: 'abc',
-        owner: 'wallet address',
-        unlockTransactionTime: 1234
-      };
-
-      // Ensure that the desired lock amount is more to cause the error
-      const desiredLockAmountInput = currentLockInfoInput.amountLocked + mockRenewLockTxn.transactionFee;
-
-      await JasmineSidetreeErrorValidator.expectBitcoinErrorToBeThrownAsync(
-        () => lockMonitor['renewLock'](currentLockInfoInput, desiredLockAmountInput),
-        ErrorCode.LockMonitorNotEnoughBalanceForRelock);
-
-      expect(saveBroadcastSpy).not.toHaveBeenCalled();
-    });
-  });
-
-  describe('releaseLock', () => {
-    it('should release the lock and save the updated information to the db', async () => {
-      const mockCurrentLockId: LockIdentifier = {
-        redeemScriptAsHex: 'redeem script as hex',
-        transactionId: 'transaction id'
-      };
-
-      spyOn(LockIdentifierSerializer, 'deserialize').and.returnValue(mockCurrentLockId);
-
-      const mockReleaseLockTxn: BitcoinLockTransactionModel = {
-        redeemScriptAsHex: 'release lock txn redeem script',
-        serializedTransactionObject: 'serialized txn',
-        transactionId: 'transaction id',
-        transactionFee: 100
-      };
-
-      spyOn(lockMonitor['bitcoinClient'], 'createReleaseLockTransaction').and.returnValue(Promise.resolve(mockReleaseLockTxn));
-
-      const mockLockInfo: SavedLockedModel = {
-        desiredLockAmountInSatoshis: 2345,
-        createTimestamp: 12323425,
-        rawTransaction: 'raw transaction',
-        redeemScriptAsHex: 'redeem script as hex',
-        transactionId: 'transaction id',
-        type: SavedLockType.ReturnToWallet
-      };
-
-      const saveBroadcastSpy = spyOn(lockMonitor as any, 'saveThenBroadcastTransaction').and.returnValue(mockLockInfo);
-
-      const currentLockInfoInput: ValueTimeLockModel = {
-        amountLocked: 123,
-        identifier: 'abc',
-        owner: 'wallet address',
-        unlockTransactionTime: 1234
-      };
-
-      const desiredLockAmountInput = 2500;
-      const actual = await lockMonitor['releaseLock'](currentLockInfoInput, desiredLockAmountInput);
-      expect(actual).toEqual(mockLockInfo);
-      expect(saveBroadcastSpy).toHaveBeenCalledWith(mockReleaseLockTxn, SavedLockType.ReturnToWallet, desiredLockAmountInput);
-    });
-  });
-
-  describe('saveThenBroadcastTransaction', () => {
-    it('save the transaction first and then broadcast it.', async () => {
-
-      const mockBitcoinLockTxn: BitcoinLockTransactionModel = {
-        redeemScriptAsHex: 'redeem script hex',
-        serializedTransactionObject: 'serialized txn object',
-        transactionFee: 132,
-        transactionId: 'transaction id'
-      };
-
-      const mockDateValue = Date.now();
-      spyOn(Date,'now').and.returnValue(mockDateValue);
-
-      const lockStoreSpy = spyOn(lockMonitor['lockTransactionStore'], 'addLock').and.returnValue(Promise.resolve());
-      const broadcastTxnSpy = spyOn(lockMonitor['bitcoinClient'], 'broadcastLockTransaction').and.returnValue(Promise.resolve('id'));
-
-      const desiredLockAmtInput = 98985;
-      const lockTxnTypeInput = SavedLockType.Relock;
-
-      const actual = await lockMonitor['saveThenBroadcastTransaction'](mockBitcoinLockTxn, lockTxnTypeInput, desiredLockAmtInput);
-
-      const expectedLockSaved: SavedLockedModel = {
-        desiredLockAmountInSatoshis: desiredLockAmtInput,
-        rawTransaction: mockBitcoinLockTxn.serializedTransactionObject,
-        createTimestamp: mockDateValue,
-        redeemScriptAsHex: mockBitcoinLockTxn.redeemScriptAsHex,
-        transactionId: mockBitcoinLockTxn.transactionId,
-        type: lockTxnTypeInput
-      };
-
-      expect(actual).toEqual(expectedLockSaved);
-      expect(lockStoreSpy).toHaveBeenCalledWith(expectedLockSaved);
-      expect(lockStoreSpy).toHaveBeenCalledBefore(broadcastTxnSpy);
-      expect(broadcastTxnSpy).toHaveBeenCalledWith(mockBitcoinLockTxn);
-    });
-  });
-});
+import BitcoinClient from '../../../lib/bitcoin/BitcoinClient';
+import BitcoinError from '../../../lib/bitcoin/BitcoinError';
+import BitcoinLockTransactionModel from '../../../lib/bitcoin/models/BitcoinLockTransactionModel';
+import BitcoinTransactionModel from '../../../lib/bitcoin/models/BitcoinTransactionModel';
+import ErrorCode from '../../../lib/bitcoin/ErrorCode';
+import JasmineSidetreeErrorValidator from '../../JasmineSidetreeErrorValidator';
+import LockIdentifier from '../../../lib/bitcoin/models/LockIdentifierModel';
+import LockIdentifierSerializer from '../../../lib/bitcoin/lock/LockIdentifierSerializer';
+import LockMonitor from '../../../lib/bitcoin/lock/LockMonitor';
+import MongoDbLockTransactionStore from '../../../lib/bitcoin/lock/MongoDbLockTransactionStore';
+import SavedLockedModel from '../../../lib/bitcoin/models/SavedLockedModel';
+import SavedLockType from '../../../lib/bitcoin/enums/SavedLockType';
+import ValueTimeLockModel from '../../../lib/common/models/ValueTimeLockModel';
+
+function createLockState (latestSavedLockInfo: SavedLockedModel | undefined, currentValueTimeLock: ValueTimeLockModel | undefined, status: any) {
+  return {
+    currentValueTimeLock: currentValueTimeLock,
+    latestSavedLockInfo: latestSavedLockInfo,
+    status: status
+  };
+}
+
+describe('LockMonitor', () => {
+
+  const validTestWalletImportString = 'cTpKFwqu2HqW4y5ByMkNRKAvkPxEcwpax5Qr33ibYvkp1KSxdji6';
+
+  let lockMonitor: LockMonitor;
+
+  beforeEach(() => {
+    const bitcoinClient = new BitcoinClient('uri:test', 'u', 'p', validTestWalletImportString, 10, 1);
+    const mongoDbLockStore = new MongoDbLockTransactionStore('server-url', 'db');
+    lockMonitor = new LockMonitor(bitcoinClient, mongoDbLockStore, 60, 1200, 2000);
+  });
+
+  describe('initialize', () => {
+    it('should call the periodic poll function', async () => {
+      const mockLockInfo = createLockState(undefined, undefined, 'none');
+      const resolveSpy = spyOn(lockMonitor as any, 'getCurrentLockState').and.returnValue(Promise.resolve(mockLockInfo));
+      const pollSpy = spyOn(lockMonitor as any, 'periodicPoll').and.returnValue(Promise.resolve());
+
+      await lockMonitor.initialize();
+
+      expect(resolveSpy).toHaveBeenCalledBefore(pollSpy);
+      expect(pollSpy).toHaveBeenCalled();
+    });
+  });
+
+  describe('periodicPoll', () => {
+    it('should call setTimeout() at the end of the execution.', async () => {
+      const clearTimeoutSpy = spyOn(global, 'clearTimeout').and.returnValue();
+      const handlePollingSpy = spyOn(lockMonitor as any, 'handlePeriodicPolling').and.returnValue(Promise.resolve());
+
+      const setTimeoutOutput: NodeJS.Timeout = 12344 as any;
+      const setTimeoutSpy = spyOn(global, 'setTimeout').and.returnValue(setTimeoutOutput as any);
+
+      const mockPeriodicPollTimeoutId: NodeJS.Timeout = 98765 as any;
+      lockMonitor['periodicPollTimeoutId'] = mockPeriodicPollTimeoutId;
+      await lockMonitor['periodicPoll']();
+
+      expect(clearTimeoutSpy).toHaveBeenCalledBefore(setTimeoutSpy);
+      expect(clearTimeoutSpy).toHaveBeenCalledWith(mockPeriodicPollTimeoutId);
+      expect(handlePollingSpy).toHaveBeenCalled();
+      expect(setTimeoutSpy).toHaveBeenCalled();
+      expect(lockMonitor['periodicPollTimeoutId']).toEqual(setTimeoutOutput);
+    });
+
+    it('should call setTimeout() at the end of the execution even if an exception is thrown.', async () => {
+      const handlePollingSpy = spyOn(lockMonitor as any, 'handlePeriodicPolling').and.throwError('unhandled exception');
+
+      const setTimeoutOutput = 985023;
+      const setTimeoutSpy = spyOn(global, 'setTimeout').and.returnValue(setTimeoutOutput as any);
+
+      lockMonitor['periodicPollTimeoutId'] = undefined;
+      await lockMonitor['periodicPoll']();
+
+      expect(handlePollingSpy).toHaveBeenCalled();
+      expect(setTimeoutSpy).toHaveBeenCalled();
+    });
+  });
+
+  describe('handlePeriodicPolling', () => {
+    it('should not do anything if a lock is not required and none exist.', async () => {
+      const mockCurrentLockInfo = createLockState(undefined, undefined, 'none');
+      lockMonitor['currentLockState'] = mockCurrentLockInfo;
+
+      const resolveCurrentLockSpy = spyOn(lockMonitor as any, 'getCurrentLockState');
+      const createNewLockSpy = spyOn(lockMonitor as any, 'handleCreatingNewLock');
+      const existingLockSpy = spyOn(lockMonitor as any, 'handleExistingLockRenewal');
+      const releaseLockSpy = spyOn(lockMonitor as any, 'releaseLock');
+
+      lockMonitor['desiredLockAmountInSatoshis'] = 0;
+      await lockMonitor['handlePeriodicPolling']();
+
+      expect(createNewLockSpy).not.toHaveBeenCalled();
+      expect(existingLockSpy).not.toHaveBeenCalled();
+      expect(releaseLockSpy).not.toHaveBeenCalled();
+      expect(resolveCurrentLockSpy).not.toHaveBeenCalled();
+    });
+
+    it('should call the new lock routine if a lock is required but does not exist.', async () => {
+      const mockCurrentLockInfo = createLockState(undefined, undefined, 'none');
+      lockMonitor['currentLockState'] = mockCurrentLockInfo;
+
+      const resolveCurrentLockSpy = spyOn(lockMonitor as any, 'getCurrentLockState').and.returnValue(Promise.resolve(mockCurrentLockInfo));
+
+      const mockSavedLock: SavedLockedModel = {
+        createTimestamp: 1212,
+        desiredLockAmountInSatoshis: 300,
+        rawTransaction: 'raw transaction',
+        redeemScriptAsHex: 'redeem script as hex',
+        transactionId: 'transaction id',
+        type: SavedLockType.Create
+      };
+
+      const createNewLockSpy = spyOn(lockMonitor as any, 'handleCreatingNewLock').and.returnValue(Promise.resolve(mockSavedLock));
+      const existingLockSpy = spyOn(lockMonitor as any, 'handleExistingLockRenewal');
+      const releaseLockSpy = spyOn(lockMonitor as any, 'releaseLock');
+
+      lockMonitor['desiredLockAmountInSatoshis'] = 50;
+      await lockMonitor['handlePeriodicPolling']();
+
+      expect(createNewLockSpy).toHaveBeenCalled();
+      expect(existingLockSpy).not.toHaveBeenCalled();
+      expect(releaseLockSpy).not.toHaveBeenCalled();
+      expect(resolveCurrentLockSpy).toHaveBeenCalled();
+    });
+
+    it('should call the renew lock routine if a lock is required and one does exist.', async () => {
+
+      const mockSavedLock: SavedLockedModel = {
+        createTimestamp: 1212,
+        desiredLockAmountInSatoshis: 300,
+        rawTransaction: 'raw transaction',
+        redeemScriptAsHex: 'redeem script as hex',
+        transactionId: 'transaction id',
+        type: SavedLockType.Create
+      };
+
+      const mockCurrentValueLock: ValueTimeLockModel = {
+        amountLocked: 300,
+        identifier: 'identifier',
+        owner: 'owner',
+        unlockTransactionTime: 12323
+      };
+
+      const mockCurrentLockInfo = createLockState(mockSavedLock, mockCurrentValueLock, 'confirmed');
+      lockMonitor['currentLockState'] = mockCurrentLockInfo;
+
+      const resolveCurrentLockSpy = spyOn(lockMonitor as any, 'getCurrentLockState').and.returnValue(Promise.resolve(mockCurrentLockInfo));
+
+      const createNewLockSpy = spyOn(lockMonitor as any, 'handleCreatingNewLock');
+      const existingLockSpy = spyOn(lockMonitor as any, 'handleExistingLockRenewal').and.returnValue(Promise.resolve(true));
+      const releaseLockSpy = spyOn(lockMonitor as any, 'releaseLock');
+
+      lockMonitor['desiredLockAmountInSatoshis'] = 50;
+      await lockMonitor['handlePeriodicPolling']();
+
+      expect(createNewLockSpy).not.toHaveBeenCalled();
+      expect(existingLockSpy).toHaveBeenCalled();
+      expect(releaseLockSpy).not.toHaveBeenCalled();
+      expect(resolveCurrentLockSpy).toHaveBeenCalled();
+    });
+
+    it('should not resolve the current lock information if the renew routine returns false.', async () => {
+
+      const mockSavedLock: SavedLockedModel = {
+        createTimestamp: 1212,
+        desiredLockAmountInSatoshis: 300,
+        rawTransaction: 'raw transaction',
+        redeemScriptAsHex: 'redeem script as hex',
+        transactionId: 'transaction id',
+        type: SavedLockType.Create
+      };
+
+      const mockCurrentValueLock: ValueTimeLockModel = {
+        amountLocked: 300,
+        identifier: 'identifier',
+        owner: 'owner',
+        unlockTransactionTime: 12323
+      };
+
+      const mockCurrentLockInfo = createLockState(mockSavedLock, mockCurrentValueLock, 'confirmed');
+      lockMonitor['currentLockState'] = mockCurrentLockInfo;
+
+      const resolveCurrentLockSpy = spyOn(lockMonitor as any, 'getCurrentLockState').and.returnValue(Promise.resolve(mockCurrentLockInfo));
+
+      const createNewLockSpy = spyOn(lockMonitor as any, 'handleCreatingNewLock');
+      const existingLockSpy = spyOn(lockMonitor as any, 'handleExistingLockRenewal').and.returnValue(Promise.resolve(false));
+      const releaseLockSpy = spyOn(lockMonitor as any, 'releaseLock');
+
+      lockMonitor['desiredLockAmountInSatoshis'] = 50;
+      await lockMonitor['handlePeriodicPolling']();
+
+      expect(createNewLockSpy).not.toHaveBeenCalled();
+      expect(existingLockSpy).toHaveBeenCalled();
+      expect(releaseLockSpy).not.toHaveBeenCalled();
+      expect(resolveCurrentLockSpy).not.toHaveBeenCalled();
+    });
+
+    it('should call the release lock routine if a lock is not required but one does exist.', async () => {
+
+      const mockSavedLock: SavedLockedModel = {
+        createTimestamp: 1212,
+        desiredLockAmountInSatoshis: 300,
+        rawTransaction: 'raw transaction',
+        redeemScriptAsHex: 'redeem script as hex',
+        transactionId: 'transaction id',
+        type: SavedLockType.Create
+      };
+
+      const mockCurrentValueLock: ValueTimeLockModel = {
+        amountLocked: 300,
+        identifier: 'identifier',
+        owner: 'owner',
+        unlockTransactionTime: 12323
+      };
+
+      const mockCurrentLockInfo = createLockState(mockSavedLock, mockCurrentValueLock, 'confirmed');
+      lockMonitor['currentLockState'] = mockCurrentLockInfo;
+
+      const resolveCurrentLockSpy = spyOn(lockMonitor as any, 'getCurrentLockState').and.returnValue(Promise.resolve(mockCurrentLockInfo));
+
+      const createNewLockSpy = spyOn(lockMonitor as any, 'handleCreatingNewLock');
+      const existingLockSpy = spyOn(lockMonitor as any, 'handleExistingLockRenewal');
+      const releaseLockSpy = spyOn(lockMonitor as any, 'releaseLock').and.returnValue(Promise.resolve(mockSavedLock));
+
+      lockMonitor['desiredLockAmountInSatoshis'] = 0;
+      await lockMonitor['handlePeriodicPolling']();
+
+      expect(createNewLockSpy).not.toHaveBeenCalled();
+      expect(existingLockSpy).not.toHaveBeenCalled();
+      expect(releaseLockSpy).toHaveBeenCalled();
+      expect(resolveCurrentLockSpy).toHaveBeenCalled();
+    });
+  });
+
+  describe('getCurrentLockState', () => {
+    it('should return an empty object if no locks were found in the db.', async () => {
+      const rebroadcastSpy = spyOn(lockMonitor as any, 'rebroadcastTransaction');
+      const resolveLockSpy = spyOn(lockMonitor['lockResolver'], 'resolveLockIdentifierAndThrowOnError');
+
+      spyOn(lockMonitor['lockTransactionStore'], 'getLastLock').and.returnValue(Promise.resolve(undefined));
+
+      const expected = createLockState(undefined, undefined, 'none');
+      const actual = await lockMonitor['getCurrentLockState']();
+
+      expect(actual).toEqual(expected);
+      expect(rebroadcastSpy).not.toHaveBeenCalled();
+      expect(resolveLockSpy).not.toHaveBeenCalled();
+    });
+
+    it('should rebroadcast if the last lock transaction is not found on the bitcoin network.', async () => {
+      const rebroadcastSpy = spyOn(lockMonitor as any, 'rebroadcastTransaction').and.returnValue(Promise.resolve());
+      const resolveLockSpy = spyOn(lockMonitor['lockResolver'], 'resolveLockIdentifierAndThrowOnError');
+
+      const mockLastLock: SavedLockedModel = {
+        createTimestamp: 121314,
+        desiredLockAmountInSatoshis: 98974,
+        rawTransaction: 'raw transaction',
+        redeemScriptAsHex: 'redeem script as hex',
+        transactionId: 'transaction id',
+        type: SavedLockType.Create
+      };
+
+      spyOn(lockMonitor['lockTransactionStore'], 'getLastLock').and.returnValue(Promise.resolve(mockLastLock));
+
+      spyOn(lockMonitor as any, 'isTransactionWrittenOnBitcoin').and.returnValue(Promise.resolve(false));
+
+      const expected = createLockState(mockLastLock, undefined, 'pending');
+      const actual = await lockMonitor['getCurrentLockState']();
+
+      expect(actual).toEqual(expected);
+      expect(rebroadcastSpy).toHaveBeenCalled();
+      expect(resolveLockSpy).not.toHaveBeenCalled();
+    });
+
+    it('should just return without resolving anything if the last transaction was return-to-wallet.', async () => {
+      const rebroadcastSpy = spyOn(lockMonitor as any, 'rebroadcastTransaction').and.returnValue(Promise.resolve());
+      const resolveLockSpy = spyOn(lockMonitor['lockResolver'], 'resolveLockIdentifierAndThrowOnError');
+
+      const mockLastLock: SavedLockedModel = {
+        createTimestamp: 121314,
+        desiredLockAmountInSatoshis: 98974,
+        rawTransaction: 'raw transaction',
+        redeemScriptAsHex: 'redeem script as hex',
+        transactionId: 'transaction id',
+        type: SavedLockType.ReturnToWallet
+      };
+
+      spyOn(lockMonitor['lockTransactionStore'], 'getLastLock').and.returnValue(Promise.resolve(mockLastLock));
+
+      spyOn(lockMonitor as any, 'isTransactionWrittenOnBitcoin').and.returnValue(Promise.resolve(true));
+
+      const expected = createLockState(mockLastLock, undefined, 'none');
+      const actual = await lockMonitor['getCurrentLockState']();
+
+      expect(actual).toEqual(expected);
+      expect(rebroadcastSpy).not.toHaveBeenCalled();
+      expect(resolveLockSpy).not.toHaveBeenCalled();
+    });
+
+    it('should return the resolved output.', async () => {
+      const rebroadcastSpy = spyOn(lockMonitor as any, 'rebroadcastTransaction').and.returnValue(Promise.resolve());
+
+      const mockValueTimeLock: ValueTimeLockModel = {
+        amountLocked: 5000,
+        identifier: 'identifier',
+        owner: 'owner',
+        unlockTransactionTime: 1234
+      };
+      const resolveLockSpy = spyOn(lockMonitor['lockResolver'], 'resolveLockIdentifierAndThrowOnError').and.returnValue(Promise.resolve(mockValueTimeLock));
+
+      const mockLastLock: SavedLockedModel = {
+        createTimestamp: 121314,
+        desiredLockAmountInSatoshis: 98974,
+        rawTransaction: 'raw transaction',
+        redeemScriptAsHex: 'redeem script as hex',
+        transactionId: 'transaction id',
+        type: SavedLockType.Relock
+      };
+
+      spyOn(lockMonitor['lockTransactionStore'], 'getLastLock').and.returnValue(Promise.resolve(mockLastLock));
+
+      spyOn(lockMonitor as any, 'isTransactionWrittenOnBitcoin').and.returnValue(Promise.resolve(true));
+
+      const expected = createLockState(mockLastLock, mockValueTimeLock, 'confirmed');
+      const actual = await lockMonitor['getCurrentLockState']();
+
+      expect(actual).toEqual(expected);
+      expect(rebroadcastSpy).not.toHaveBeenCalled();
+      expect(resolveLockSpy).toHaveBeenCalled();
+    });
+  });
+
+  describe('rebroadcastTransaction', () => {
+    it('should broadcast the txn via bitcoin-client', async () => {
+      const lastSavedLockInput: SavedLockedModel = {
+        createTimestamp: 1212,
+        desiredLockAmountInSatoshis: 500,
+        rawTransaction: 'raw txn',
+        redeemScriptAsHex: 'redeem script',
+        transactionId: 'transaction id',
+        type: SavedLockType.Create
+      };
+
+      const broadcastSpy = spyOn(lockMonitor['bitcoinClient'], 'broadcastLockTransaction').and.returnValue(Promise.resolve(''));
+
+      await lockMonitor['rebroadcastTransaction'](lastSavedLockInput);
+
+      const expectedRebroadcastLockTxn: BitcoinLockTransactionModel = {
+        redeemScriptAsHex: lastSavedLockInput.redeemScriptAsHex,
+        serializedTransactionObject: lastSavedLockInput.rawTransaction,
+        transactionId: lastSavedLockInput.transactionId,
+        transactionFee: 0
+      };
+      expect(broadcastSpy).toHaveBeenCalledWith(expectedRebroadcastLockTxn);
+    });
+  });
+
+  describe('isTransactionWrittenOnBitcoin', () => {
+    it('should return true if the bitcoin client returns the transaction', async () => {
+      const mockTxn: BitcoinTransactionModel = { id: 'id', inputs: [], outputs: [] };
+      spyOn(lockMonitor['bitcoinClient'], 'getRawTransaction').and.returnValue(Promise.resolve(mockTxn));
+
+      const actual = await lockMonitor['isTransactionWrittenOnBitcoin']('input id');
+      expect(actual).toBeTruthy();
+    });
+
+    it('should return false if there is an exception thrown by the bitcoin client', async () => {
+      spyOn(lockMonitor['bitcoinClient'], 'getRawTransaction').and.throwError('not found error.');
+
+      const actual = await lockMonitor['isTransactionWrittenOnBitcoin']('input id');
+      expect(actual).toBeFalsy();
+    });
+  });
+
+  describe('handleCreatingNewLock', () => {
+    it('should create the first lock', async () => {
+      // Make sure that there's enough wallet balance available
+      const mockWalletBalance = 32430234 + lockMonitor['transactionFeesAmountInSatoshis'] + 200;
+      spyOn(lockMonitor['bitcoinClient'], 'getBalanceInSatoshis').and.returnValue(Promise.resolve(mockWalletBalance));
+
+      const mockCurrentBlockHeight = 455678;
+      spyOn(lockMonitor['bitcoinClient'], 'getCurrentBlockHeight').and.returnValue(Promise.resolve(mockCurrentBlockHeight));
+
+      const mockLockTxn: BitcoinLockTransactionModel = {
+        redeemScriptAsHex: 'renew lock txn redeem script',
+        serializedTransactionObject: 'serialized txn',
+        transactionId: 'transaction id',
+        transactionFee: 100
+      };
+      const createLockTxnSpy = spyOn(lockMonitor['bitcoinClient'], 'createLockTransaction').and.returnValue(Promise.resolve(mockLockTxn));
+
+      const mockLockInfoSaved: SavedLockedModel = {
+        desiredLockAmountInSatoshis: 125,
+        createTimestamp: Date.now(),
+        rawTransaction: 'raw transaction',
+        redeemScriptAsHex: 'redeem script as hex',
+        transactionId: 'transaction id',
+        type: SavedLockType.Create
+      };
+
+      const saveBroadcastSpy = spyOn(lockMonitor as any,'saveThenBroadcastTransaction').and.returnValue(Promise.resolve(mockLockInfoSaved));
+
+      const desiredLockAmount = mockWalletBalance - (mockWalletBalance * 0.5);
+      const actual = await lockMonitor['handleCreatingNewLock'](desiredLockAmount);
+
+      expect(actual).toEqual(mockLockInfoSaved);
+
+      const expectedLockAmount = desiredLockAmount + lockMonitor['transactionFeesAmountInSatoshis'];
+      const expectedLockUntilBlock = mockCurrentBlockHeight + lockMonitor['lockPeriodInBlocks'];
+      expect(createLockTxnSpy).toHaveBeenCalledWith(expectedLockAmount, expectedLockUntilBlock);
+
+      expect(saveBroadcastSpy).toHaveBeenCalledWith(mockLockTxn, SavedLockType.Create, desiredLockAmount);
+    });
+
+    it('should throw if the wallet balance is less than the desired lock amount', async () => {
+      const mockWalletBalance = 32430234;
+      spyOn(lockMonitor['bitcoinClient'], 'getBalanceInSatoshis').and.returnValue(Promise.resolve(mockWalletBalance));
+
+      const desiredLockAmount = mockWalletBalance - lockMonitor['transactionFeesAmountInSatoshis'];
+      await JasmineSidetreeErrorValidator.expectBitcoinErrorToBeThrownAsync(
+        () => lockMonitor['handleCreatingNewLock'](desiredLockAmount),
+        ErrorCode.LockMonitorNotEnoughBalanceForFirstLock);
+    });
+  });
+
+  describe('handleExistingLockRenewal', () => {
+    it('should return if the we have not reached the unlock block yet.', async () => {
+
+      const mockUnlockTxnTime = 4500;
+      const currentValueTimeLockInput: ValueTimeLockModel = {
+        amountLocked: 5000,
+        identifier: 'some identifier',
+        owner: 'owner',
+        unlockTransactionTime: mockUnlockTxnTime
+      };
+
+      const lastSavedLockInfoInput: SavedLockedModel = {
+        createTimestamp: 21323,
+        desiredLockAmountInSatoshis: currentValueTimeLockInput.amountLocked,
+        rawTransaction: 'raw transaction',
+        redeemScriptAsHex: 'redeem script',
+        transactionId: 'transaction id',
+        type: SavedLockType.Create
+      };
+
+      // Make sure we mock not reaching the unlock time just yet.
+      spyOn(lockMonitor['bitcoinClient'], 'getCurrentBlockHeight').and.returnValue(Promise.resolve(mockUnlockTxnTime - 2));
+
+      const releaseLockSpy = spyOn(lockMonitor as any, 'releaseLock');
+      const renewLockSpy = spyOn(lockMonitor as any, 'renewLock');
+
+      const actual = await lockMonitor['handleExistingLockRenewal'](currentValueTimeLockInput, lastSavedLockInfoInput, 50);
+
+      expect(actual).toBeFalsy();
+      expect(releaseLockSpy).not.toHaveBeenCalled();
+      expect(renewLockSpy).not.toHaveBeenCalled();
+    });
+
+    it('should call release lock if the new desired lock amount is different than the previously saved one.', async () => {
+      const mockUnlockTxnTime = 4500;
+      const currentValueTimeLockInput: ValueTimeLockModel = {
+        amountLocked: 5000,
+        identifier: 'some identifier',
+        owner: 'owner',
+        unlockTransactionTime: mockUnlockTxnTime
+      };
+
+      const mockLastSavedDesiredLockAmount = 500;
+      const lastSavedLockInfoInput: SavedLockedModel = {
+        createTimestamp: 21323,
+        desiredLockAmountInSatoshis: mockLastSavedDesiredLockAmount,
+        rawTransaction: 'raw transaction',
+        redeemScriptAsHex: 'redeem script',
+        transactionId: 'transaction id',
+        type: SavedLockType.Create
+      };
+
+      spyOn(lockMonitor['bitcoinClient'], 'getCurrentBlockHeight').and.returnValue(Promise.resolve(mockUnlockTxnTime));
+
+      const releaseLockSpy = spyOn(lockMonitor as any, 'releaseLock').and.returnValue(Promise.resolve());
+      const renewLockSpy = spyOn(lockMonitor as any, 'renewLock');
+
+      const actual = await lockMonitor['handleExistingLockRenewal'](currentValueTimeLockInput, lastSavedLockInfoInput, mockLastSavedDesiredLockAmount - 1);
+
+      expect(actual).toBeTruthy();
+      expect(releaseLockSpy).toHaveBeenCalled();
+      expect(renewLockSpy).not.toHaveBeenCalled();
+    });
+
+    it('should call renew lock if we are at the unlock block and the desired lock amount is same as the last time.', async () => {
+      const mockUnlockTxnTime = 4500;
+      const currentValueTimeLockInput: ValueTimeLockModel = {
+        amountLocked: 5000,
+        identifier: 'some identifier',
+        owner: 'owner',
+        unlockTransactionTime: mockUnlockTxnTime
+      };
+
+      const mockLastSavedDesiredLockAmount = 500;
+      const lastSavedLockInfoInput: SavedLockedModel = {
+        createTimestamp: 21323,
+        desiredLockAmountInSatoshis: mockLastSavedDesiredLockAmount,
+        rawTransaction: 'raw transaction',
+        redeemScriptAsHex: 'redeem script',
+        transactionId: 'transaction id',
+        type: SavedLockType.Create
+      };
+
+      spyOn(lockMonitor['bitcoinClient'], 'getCurrentBlockHeight').and.returnValue(Promise.resolve(mockUnlockTxnTime));
+
+      const releaseLockSpy = spyOn(lockMonitor as any, 'releaseLock');
+      const renewLockSpy = spyOn(lockMonitor as any, 'renewLock').and.returnValue(Promise.resolve());
+
+      const actual = await lockMonitor['handleExistingLockRenewal'](currentValueTimeLockInput, lastSavedLockInfoInput, mockLastSavedDesiredLockAmount);
+
+      expect(actual).toBeTruthy();
+      expect(releaseLockSpy).not.toHaveBeenCalled();
+      expect(renewLockSpy).toHaveBeenCalled();
+    });
+
+    it('should call release lock if we do not have enough balance for relock.', async () => {
+      const mockUnlockTxnTime = 4500;
+      const currentValueTimeLockInput: ValueTimeLockModel = {
+        amountLocked: 5000,
+        identifier: 'some identifier',
+        owner: 'owner',
+        unlockTransactionTime: mockUnlockTxnTime
+      };
+
+      const mockLastSavedDesiredLockAmount = 500;
+      const lastSavedLockInfoInput: SavedLockedModel = {
+        createTimestamp: 21323,
+        desiredLockAmountInSatoshis: mockLastSavedDesiredLockAmount,
+        rawTransaction: 'raw transaction',
+        redeemScriptAsHex: 'redeem script',
+        transactionId: 'transaction id',
+        type: SavedLockType.Create
+      };
+
+      spyOn(lockMonitor['bitcoinClient'], 'getCurrentBlockHeight').and.returnValue(Promise.resolve(mockUnlockTxnTime));
+
+      const releaseLockSpy = spyOn(lockMonitor as any, 'releaseLock').and.returnValue(Promise.resolve());
+      const renewLockSpy = spyOn(lockMonitor as any, 'renewLock');
+      renewLockSpy.and.callFake(() => {
+        throw new BitcoinError(ErrorCode.LockMonitorNotEnoughBalanceForRelock);
+      });
+
+      const actual = await lockMonitor['handleExistingLockRenewal'](currentValueTimeLockInput, lastSavedLockInfoInput, mockLastSavedDesiredLockAmount);
+
+      expect(actual).toBeTruthy();
+      expect(renewLockSpy).toHaveBeenCalledBefore(releaseLockSpy);
+      expect(releaseLockSpy).toHaveBeenCalled();
+    });
+
+    it('should just bubble up any unhandled errors.', async () => {
+      const mockUnlockTxnTime = 4500;
+      const currentValueTimeLockInput: ValueTimeLockModel = {
+        amountLocked: 5000,
+        identifier: 'some identifier',
+        owner: 'owner',
+        unlockTransactionTime: mockUnlockTxnTime
+      };
+
+      const mockLastSavedDesiredLockAmount = 500;
+      const lastSavedLockInfoInput: SavedLockedModel = {
+        createTimestamp: 21323,
+        desiredLockAmountInSatoshis: mockLastSavedDesiredLockAmount,
+        rawTransaction: 'raw transaction',
+        redeemScriptAsHex: 'redeem script',
+        transactionId: 'transaction id',
+        type: SavedLockType.Create
+      };
+
+      spyOn(lockMonitor['bitcoinClient'], 'getCurrentBlockHeight').and.returnValue(Promise.resolve(mockUnlockTxnTime));
+
+      const releaseLockSpy = spyOn(lockMonitor as any, 'releaseLock');
+
+      const mockUnhandledError = new BitcoinError('some unhandled error');
+      const renewLockSpy = spyOn(lockMonitor as any, 'renewLock');
+      renewLockSpy.and.callFake(() => {
+        throw mockUnhandledError;
+      });
+
+      await JasmineSidetreeErrorValidator.expectBitcoinErrorToBeThrownAsync(
+        () => lockMonitor['handleExistingLockRenewal'](currentValueTimeLockInput, lastSavedLockInfoInput, mockLastSavedDesiredLockAmount),
+        mockUnhandledError.code
+      );
+
+      expect(renewLockSpy).toHaveBeenCalled();
+      expect(releaseLockSpy).not.toHaveBeenCalled();
+    });
+  });
+
+  describe('renewLock', () => {
+    it('should renew the existing lock and save the updated information to the db', async () => {
+      const mockCurrentLockId: LockIdentifier = {
+        redeemScriptAsHex: 'redeem script as hex',
+        transactionId: 'transaction id'
+      };
+
+      spyOn(LockIdentifierSerializer, 'deserialize').and.returnValue(mockCurrentLockId);
+
+      const mockCurrentBlockHeight = 455678;
+      spyOn(lockMonitor['bitcoinClient'], 'getCurrentBlockHeight').and.returnValue(Promise.resolve(mockCurrentBlockHeight));
+
+      const mockRenewLockTxn: BitcoinLockTransactionModel = {
+        redeemScriptAsHex: 'renew lock txn redeem script',
+        serializedTransactionObject: 'serialized txn',
+        transactionId: 'transaction id',
+        transactionFee: 100
+      };
+
+      const createRelockTxnSpy = spyOn(lockMonitor['bitcoinClient'], 'createRelockTransaction').and.returnValue(Promise.resolve(mockRenewLockTxn));
+
+      const mockLockInfo: SavedLockedModel = {
+        desiredLockAmountInSatoshis: 2345,
+        createTimestamp: 12323425,
+        rawTransaction: 'raw transaction',
+        redeemScriptAsHex: 'redeem script as hex',
+        transactionId: 'transaction id',
+        type: SavedLockType.ReturnToWallet
+      };
+
+      const saveBroadcastSpy = spyOn(lockMonitor as any, 'saveThenBroadcastTransaction').and.returnValue(mockLockInfo);
+
+      const currentLockInfoInput: ValueTimeLockModel = {
+        amountLocked: 1234,
+        identifier: 'abc',
+        unlockTransactionTime: 1234,
+        owner: 'some - owner'
+      };
+
+      // Ensure that the desired lock amount is not too much.
+      const desiredLockAmountInput = currentLockInfoInput.amountLocked - mockRenewLockTxn.transactionFee;
+      const actual = await lockMonitor['renewLock'](currentLockInfoInput, desiredLockAmountInput);
+
+      expect(actual).toEqual(mockLockInfo);
+
+      const expectedNewLockBlock = mockCurrentBlockHeight + lockMonitor['lockPeriodInBlocks'];
+      expect(createRelockTxnSpy).toHaveBeenCalledWith(mockCurrentLockId.transactionId, currentLockInfoInput.unlockTransactionTime, expectedNewLockBlock);
+      expect(saveBroadcastSpy).toHaveBeenCalledWith(mockRenewLockTxn, SavedLockType.Relock, desiredLockAmountInput);
+    });
+
+    it('should throw if the renew fees are causing the new lock amount to be less than the desired lock.', async () => {
+      const mockCurrentLockId: LockIdentifier = {
+        redeemScriptAsHex: 'redeem script as hex',
+        transactionId: 'transaction id'
+      };
+
+      spyOn(LockIdentifierSerializer, 'deserialize').and.returnValue(mockCurrentLockId);
+
+      const mockCurrentBlockHeight = 455678;
+      spyOn(lockMonitor['bitcoinClient'], 'getCurrentBlockHeight').and.returnValue(Promise.resolve(mockCurrentBlockHeight));
+
+      const mockRenewLockTxn: BitcoinLockTransactionModel = {
+        redeemScriptAsHex: 'renew lock txn redeem script',
+        serializedTransactionObject: 'serialized txn',
+        transactionId: 'transaction id',
+        transactionFee: 100
+      };
+
+      spyOn(lockMonitor['bitcoinClient'], 'createRelockTransaction').and.returnValue(Promise.resolve(mockRenewLockTxn));
+      const saveBroadcastSpy = spyOn(lockMonitor as any, 'saveThenBroadcastTransaction');
+
+      const currentLockInfoInput: ValueTimeLockModel = {
+        amountLocked: 1234,
+        identifier: 'abc',
+        owner: 'wallet address',
+        unlockTransactionTime: 1234
+      };
+
+      // Ensure that the desired lock amount is more to cause the error
+      const desiredLockAmountInput = currentLockInfoInput.amountLocked + mockRenewLockTxn.transactionFee;
+
+      await JasmineSidetreeErrorValidator.expectBitcoinErrorToBeThrownAsync(
+        () => lockMonitor['renewLock'](currentLockInfoInput, desiredLockAmountInput),
+        ErrorCode.LockMonitorNotEnoughBalanceForRelock);
+
+      expect(saveBroadcastSpy).not.toHaveBeenCalled();
+    });
+  });
+
+  describe('releaseLock', () => {
+    it('should release the lock and save the updated information to the db', async () => {
+      const mockCurrentLockId: LockIdentifier = {
+        redeemScriptAsHex: 'redeem script as hex',
+        transactionId: 'transaction id'
+      };
+
+      spyOn(LockIdentifierSerializer, 'deserialize').and.returnValue(mockCurrentLockId);
+
+      const mockReleaseLockTxn: BitcoinLockTransactionModel = {
+        redeemScriptAsHex: 'release lock txn redeem script',
+        serializedTransactionObject: 'serialized txn',
+        transactionId: 'transaction id',
+        transactionFee: 100
+      };
+
+      spyOn(lockMonitor['bitcoinClient'], 'createReleaseLockTransaction').and.returnValue(Promise.resolve(mockReleaseLockTxn));
+
+      const mockLockInfo: SavedLockedModel = {
+        desiredLockAmountInSatoshis: 2345,
+        createTimestamp: 12323425,
+        rawTransaction: 'raw transaction',
+        redeemScriptAsHex: 'redeem script as hex',
+        transactionId: 'transaction id',
+        type: SavedLockType.ReturnToWallet
+      };
+
+      const saveBroadcastSpy = spyOn(lockMonitor as any, 'saveThenBroadcastTransaction').and.returnValue(mockLockInfo);
+
+      const currentLockInfoInput: ValueTimeLockModel = {
+        amountLocked: 123,
+        identifier: 'abc',
+        owner: 'wallet address',
+        unlockTransactionTime: 1234
+      };
+
+      const desiredLockAmountInput = 2500;
+      const actual = await lockMonitor['releaseLock'](currentLockInfoInput, desiredLockAmountInput);
+      expect(actual).toEqual(mockLockInfo);
+      expect(saveBroadcastSpy).toHaveBeenCalledWith(mockReleaseLockTxn, SavedLockType.ReturnToWallet, desiredLockAmountInput);
+    });
+  });
+
+  describe('saveThenBroadcastTransaction', () => {
+    it('save the transaction first and then broadcast it.', async () => {
+
+      const mockBitcoinLockTxn: BitcoinLockTransactionModel = {
+        redeemScriptAsHex: 'redeem script hex',
+        serializedTransactionObject: 'serialized txn object',
+        transactionFee: 132,
+        transactionId: 'transaction id'
+      };
+
+      const mockDateValue = Date.now();
+      spyOn(Date,'now').and.returnValue(mockDateValue);
+
+      const lockStoreSpy = spyOn(lockMonitor['lockTransactionStore'], 'addLock').and.returnValue(Promise.resolve());
+      const broadcastTxnSpy = spyOn(lockMonitor['bitcoinClient'], 'broadcastLockTransaction').and.returnValue(Promise.resolve('id'));
+
+      const desiredLockAmtInput = 98985;
+      const lockTxnTypeInput = SavedLockType.Relock;
+
+      const actual = await lockMonitor['saveThenBroadcastTransaction'](mockBitcoinLockTxn, lockTxnTypeInput, desiredLockAmtInput);
+
+      const expectedLockSaved: SavedLockedModel = {
+        desiredLockAmountInSatoshis: desiredLockAmtInput,
+        rawTransaction: mockBitcoinLockTxn.serializedTransactionObject,
+        createTimestamp: mockDateValue,
+        redeemScriptAsHex: mockBitcoinLockTxn.redeemScriptAsHex,
+        transactionId: mockBitcoinLockTxn.transactionId,
+        type: lockTxnTypeInput
+      };
+
+      expect(actual).toEqual(expectedLockSaved);
+      expect(lockStoreSpy).toHaveBeenCalledWith(expectedLockSaved);
+      expect(lockStoreSpy).toHaveBeenCalledBefore(broadcastTxnSpy);
+      expect(broadcastTxnSpy).toHaveBeenCalledWith(mockBitcoinLockTxn);
+    });
+  });
+});