import * as httpStatus from 'http-status';
import * as nodeFetchPackage from 'node-fetch';
import BitcoinDataGenerator from './BitcoinDataGenerator';
import BitcoinClient from '../../lib/bitcoin/BitcoinClient';
import BitcoinLockTransactionModel from '../../lib/bitcoin/models/BitcoinLockTransactionModel';
import BitcoinTransactionModel from '../../lib/bitcoin/models/BitcoinTransactionModel';
import ReadableStream from '../../lib/common/ReadableStream';
import { Address, PrivateKey, Script, Transaction } from 'bitcore-lib';

describe('BitcoinClient', async () => {

  let bitcoinClient: BitcoinClient;
  let fetchSpy: jasmine.Spy;
  let bitcoinWalletImportString: string;
  let privateKeyFromBitcoinClient: PrivateKey;
  let walletAddressFromBitcoinClient: Address;
  let walletAddressBufferFromBitcoinClient: Buffer;

  const bitcoinPeerUri = 'uri:someuri/';
  const maxRetries = 2;

  beforeEach(() => {
    bitcoinWalletImportString = BitcoinClient.generatePrivateKey('testnet');
    bitcoinClient = new BitcoinClient(bitcoinPeerUri, 'u', 'p', bitcoinWalletImportString, 10, maxRetries);

    privateKeyFromBitcoinClient = bitcoinClient['walletPrivateKey'];
    walletAddressFromBitcoinClient = bitcoinClient['walletAddress'];
    walletAddressBufferFromBitcoinClient = bitcoinClient['walletAddressAsBuffer'];

    // this is always mocked to protect against actual calls to the bitcoin network
    fetchSpy = spyOn(nodeFetchPackage, 'default');
  });

  function mockRpcCall (method: string, params: any[], returns: any, path?: string): jasmine.Spy {
    return spyOn(bitcoinClient, 'rpcCall' as any).and.callFake((request: any, requestPath: string) => {
      if (path) {
        expect(requestPath).toEqual(path);
      }
      expect(request.method).toEqual(method);
      if (request.params) {
        expect(request.params).toEqual(params);
      }
      return Promise.resolve(returns);
    });
  }

  describe('generatePrivateKey', () => {
    it('should construct a PrivateKey and export its WIF', () => {
      const privateKey = BitcoinClient.generatePrivateKey('testnet');
      expect(privateKey).toBeDefined();
      expect(typeof privateKey).toEqual('string');
      expect(privateKey.length).toBeGreaterThan(0);
      expect(() => {
        (PrivateKey as any).fromWIF(privateKey);
      }).not.toThrow();
    });
  });

  describe('initialize', () => {
    it('should import key if the wallet does not exist', async () => {
      const walletExistsSpy = spyOn(bitcoinClient as any, 'isAddressAddedToWallet').and.returnValue(Promise.resolve(false));
      const publicKeyHex = privateKeyFromBitcoinClient.toPublicKey().toBuffer().toString('hex');

      const importSpy = spyOn(bitcoinClient as any, 'addWatchOnlyAddressToWallet').and.callFake((key: string, rescan: boolean) => {
        expect(key).toEqual(publicKeyHex);
        expect(rescan).toBeTruthy();

        return Promise.resolve(undefined);
      });

      await bitcoinClient.initialize();
      expect(walletExistsSpy).toHaveBeenCalled();
      expect(importSpy).toHaveBeenCalled();
    });
  });

  describe('broadcastTransaction', () => {
    it('should call the utility function.', async (done) => {
      const transaction = BitcoinDataGenerator.generateBitcoinTransaction(bitcoinWalletImportString);
      spyOn(bitcoinClient as any, 'createTransaction').and.returnValue(Promise.resolve(transaction));

      const transactionToString = transaction.toString();
      spyOn(transaction, 'serialize').and.returnValue(transactionToString);

      const mockUtilFuncResponse = 'mock-response';
      const spy = spyOn(bitcoinClient as any, 'broadcastTransactionRpc').and.returnValue(Promise.resolve(mockUtilFuncResponse));

      const actual = await bitcoinClient.broadcastTransaction('data to write', 1000);
      expect(actual).toEqual(mockUtilFuncResponse);
      expect(spy).toHaveBeenCalledWith(transactionToString);
      done();
    });
  });

  describe('broadcastLockTransaction', () => {
    it('should call the utility function with correct input.', async (done) => {
      const transaction = BitcoinDataGenerator.generateBitcoinTransaction(bitcoinWalletImportString);
      const mockInputTxnModel: BitcoinLockTransactionModel = {
        transactionId: 'some txn id',
<<<<<<< HEAD
        transactionFee: 100,
        redeemScriptAsHex: 'some-redeem-script',
        serializedTransactionObject: transaction.toString()
=======
        redeemScript: 'some-redeem-script',
        transactionObject: transaction
>>>>>>> cbe5431c
      };

      const transactionToString = transaction.toString();
      spyOn(transaction, 'serialize').and.returnValue(transactionToString);
<<<<<<< HEAD

      const mockUtilFuncResponse = 'mock-response';
      const spy = spyOn(bitcoinClient as any, 'broadcastTransactionRpc').and.returnValue(Promise.resolve(mockUtilFuncResponse));

      const actual = await bitcoinClient.broadcastLockTransaction(mockInputTxnModel);
      expect(actual).toEqual(mockUtilFuncResponse);
      expect(spy).toHaveBeenCalledWith(transactionToString);
=======

      const mockUtilFuncResponse = 'mock-response';
      const spy = spyOn(bitcoinClient as any, 'broadcastTransactionRpc').and.returnValue(Promise.resolve(mockUtilFuncResponse));

      const actual = await bitcoinClient.broadcastLockTransaction(mockInputTxnModel);
      expect(actual).toEqual(mockUtilFuncResponse);
      expect(spy).toHaveBeenCalledWith(transactionToString);
      done();
    });

    it('should throw if the input object does not have the expected Transaction object.', async (done) => {

      const mockInputTxnModel: BitcoinLockTransactionModel = {
        transactionId: 'some txn id',
        redeemScript: 'some-redeem-script',
        transactionObject: { key: 'some input' }
      };

      try {
        await bitcoinClient.broadcastLockTransaction(mockInputTxnModel);
        fail('expected exception to be thrown');
      } catch (e) {
        expect(e.message).toContain('bitcore-lib.Transaction');
      }

>>>>>>> cbe5431c
      done();
    });
  });

  describe('createLockTransaction', () => {
    it('should create the lock transaction.', async () => {
      const mockFreezeTxn = BitcoinDataGenerator.generateBitcoinTransaction(bitcoinWalletImportString);
<<<<<<< HEAD
      const mockFreezeTxnToString = mockFreezeTxn.toString();
=======
>>>>>>> cbe5431c
      const mockRedeemScript = 'some redeem script';

      const mockUnspentOutput = BitcoinDataGenerator.generateUnspentCoin(bitcoinWalletImportString, 1233423426);
      spyOn(bitcoinClient as any, 'getUnspentOutputs').and.returnValue(Promise.resolve([mockUnspentOutput]));

      const mockCreateFreezeTxnOutput = [mockFreezeTxn, mockRedeemScript];
      const createFreezeTxnSpy = spyOn(bitcoinClient as any, 'createFreezeTransaction').and.returnValue(Promise.resolve(mockCreateFreezeTxnOutput));
<<<<<<< HEAD
      spyOn(mockFreezeTxn, 'serialize').and.returnValue(mockFreezeTxnToString);
=======
>>>>>>> cbe5431c

      const lockAmountInput = 123456;
      const lockUntilBlockInput = 789005;

      const actual = await bitcoinClient.createLockTransaction(lockAmountInput, lockUntilBlockInput);

      const expectedOutput: BitcoinLockTransactionModel = {
        transactionId: mockFreezeTxn.id,
<<<<<<< HEAD
        transactionFee: 100,
        redeemScriptAsHex: mockRedeemScript,
        serializedTransactionObject: mockFreezeTxnToString
=======
        redeemScript: mockRedeemScript,
        transactionObject: mockFreezeTxn
>>>>>>> cbe5431c
      };
      expect(actual).toEqual(expectedOutput);

      expect(createFreezeTxnSpy).toHaveBeenCalledWith([mockUnspentOutput], lockUntilBlockInput, lockAmountInput);
<<<<<<< HEAD
    });
  });

  describe('createRelockTransaction', () => {
    it('should create the relock transaction.', async () => {
      const mockFreezeTxn = BitcoinDataGenerator.generateBitcoinTransaction(bitcoinWalletImportString);
      const mockFreezeTxnToString = mockFreezeTxn.toString();

      const mockPreviousFreezeTxn = BitcoinDataGenerator.generateBitcoinTransaction(bitcoinWalletImportString);
      const mockRedeemScript = 'some redeem script';

      const mockCreateFreezeTxnOutput = [mockFreezeTxn, mockRedeemScript];
      const createFreezeTxnSpy = spyOn(bitcoinClient as any, 'createSpendToFreezeTransaction').and.returnValue(Promise.resolve(mockCreateFreezeTxnOutput));

      spyOn(bitcoinClient as any, 'getRawTransactionRpc').and.returnValue(Promise.resolve(mockPreviousFreezeTxn));
      spyOn(mockFreezeTxn, 'serialize').and.returnValue(mockFreezeTxnToString);

      const existingLockBlockInput = 123456;
      const lockUntilBlockInput = 789005;

      const actual = await bitcoinClient.createRelockTransaction('previousFreezeTxnId', existingLockBlockInput, lockUntilBlockInput);

      const expectedOutput: BitcoinLockTransactionModel = {
        transactionId: mockFreezeTxn.id,
        transactionFee: 100,
        redeemScriptAsHex: mockRedeemScript,
        serializedTransactionObject: mockFreezeTxnToString
      };
      expect(actual).toEqual(expectedOutput);

      expect(createFreezeTxnSpy).toHaveBeenCalledWith(mockPreviousFreezeTxn, existingLockBlockInput, lockUntilBlockInput);
    });
  });

  describe('createReleaseLockTransaction', () => {
    it('should create the relock transaction.', async () => {
      const mockFreezeTxn = BitcoinDataGenerator.generateBitcoinTransaction(bitcoinWalletImportString);
      const mockFreezeTxnToString = mockFreezeTxn.toString();
      const mockPreviousFreezeTxn = BitcoinDataGenerator.generateBitcoinTransaction(bitcoinWalletImportString);

      const createBack2WalletTxnSpy = spyOn(bitcoinClient as any, 'createSpendToWalletTransaction').and.returnValue(Promise.resolve(mockFreezeTxn));

      spyOn(bitcoinClient as any, 'getRawTransactionRpc').and.returnValue(Promise.resolve(mockPreviousFreezeTxn));
      spyOn(mockFreezeTxn, 'serialize').and.returnValue(mockFreezeTxnToString);

      const existingLockBlockInput = 123456;

      const actual = await bitcoinClient.createReleaseLockTransaction('previousFreezeTxnId', existingLockBlockInput);

      const expectedOutput: BitcoinLockTransactionModel = {
        transactionId: mockFreezeTxn.id,
        transactionFee: 100,
        redeemScriptAsHex: '',
        serializedTransactionObject: mockFreezeTxnToString
      };
      expect(actual).toEqual(expectedOutput);

      expect(createBack2WalletTxnSpy).toHaveBeenCalledWith(mockPreviousFreezeTxn, existingLockBlockInput);
=======
>>>>>>> cbe5431c
    });
  });

  describe('getBlock', () => {
    it('should get the block data.', async () => {
      const transaction = BitcoinDataGenerator.generateBitcoinTransaction(bitcoinWalletImportString);
      const hash = 'block_hash';

      const blockData = {
        hash: hash,
        height: 2,
        tx: [
          { hex: Buffer.from(transaction.toString()).toString('hex') }
        ],
        previousblockhash: 'some other hash'
      };

      spyOn(BitcoinClient as any, 'createTransactionFromBuffer').and.returnValue(transaction);
      const spy = mockRpcCall('getblock', [hash, 2], blockData);
      const actual = await bitcoinClient.getBlock(hash);

      expect(spy).toHaveBeenCalled();
      expect(actual.hash).toEqual(blockData.hash);
      expect(actual.height).toEqual(blockData.height);
      expect(actual.previousHash).toEqual(blockData.previousblockhash);
      expect(actual.transactions[0]).toEqual(BitcoinClient['createBitcoinTransactionModel'](transaction));
    });
  });

  describe('getBlockHash', () => {
    it('should get the block hash', async () => {
      const height = 512;
      const hash = 'ADSFSAEF34359';
      const spy = mockRpcCall('getblockhash', [height], hash);
      const actual = await bitcoinClient.getBlockHash(height);
      expect(actual).toEqual(hash);
      expect(spy).toHaveBeenCalled();
    });
  });

  describe('getBlockInfo', () => {
    it('should get the block info', async () => {
      const height = 1234;
      const hash = 'some hash value';
      const previousHash = Math.round(Math.random() * Number.MAX_SAFE_INTEGER).toString(32);
      const spy = mockRpcCall('getblockheader', [hash, true], { height: height, previousblockhash: previousHash });
      const actual = await bitcoinClient.getBlockInfo(hash);
      expect(actual.hash).toEqual(hash);
      expect(actual.height).toEqual(height);
      expect(actual.previousHash).toEqual(previousHash);
      expect(spy).toHaveBeenCalled();
    });
  });

  describe('getBlockInfoFromHeight', () => {
    it('should get the block info', async () => {
      const height = Math.round(Math.random() * Number.MAX_SAFE_INTEGER);
      const hash = 'some hash value';
      const previousHash = 'some other hash';
      const heightSpy = spyOn(bitcoinClient, 'getBlockHash').and.callFake((calledHeight: number) => {
        expect(calledHeight).toEqual(height);
        return Promise.resolve(hash);
      });
      const spy = mockRpcCall('getblockheader', [hash, true], { height: height, previousblockhash: previousHash });
      const actual = await bitcoinClient.getBlockInfoFromHeight(height);
      expect(actual.hash).toEqual(hash);
      expect(actual.height).toEqual(height);
      expect(actual.previousHash).toEqual(previousHash);
      expect(spy).toHaveBeenCalled();
      expect(heightSpy).toHaveBeenCalled();
    });
  });

  describe('getCurrentBlockHeight', () => {
    it('should return the latest block', async (done) => {
      const height = 753;
      const mock = mockRpcCall('getblockcount', [], height);
      const actual = await bitcoinClient.getCurrentBlockHeight();
      expect(actual).toEqual(height);
      expect(mock).toHaveBeenCalled();
      done();
    });
  });

  describe('getRawTransaction', () => {
    it('should make the correct rpc call and return the transaction object', async () => {
      const txnId = 'transaction_id';
      const mockTransaction: Transaction = BitcoinDataGenerator.generateBitcoinTransaction(bitcoinWalletImportString, 50);
      const mockTransactionAsOutputTxn = BitcoinClient['createBitcoinTransactionModel'](mockTransaction);

      spyOn(BitcoinClient as any, 'createTransactionFromBuffer').and.returnValue(mockTransaction);

      const spy = mockRpcCall('getrawtransaction', [txnId, 0], mockTransaction.toString());

      const actual = await bitcoinClient.getRawTransaction(txnId);
      expect(actual).toEqual(mockTransactionAsOutputTxn);
      expect(spy).toHaveBeenCalled();
    });
  });

  describe('getCurrentEstimatedFeeInSatoshisPerKb', () => {
    it('should call the correct rpc and return the fee', async () => {
      const mockFeeInBitcoins = 155;
      const spy = mockRpcCall('estimatesmartfee', [1], { feerate: mockFeeInBitcoins });

      const expectedFeeInSatoshis = mockFeeInBitcoins * 100000000;

      const actual = await bitcoinClient['getCurrentEstimatedFeeInSatoshisPerKb']();
      expect(actual).toEqual(expectedFeeInSatoshis);
      expect(spy).toHaveBeenCalled();
    });
  });

  describe('getTransactionOutValueInSatoshi', () => {
    it('should return the satoshis from the correct output index.', async () => {
      const mockTxnWithMultipleOutputs: BitcoinTransactionModel = {
        id: 'someid',
        inputs: [],
        outputs: [
          { satoshis: 100, scriptAsmAsString: 'script1' },
          { satoshis: 200, scriptAsmAsString: 'script2' }
        ]
      };

      spyOn(bitcoinClient as any, 'getRawTransaction').and.returnValue(Promise.resolve(mockTxnWithMultipleOutputs));

      const outputFromZeroIdx = await bitcoinClient['getTransactionOutValueInSatoshi']('someId', 0);
      expect(outputFromZeroIdx).toEqual(100);

      const outputFromOneIdx = await bitcoinClient['getTransactionOutValueInSatoshi']('someId', 1);
      expect(outputFromOneIdx).toEqual(200);
    });
  });

  describe('getTransactionFeeInSatoshis', () => {
    it('should return the inputs - outputs.', async () => {
      const mockTxn: BitcoinTransactionModel = {
        id: 'someid',
        inputs: [
          { previousTransactionId: 'prevTxnId', outputIndexInPreviousTransaction: 0 }
        ],
        outputs: [
          { satoshis: 100, scriptAsmAsString: 'script1' },
          { satoshis: 200, scriptAsmAsString: 'script2' }
        ]
      };

      const mockTxnOutputsSum = 300; // manually calculated based on the mockTxn above
      const mockInputsSum = 500;

      spyOn(bitcoinClient as any, 'getRawTransaction').and.returnValue(Promise.resolve(mockTxn));
      spyOn(bitcoinClient as any, 'getTransactionOutValueInSatoshi').and.returnValue(Promise.resolve(mockInputsSum));

      const actual = await bitcoinClient.getTransactionFeeInSatoshis('someid');
      expect(actual).toEqual(mockInputsSum - mockTxnOutputsSum);
    });
  });

  describe('getWalletAddressAsBuffer', () => {
    it('should return the correct value.', async (done) => {
      const actual = bitcoinClient.getWalletAddressAsBuffer();
      expect(actual).toEqual(walletAddressBufferFromBitcoinClient);
      done();
    });
  });

  describe('getUnspentOutputs', () => {
    it('should query for unspent output coins given an address', async (done) => {
      const coin = BitcoinDataGenerator.generateUnspentCoin(bitcoinWalletImportString, 1);

      const coinSpy = mockRpcCall('listunspent', [null, null, [walletAddressFromBitcoinClient.toString()]], [
        {
          txId: coin.txId,
          outputIndex: coin.outputIndex,
          address: coin.address,
          script: coin.script,
          satoshis: coin.satoshis
        }
      ]);
      const actual = await bitcoinClient['getUnspentOutputs'](walletAddressFromBitcoinClient);
      expect(coinSpy).toHaveBeenCalled();
      expect(actual[0].satoshis).toEqual(coin.satoshis);
      done();
    });

    it('should return empty if no coins were found', async (done) => {
      const coinSpy = mockRpcCall('listunspent', [null, null, [walletAddressFromBitcoinClient.toString()]], []);
      const actual = await bitcoinClient['getUnspentOutputs'](walletAddressFromBitcoinClient);
      expect(coinSpy).toHaveBeenCalled();
      expect(actual).toEqual([]);
      done();
    });
  });

  describe('addWatchOnlyAddressToWallet', () => {
    it('should call the importpubkey API', async (done) => {
      const publicKeyAsHex = 'some dummy value';
      const rescan = true;
      const spy = mockRpcCall('importpubkey', [publicKeyAsHex, 'sidetree', rescan], []);

      await bitcoinClient['addWatchOnlyAddressToWallet'](publicKeyAsHex, rescan);
      expect(spy).toHaveBeenCalled();
      done();
    });
  });

  describe('broadcastTransactionRpc', () => {
    it('should call the correct rpc with the input.', async (done) => {

      const mockRawTransaction = 'mocked-raw-transaction';
      const mockRpcOutput = 'mockRpcOutput';

      const spy = mockRpcCall('sendrawtransaction', [mockRawTransaction], mockRpcOutput);
      const actual = await bitcoinClient['broadcastTransactionRpc'](mockRawTransaction);
      expect(actual).toEqual(mockRpcOutput);
      expect(spy).toHaveBeenCalled();
      done();
    });

    it('should throw if the RPC call fails.', async (done) => {
      const mockRawTransaction = 'mocked-raw-transaction';
      const mockRpcOutput = 'mockRpcOutput';

      const spy = mockRpcCall('sendrawtransaction', [mockRawTransaction], mockRpcOutput);
      spy.and.throwError('test');
      try {
<<<<<<< HEAD
        await await bitcoinClient['broadcastTransactionRpc'](mockRawTransaction);
=======
        await bitcoinClient['broadcastTransactionRpc'](mockRawTransaction);
>>>>>>> cbe5431c
        fail('should have thrown');
      } catch (error) {
        expect(error.message).toContain('test');
        expect(spy).toHaveBeenCalled();
      } finally {
        done();
      }
    });
  });

  describe('createTransaction', () => {
    it('should create the transaction object using the inputs correctly.', async (done) => {
      const availableSatoshis = 5000;
      const unspentCoin = BitcoinDataGenerator.generateUnspentCoin(bitcoinWalletImportString, availableSatoshis);
      const unspentOutputs = [
        {
          txId: unspentCoin.txId,
          outputIndex: unspentCoin.outputIndex,
          address: unspentCoin.address,
          script: unspentCoin.script,
          satoshis: unspentCoin.satoshis
        }
      ];

      spyOn(bitcoinClient as any, 'getUnspentOutputs').and.returnValue(Promise.resolve(unspentOutputs));
      const dataToWrite = 'data to write';
      const dataToWriteInHex = Buffer.from(dataToWrite).toString('hex');
      const fee = availableSatoshis / 2;

      const transaction = await bitcoinClient['createTransaction'](dataToWrite, fee);
      expect(transaction.getFee()).toEqual(fee);
      expect(transaction.outputs[0].script.toASM()).toContain(dataToWriteInHex);
      done();
    });
  });

  describe('calculateTransactionFee', () => {
    it('should calculate the fee correctly', async () => {
      const estimatedFee = 1000;
      spyOn(bitcoinClient as any, 'getCurrentEstimatedFeeInSatoshisPerKb').and.returnValue(estimatedFee);

      const mockTransaction = BitcoinDataGenerator.generateBitcoinTransaction(bitcoinWalletImportString, 10000);

      const txnEstimatedSize = (mockTransaction.inputs.length * 150) + (mockTransaction.outputs.length * 50);
      const expectedFee = (txnEstimatedSize / 1000) * estimatedFee;
      const expectedFeeWithPercentage = expectedFee + (expectedFee * .4);

      const actualFee = await bitcoinClient['calculateTransactionFee'](mockTransaction);

      expect(expectedFeeWithPercentage).toEqual(actualFee);
    });
  });

  describe('createFreezeTransaction', () => {
    it('should create the freeze transaction correctly', async () => {
      const mockFreezeUntilBlock = 987654;
      const mockFreezeAmount = 1000;

      const mockRedeemScript = Script.empty().add(117);
      const mockRedeemScriptHashOutput = Script.buildScriptHashOut(mockRedeemScript);

      const mockUnspentOutput = BitcoinDataGenerator.generateUnspentCoin(bitcoinWalletImportString, Math.pow(10, 8));

      const mockTxnFee = 2000;
      const createScriptSpy = spyOn(BitcoinClient as any, 'createFreezeScript').and.returnValue(mockRedeemScript);
      const estimateFeeSpy = spyOn(bitcoinClient as any, 'calculateTransactionFee').and.returnValue(mockTxnFee);

      const [actualTxn, redeemScript] = await bitcoinClient['createFreezeTransaction']([mockUnspentOutput], mockFreezeUntilBlock, mockFreezeAmount);

      expect(redeemScript).toEqual(mockRedeemScript.toHex());
      expect(actualTxn.getFee()).toEqual(mockTxnFee);

      // There should be 2 outputs
      expect(actualTxn.outputs.length).toEqual(2);

      // 1st output is the freeze output
      expect(actualTxn.outputs[0].satoshis).toEqual(mockFreezeAmount);
      expect(actualTxn.outputs[0].script.toASM()).toEqual(mockRedeemScriptHashOutput.toASM());

      // 2nd output is the difference back to this wallet and this should be the
      // 'change' script === where the rest of the satoshis will go
      const expectedPayToScript = Script.buildPublicKeyHashOut(privateKeyFromBitcoinClient.toAddress());
      expect(actualTxn.outputs[1].script.toASM()).toEqual(expectedPayToScript.toASM());
      expect(actualTxn.getChangeOutput()).toEqual(actualTxn.outputs[1]);

      expect(createScriptSpy).toHaveBeenCalledWith(mockFreezeUntilBlock, walletAddressFromBitcoinClient);
      expect(estimateFeeSpy).toHaveBeenCalled();
    });
  });

  describe('createSpendToFreezeTransaction', () => {
    it('should return the transaction by the utility function', async () => {
      const mockFreezeTxn1 = BitcoinDataGenerator.generateBitcoinTransaction(bitcoinWalletImportString, 12345);
      const mockFreezeTxn2 = BitcoinDataGenerator.generateBitcoinTransaction(bitcoinWalletImportString, 7890);
      const mockFreezeUntilPreviousBlock = 12345;
      const mockFreezeUntilBlock = 987654;

      const mockRedeemScript = Script.empty().add(117);
      const mockRedeemScriptHashOutput = Script.buildScriptHashOut(mockRedeemScript);

      const createScriptSpy = spyOn(BitcoinClient as any, 'createFreezeScript').and.returnValue(mockRedeemScript);
      const utilFuncSpy = spyOn(bitcoinClient as any, 'createSpendTransactionFromFrozenTransaction').and.returnValue(mockFreezeTxn2);

      // tslint:disable-next-line: max-line-length
      const [actualTxn, redeemScript] = await bitcoinClient['createSpendToFreezeTransaction'](mockFreezeTxn1, mockFreezeUntilPreviousBlock, mockFreezeUntilBlock);
      expect(actualTxn).toEqual(mockFreezeTxn2);
      expect(redeemScript).toEqual(mockRedeemScript.toHex());
      expect(createScriptSpy).toHaveBeenCalledWith(mockFreezeUntilBlock, walletAddressFromBitcoinClient);

      const expectedPayToScriptAddress = new Address(mockRedeemScriptHashOutput);
      expect(utilFuncSpy).toHaveBeenCalledWith(mockFreezeTxn1, mockFreezeUntilPreviousBlock, expectedPayToScriptAddress);
    });
  });

  describe('createSpendToWalletTransaction', () => {
    it('should return the transaction by the utility function', async () => {
      const mockFreezeTxn1 = BitcoinDataGenerator.generateBitcoinTransaction(bitcoinWalletImportString, 12345);
      const mockFreezeTxn2 = BitcoinDataGenerator.generateBitcoinTransaction(bitcoinWalletImportString, 7890);
      const mockFreezeUntilBlock = 987654;

      const utilFuncSpy = spyOn(bitcoinClient as any, 'createSpendTransactionFromFrozenTransaction').and.returnValue(mockFreezeTxn2);

      const actual = await bitcoinClient['createSpendToWalletTransaction'](mockFreezeTxn1, mockFreezeUntilBlock);
      expect(actual).toEqual(mockFreezeTxn2);
      expect(utilFuncSpy).toHaveBeenCalledWith(mockFreezeTxn1, mockFreezeUntilBlock, walletAddressFromBitcoinClient);
    });
  });

  describe('createSpendTransactionFromFrozenTransaction', () => {
    it('should create the spend transaction correctly', async () => {
      const mockFreezeTxn = BitcoinDataGenerator.generateBitcoinTransaction(bitcoinWalletImportString, 12345);
      const mockFreezeUntilBlock = 987654;

      const mockPayToAddress = walletAddressFromBitcoinClient;
      const mockPayToAddressScriptHash = Script.buildPublicKeyHashOut(mockPayToAddress);

      const mockRedeemScript = Script.empty().add(117);
      const mockRedeemScriptHashOutput = Script.buildScriptHashOut(mockRedeemScript);

      const mockUnspentOutput = Transaction.UnspentOutput.fromObject({
        txid: mockFreezeTxn.id, vout: 3, scriptPubKey: mockRedeemScriptHashOutput, satoshis: 456789
      });

      const mockTxnFee = 21897;

      const createUnspentSpy = spyOn(bitcoinClient as any, 'createUnspentOutputFromFrozenTransaction').and.returnValue(mockUnspentOutput);
      const createScriptSpy = spyOn(BitcoinClient as any, 'createFreezeScript').and.returnValue(mockRedeemScript);
      const estimateFeeSpy = spyOn(bitcoinClient as any, 'calculateTransactionFee').and.returnValue(mockTxnFee);

      const actual = await bitcoinClient['createSpendTransactionFromFrozenTransaction'](mockFreezeTxn, mockFreezeUntilBlock, mockPayToAddress);

      // Txn should go into the unlock block
      expect(actual.getLockTime()).toEqual(mockFreezeUntilBlock);

      // Output should be to the mock address passed in
      expect(actual.outputs.length).toEqual(1);
      expect(actual.outputs[0].script.toASM()).toEqual(mockPayToAddressScriptHash.toASM());

      // The fee should be correctly set as per the estimate
      expect(actual.getFee()).toEqual(mockTxnFee);

      // There's only 1 input (from the previous freeze txn)
      expect(actual.inputs.length).toEqual(1);
      expect(actual.inputs[0].prevTxId.toString('hex')).toEqual(mockUnspentOutput.txId);
      expect(actual.inputs[0].outputIndex).toEqual(mockUnspentOutput.outputIndex);

      // The input script should have 3 parts: signature, public key of the bitcoinClient.privateKey, and redeem script
      const inputScriptAsm = actual.inputs[0].script.toASM();
      const inputScriptAsmParts = inputScriptAsm.split(' ');

      expect(inputScriptAsmParts.length).toEqual(3);
      expect(inputScriptAsmParts[0].length).toBeGreaterThan(0); // Signature
      expect(inputScriptAsmParts[1]).toEqual(privateKeyFromBitcoinClient.toPublicKey().toBuffer().toString('hex'));
      expect(inputScriptAsmParts[2]).toEqual(mockRedeemScript.toBuffer().toString('hex'));

      // Check other function calls
      expect(createUnspentSpy).toHaveBeenCalledWith(mockFreezeTxn, mockFreezeUntilBlock);
      expect(createScriptSpy).toHaveBeenCalledWith(mockFreezeUntilBlock, walletAddressFromBitcoinClient);
      expect(estimateFeeSpy).toHaveBeenCalled();
    });
  });

  describe('createUnspentOutputFromFrozenTransaction', () => {
    it('should create unspent output from input transaction', async () => {
      const mockFreezeTxn = BitcoinDataGenerator.generateBitcoinTransaction(bitcoinWalletImportString, 12345);
      const mockFreezeUntilBlock = 987654;
      const mockRedeemScript = Script.empty().add(117);
      const mockRedeemScriptHashOutput = Script.buildScriptHashOut(mockRedeemScript);

      const createScriptSpy = spyOn(BitcoinClient as any, 'createFreezeScript').and.returnValue(mockRedeemScript);

      const actual = bitcoinClient['createUnspentOutputFromFrozenTransaction'](mockFreezeTxn, mockFreezeUntilBlock);
      expect(actual.txId).toEqual(mockFreezeTxn.id);
      expect(actual.outputIndex).toEqual(0);
      expect(actual.script.toASM()).toEqual(mockRedeemScriptHashOutput.toASM());
      expect(actual.satoshis).toEqual(mockFreezeTxn.outputs[0].satoshis);
      expect(createScriptSpy).toHaveBeenCalledWith(mockFreezeUntilBlock, walletAddressFromBitcoinClient);
    });
  });

  describe('createFreezeScript', () => {
    it('should create the correct redeem script', async () => {
      const mockLockUntilBlock = 45000;
      const mockLockUntilBuffer = Buffer.alloc(3);
      mockLockUntilBuffer.writeIntLE(mockLockUntilBlock, 0, 3);

      const publicKeyHashOutScript = Script.buildPublicKeyHashOut(walletAddressFromBitcoinClient);

      const mockLockUntilBufferAsHex = mockLockUntilBuffer.toString('hex');
      const expectedScriptAsm = `${mockLockUntilBufferAsHex} OP_NOP2 OP_DROP ${publicKeyHashOutScript.toASM()}`;

      const redeemScript = BitcoinClient['createFreezeScript'](mockLockUntilBlock, walletAddressFromBitcoinClient);
      expect(redeemScript.toASM()).toEqual(expectedScriptAsm);
    });
  });

  describe('getBalanceInSatoshis', () => {
    it('should call the unspentoutput API', async (done) => {
      const mockUnspentOutput = {
        satoshis: 12345
      };

      spyOn(bitcoinClient as any, 'getUnspentOutputs').and.returnValue([mockUnspentOutput, mockUnspentOutput]);
      const actual = await bitcoinClient.getBalanceInSatoshis();
      expect(actual).toEqual(mockUnspentOutput.satoshis * 2);
      done();
    });
  });

  describe('isAddressAddedToWallet', () => {
    it('should check if the wallet is watch only', async () => {
      const address = 'ADSFAEADSF0934ADF';
      const spy = mockRpcCall('getaddressinfo', [address], {
        address,
        scriptPubKey: 'afdoijEAFDSDF',
        ismine: false,
        solvable: true,
        desc: 'Test Address data',
        iswatchonly: true,
        isscript: false,
        iswitness: false,
        pubkey: 'random_pubkey_name',
        iscompressed: true,
        ischange: false,
        timestamp: 0,
        labels: []
      });
      const actual = await bitcoinClient['isAddressAddedToWallet'](address);
      expect(actual).toBeTruthy();
      expect(spy).toHaveBeenCalled();
    });

    it('should check if the wallet has labels', async () => {
      const address = 'some_ADDRESS_string';
      const spy = mockRpcCall('getaddressinfo', [address], {
        address,
        scriptPubKey: 'script_pubkey_random',
        ismine: false,
        solvable: true,
        desc: 'Test Address data',
        iswatchonly: false,
        isscript: false,
        iswitness: false,
        pubkey: 'pubkey_random_value',
        iscompressed: true,
        label: 'sidetree',
        ischange: false,
        timestamp: 0,
        labels: [
          {
            name: 'sidetree',
            purpose: 'receive'
          }
        ]
      });
      const actual = await bitcoinClient['isAddressAddedToWallet'](address);
      expect(actual).toBeTruthy();
      expect(spy).toHaveBeenCalled();
    });

    it('should return false if it appears to be a random address', async () => {
      const address = 'random-ADDress';
      const spy = mockRpcCall('getaddressinfo', [address], {
        address,
        scriptPubKey: 'script_pubKEY_random',
        ismine: false,
        solvable: false,
        iswatchonly: false,
        isscript: true,
        iswitness: false,
        ischange: false,
        labels: []
      });
      const actual = await bitcoinClient['isAddressAddedToWallet'](address);
      expect(actual).toBeFalsy();
      expect(spy).toHaveBeenCalled();
    });
  });

  describe('rpcCall', () => {
    it('should call retry-fetch', async (done) => {
      const request: any = {};
      const memberName = 'memberRequestName';
      const memberValue = 'memberRequestValue';
      request[memberName] = memberValue;
      const bodyIdentifier = 12345;
      const result = 'some_result';

      const retryFetchSpy = spyOn(bitcoinClient as any, 'fetchWithRetry');
      retryFetchSpy.and.callFake((uri: string, params: any) => {
        expect(uri).toContain(bitcoinPeerUri);
        expect(params.method).toEqual('post');
        expect(JSON.parse(params.body)[memberName]).toEqual(memberValue);
        return Promise.resolve({
          status: httpStatus.OK,
          body: bodyIdentifier
        });
      });
      const readUtilSpy = spyOn(ReadableStream, 'readAll').and.callFake((body: any) => {
        expect(body).toEqual(bodyIdentifier);
        return Promise.resolve(Buffer.from(JSON.stringify({
          result,
          error: null,
          id: null
        })));
      });

      const actual = await bitcoinClient['rpcCall'](request, true);
      expect(actual).toEqual(result);
      expect(retryFetchSpy).toHaveBeenCalled();
      expect(readUtilSpy).toHaveBeenCalled();
      done();
    });

    it('should throw if the request failed', async (done) => {
      const request: any = {
        'test': 'some random string'
      };
      const result = 'some result';
      const statusCode = 7890;

      const retryFetchSpy = spyOn(bitcoinClient as any, 'fetchWithRetry');
      retryFetchSpy.and.callFake((uri: string, params: any) => {
        expect(uri).toContain(bitcoinPeerUri);
        expect(params.method).toEqual('post');
        expect(JSON.parse(params.body).test).toEqual(request.test);
        return Promise.resolve({
          status: statusCode
        });
      });

      const readUtilSpy = spyOn(ReadableStream, 'readAll').and.callFake(() => {
        return Promise.resolve(Buffer.from(result));
      });

      try {
        await bitcoinClient['rpcCall'](request, true);
        fail('should have thrown');
      } catch (error) {
        expect(error.message).toContain('Fetch');
        expect(error.message).toContain(statusCode.toString());
        expect(error.message).toContain(result);
        expect(retryFetchSpy).toHaveBeenCalled();
        expect(readUtilSpy).toHaveBeenCalled();
      } finally {
        done();
      }
    });

    it('should throw if the RPC call failed', async (done) => {
      const request: any = {
        'test': 'some request value'
      };
      const result = 'some result';

      const retryFetchSpy = spyOn(bitcoinClient as any, 'fetchWithRetry');
      retryFetchSpy.and.callFake((uri: string, params: any) => {
        expect(uri).toContain(bitcoinPeerUri);
        expect(params.method).toEqual('post');
        expect(JSON.parse(params.body).test).toEqual(request.test);
        return Promise.resolve({
          status: httpStatus.OK
        });
      });

      const readUtilSpy = spyOn(ReadableStream, 'readAll').and.callFake(() => {
        return Promise.resolve(Buffer.from(JSON.stringify({
          result: null,
          error: result,
          id: null
        })));
      });

      try {
        await bitcoinClient['rpcCall'](request, true);
        fail('should have thrown');
      } catch (error) {
        expect(error.message).toContain('RPC');
        expect(error.message).toContain(result);
        expect(retryFetchSpy).toHaveBeenCalled();
        expect(readUtilSpy).toHaveBeenCalled();
      } finally {
        done();
      }
    });
  });

  describe('fetchWithRetry', () => {

    it('should fetch the URI with the given requestParameters', async (done) => {
      const path = 'http://some_random_path';
      const request: any = {
        headers: {}
      };
      const memberName = 'headerMember';
      const memberValue = 'headerValue';
      request.headers[memberName] = memberValue;
      const result = 200;

      fetchSpy.and.callFake((uri: string, params: any) => {
        expect(uri).toEqual(path);
        expect(params.headers[memberName]).toEqual(memberValue);
        return Promise.resolve(result);
      });

      const actual = await bitcoinClient['fetchWithRetry'](path, request);
      expect(actual as any).toEqual(result);
      expect(fetchSpy).toHaveBeenCalled();
      done();
    });

    it('should retry with an extended time period if the request timed out', async (done) => {
      const requestId = 'someRequestId';
      let timeout: number;
      fetchSpy.and.callFake((_: any, params: any) => {
        expect(params.headers.id).toEqual(requestId, 'Fetch was not called with request parameters');
        if (timeout) {
          expect(params.timeout).toBeGreaterThan(timeout, 'Fetch was not called with an extended timeout');
          return Promise.resolve();
        } else {
          timeout = params.timeout;
          return Promise.reject(new nodeFetchPackage.FetchError('test', 'request-timeout'));
        }
      });

      await bitcoinClient['fetchWithRetry']('localhost', { headers: { id: requestId } });

      expect(fetchSpy).toHaveBeenCalledTimes(2);
      done();
    });

    it('should stop retrying after the max retry limit', async (done) => {
      fetchSpy.and.callFake((_: any, __: any) => {
        return Promise.reject(new nodeFetchPackage.FetchError('test', 'request-timeout'));
      });

      try {
        await bitcoinClient['fetchWithRetry']('localhost');
      } catch (error) {
        expect(error.message).toEqual('test');
        expect(error.type).toEqual('request-timeout');
        expect(fetchSpy).toHaveBeenCalledTimes(maxRetries + 1);
      } finally {
        done();
      }
    });

    it('should throw non timeout errors immediately', async (done) => {
      let timeout = true;
      const result = 'some random result';
      fetchSpy.and.callFake((_: any, __: any) => {
        if (timeout) {
          timeout = false;
          return Promise.reject(new nodeFetchPackage.FetchError('test', 'request-timeout'));
        } else {
          return Promise.reject(new Error(result));
        }
      });
      try {
        await bitcoinClient['fetchWithRetry']('localhost');
      } catch (error) {
        expect(error.message).toEqual(result);
        expect(fetchSpy).toHaveBeenCalledTimes(2);
      } finally {
        done();
      }
    });
  });

  describe('waitFor', () => {
    it('should return after the given amount of time', async (done) => {
      let approved = false;
      setTimeout(() => {
        approved = true;
      }, 300);

      await bitcoinClient['waitFor'](400);
      expect(approved).toBeTruthy();
      done();
    }, 500);
  });
});<|MERGE_RESOLUTION|>--- conflicted
+++ resolved
@@ -97,19 +97,13 @@
       const transaction = BitcoinDataGenerator.generateBitcoinTransaction(bitcoinWalletImportString);
       const mockInputTxnModel: BitcoinLockTransactionModel = {
         transactionId: 'some txn id',
-<<<<<<< HEAD
         transactionFee: 100,
         redeemScriptAsHex: 'some-redeem-script',
         serializedTransactionObject: transaction.toString()
-=======
-        redeemScript: 'some-redeem-script',
-        transactionObject: transaction
->>>>>>> cbe5431c
       };
 
       const transactionToString = transaction.toString();
       spyOn(transaction, 'serialize').and.returnValue(transactionToString);
-<<<<<<< HEAD
 
       const mockUtilFuncResponse = 'mock-response';
       const spy = spyOn(bitcoinClient as any, 'broadcastTransactionRpc').and.returnValue(Promise.resolve(mockUtilFuncResponse));
@@ -117,33 +111,6 @@
       const actual = await bitcoinClient.broadcastLockTransaction(mockInputTxnModel);
       expect(actual).toEqual(mockUtilFuncResponse);
       expect(spy).toHaveBeenCalledWith(transactionToString);
-=======
-
-      const mockUtilFuncResponse = 'mock-response';
-      const spy = spyOn(bitcoinClient as any, 'broadcastTransactionRpc').and.returnValue(Promise.resolve(mockUtilFuncResponse));
-
-      const actual = await bitcoinClient.broadcastLockTransaction(mockInputTxnModel);
-      expect(actual).toEqual(mockUtilFuncResponse);
-      expect(spy).toHaveBeenCalledWith(transactionToString);
-      done();
-    });
-
-    it('should throw if the input object does not have the expected Transaction object.', async (done) => {
-
-      const mockInputTxnModel: BitcoinLockTransactionModel = {
-        transactionId: 'some txn id',
-        redeemScript: 'some-redeem-script',
-        transactionObject: { key: 'some input' }
-      };
-
-      try {
-        await bitcoinClient.broadcastLockTransaction(mockInputTxnModel);
-        fail('expected exception to be thrown');
-      } catch (e) {
-        expect(e.message).toContain('bitcore-lib.Transaction');
-      }
-
->>>>>>> cbe5431c
       done();
     });
   });
@@ -151,10 +118,7 @@
   describe('createLockTransaction', () => {
     it('should create the lock transaction.', async () => {
       const mockFreezeTxn = BitcoinDataGenerator.generateBitcoinTransaction(bitcoinWalletImportString);
-<<<<<<< HEAD
       const mockFreezeTxnToString = mockFreezeTxn.toString();
-=======
->>>>>>> cbe5431c
       const mockRedeemScript = 'some redeem script';
 
       const mockUnspentOutput = BitcoinDataGenerator.generateUnspentCoin(bitcoinWalletImportString, 1233423426);
@@ -162,10 +126,7 @@
 
       const mockCreateFreezeTxnOutput = [mockFreezeTxn, mockRedeemScript];
       const createFreezeTxnSpy = spyOn(bitcoinClient as any, 'createFreezeTransaction').and.returnValue(Promise.resolve(mockCreateFreezeTxnOutput));
-<<<<<<< HEAD
       spyOn(mockFreezeTxn, 'serialize').and.returnValue(mockFreezeTxnToString);
-=======
->>>>>>> cbe5431c
 
       const lockAmountInput = 123456;
       const lockUntilBlockInput = 789005;
@@ -174,19 +135,13 @@
 
       const expectedOutput: BitcoinLockTransactionModel = {
         transactionId: mockFreezeTxn.id,
-<<<<<<< HEAD
-        transactionFee: 100,
+        transactionFee: mockFreezeTxn.getFee(),
         redeemScriptAsHex: mockRedeemScript,
         serializedTransactionObject: mockFreezeTxnToString
-=======
-        redeemScript: mockRedeemScript,
-        transactionObject: mockFreezeTxn
->>>>>>> cbe5431c
       };
       expect(actual).toEqual(expectedOutput);
 
       expect(createFreezeTxnSpy).toHaveBeenCalledWith([mockUnspentOutput], lockUntilBlockInput, lockAmountInput);
-<<<<<<< HEAD
     });
   });
 
@@ -211,7 +166,7 @@
 
       const expectedOutput: BitcoinLockTransactionModel = {
         transactionId: mockFreezeTxn.id,
-        transactionFee: 100,
+        transactionFee: mockFreezeTxn.getFee(),
         redeemScriptAsHex: mockRedeemScript,
         serializedTransactionObject: mockFreezeTxnToString
       };
@@ -238,15 +193,13 @@
 
       const expectedOutput: BitcoinLockTransactionModel = {
         transactionId: mockFreezeTxn.id,
-        transactionFee: 100,
+        transactionFee: mockFreezeTxn.getFee(),
         redeemScriptAsHex: '',
         serializedTransactionObject: mockFreezeTxnToString
       };
       expect(actual).toEqual(expectedOutput);
 
       expect(createBack2WalletTxnSpy).toHaveBeenCalledWith(mockPreviousFreezeTxn, existingLockBlockInput);
-=======
->>>>>>> cbe5431c
     });
   });
 
@@ -473,11 +426,7 @@
       const spy = mockRpcCall('sendrawtransaction', [mockRawTransaction], mockRpcOutput);
       spy.and.throwError('test');
       try {
-<<<<<<< HEAD
-        await await bitcoinClient['broadcastTransactionRpc'](mockRawTransaction);
-=======
         await bitcoinClient['broadcastTransactionRpc'](mockRawTransaction);
->>>>>>> cbe5431c
         fail('should have thrown');
       } catch (error) {
         expect(error.message).toContain('test');
