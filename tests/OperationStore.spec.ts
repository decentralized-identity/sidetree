--- conflicted
+++ resolved
@@ -5,9 +5,8 @@
 import { OperationStore } from '../lib/OperationStore';
 import { Operation } from '../lib/Operation';
 import { DidPublicKey } from '@decentralized-identity/did-common-typescript';
-import MongoDbOperationStore from '../src/MongoDbOperationStore';
+import MongoDbOperationStore from '../lib/MongoDbOperationStore';
 import { MongoClient } from 'mongodb';
-import { Config, ConfigKey } from '../src/Config';
 
 /**
  * Construct an operation given the payload, transactionNumber, transactionTime, and operationIndex
@@ -93,9 +92,8 @@
 
 async function getOperationStore (operationStoreType: OperationStoreType): Promise<OperationStore> {
   if (operationStoreType === OperationStoreType.Mongo) {
-    const configFile = require('../json/config-test.json');
-    const config = new Config(configFile);
-    const operationStore = new MongoDbOperationStore(config[ConfigKey.OperationStoreUri]);
+    const config = require('../json/config-test.json');
+    const operationStore = new MongoDbOperationStore(config.operationStoreUri);
     await operationStore.initialize();
     return operationStore;
   } else {
@@ -221,30 +219,20 @@
     }
   });
 
-<<<<<<< HEAD
-  it('should delete all', async () => {
-=======
   it('should get all operations in a batch put with duplicates', async () => {
->>>>>>> e2978835
     // Use a create operation to generate a DID
     const createOperation = await constructAnchoredCreateOperation(publicKey, privateKey, 0, 0, 0);
     const didUniqueSuffix = createOperation.didUniqueSuffix!;
 
     const batchSize = 10;
     const batch = new Array<Operation>(createOperation);
-<<<<<<< HEAD
-=======
     // construct a batch with each operation duplicated.
->>>>>>> e2978835
     for (let i = 1; i < batchSize ; i++) {
       const previousOperation = batch[i - 1];
       const previousVersion = previousOperation.getOperationHash();
       const operation = await constructAnchoredUpdateOperation(privateKey, didUniqueSuffix, previousVersion, i, i, 0, i);
       batch.push(operation);
-<<<<<<< HEAD
-=======
       batch.push(operation); // duplicate
->>>>>>> e2978835
     }
 
     await operationStore.putBatch(batch);
@@ -261,7 +249,38 @@
       expect(returnedOperation.transactionTime).toBeDefined();
       expect(returnedOperation.transactionTime!).toEqual(i);
       expect(returnedOperation.didUniqueSuffix).toEqual(didUniqueSuffix);
-<<<<<<< HEAD
+      expect(returnedOperation.getOperationHash()).toEqual(batch[i * 2].getOperationHash());
+    }
+  });
+
+  it('should delete all', async () => {
+    // Use a create operation to generate a DID
+    const createOperation = await constructAnchoredCreateOperation(publicKey, privateKey, 0, 0, 0);
+    const didUniqueSuffix = createOperation.didUniqueSuffix!;
+
+    const batchSize = 10;
+    const batch = new Array<Operation>(createOperation);
+    for (let i = 1; i < batchSize ; i++) {
+      const previousOperation = batch[i - 1];
+      const previousVersion = previousOperation.getOperationHash();
+      const operation = await constructAnchoredUpdateOperation(privateKey, didUniqueSuffix, previousVersion, i, i, 0, i);
+      batch.push(operation);
+    }
+
+    await operationStore.putBatch(batch);
+    const returnedOperations = Array.from(await operationStore.get(didUniqueSuffix));
+
+    expect(returnedOperations.length).toEqual(batchSize);
+    for (let i = 0 ; i < batchSize ; i++) {
+      const returnedOperation = returnedOperations[i];
+
+      expect(returnedOperation.transactionNumber).toBeDefined();
+      expect(returnedOperation.transactionNumber!).toEqual(i);
+      expect(returnedOperation.operationIndex).toBeDefined();
+      expect(returnedOperation.operationIndex!).toEqual(0);
+      expect(returnedOperation.transactionTime).toBeDefined();
+      expect(returnedOperation.transactionTime!).toEqual(i);
+      expect(returnedOperation.didUniqueSuffix).toEqual(didUniqueSuffix);
       expect(returnedOperation.getOperationHash()).toEqual(batch[i].getOperationHash());
     }
 
@@ -406,9 +425,6 @@
       expect(returnedOperation.transactionTime!).toEqual(i);
       expect(returnedOperation.didUniqueSuffix).toEqual(didUniqueSuffix);
       expect(returnedOperation.getOperationHash()).toEqual(batch[i].getOperationHash());
-=======
-      expect(returnedOperation.getOperationHash()).toEqual(batch[i * 2].getOperationHash());
->>>>>>> e2978835
     }
   });
 });