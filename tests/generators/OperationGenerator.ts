import * as crypto from 'crypto';
import AnchoredOperationModel from '../../lib/core/models/AnchoredOperationModel';
import CreateOperation from '../../lib/core/versions/latest/CreateOperation';
import Encoder from '../../lib/core/versions/latest/Encoder';
import JwkEs256k from '../../lib/core/models/JwkEs256k';
import Jwk from '../../lib/core/versions/latest/util/Jwk';
import Jws from '../../lib/core/versions/latest/util/Jws';
import Multihash from '../../lib/core/versions/latest/Multihash';
import OperationModel from '../../lib/core/versions/latest/models/OperationModel';
import OperationType from '../../lib/core/enums/OperationType';
import PublicKeyModel from '../../lib/core/versions/latest/models/PublicKeyModel';
import PublicKeyUsage from '../../lib/core/enums/PublicKeyUsage';
import RecoverOperation from '../../lib/core/versions/latest/RecoverOperation';
import ServiceEndpointModel from '../../lib/core/versions/latest/models/ServiceEndpointModel';
import UpdateOperation from '../../lib/core/versions/latest/UpdateOperation';
import DeactivateOperation from '../../lib/core/versions/latest/DeactivateOperation';

interface AnchoredCreateOperationGenerationInput {
  transactionNumber: number;
  transactionTime: number;
  operationIndex: number;
}

interface GeneratedAnchoredCreateOperationData {
  createOperation: CreateOperation;
  anchoredOperationModel: AnchoredOperationModel;
  recoveryPublicKey: JwkEs256k;
  recoveryPrivateKey: JwkEs256k;
  signingKeyId: string;
  signingPublicKey: PublicKeyModel;
  signingPrivateKey: JwkEs256k;
  nextUpdateRevealValueEncodedString: string;
}

interface RecoverOperationGenerationInput {
  didUniqueSuffix: string;
  recoveryPrivateKey: JwkEs256k;
}

interface GeneratedRecoverOperationData {
  operationBuffer: Buffer;
  recoverOperation: RecoverOperation;
  recoveryPublicKey: JwkEs256k;
  recoveryPrivateKey: JwkEs256k;
  signingKeyId: string;
  signingPublicKey: PublicKeyModel;
  signingPrivateKey: JwkEs256k;
  nextUpdateRevealValueEncodedString: string;
}

/**
 * A class that can generate valid operations.
 * Mainly useful for testing purposes.
 */
export default class OperationGenerator {

  /**
   * Generates random hash.
   */
  public static generateRandomHash (): string {
    const randomBuffer = crypto.randomBytes(32);
    const randomHash = Encoder.encode(Multihash.hash(randomBuffer));

    return randomHash;
  }

  /**
   * Generates a reveal value and commitment hash as encoded strings for use in operations.
   * @returns [revealValueEncodedString, commitmentValueHashEncodedString]
   */
  public static generateCommitRevealPair (): [string, string] {
    const revealValueBuffer = crypto.randomBytes(32);
    const revealValueEncodedString = Encoder.encode(revealValueBuffer);
    const commitmentHash = Multihash.hash(revealValueBuffer, 18); // 18 = SHA256;
    const commitmentHashEncodedString = Encoder.encode(commitmentHash);

    return [revealValueEncodedString, commitmentHashEncodedString];
  }

  /**
   * Generates SECP256K1 key pair to be used in an operation. If usage not supplied, all usages will be included
   * Mainly used for testing.
   * @returns [publicKey, privateKey]
   */
  public static async generateKeyPair (id: string, usage?: string[]): Promise<[PublicKeyModel, JwkEs256k]> {
    const [publicKey, privateKey] = await Jwk.generateEs256kKeyPair();
    const publicKeyModel = {
      id,
      type: 'EcdsaSecp256k1VerificationKey2019',
      jwk: publicKey,
      usage: usage || Object.values(PublicKeyUsage)
    };

    return [publicKeyModel, privateKey];
  }

  /**
   * Generates an anchored create operation.
   */
  public static async generateAnchoredCreateOperation (input: AnchoredCreateOperationGenerationInput): Promise<GeneratedAnchoredCreateOperationData> {
    const createOperationData = await OperationGenerator.generateCreateOperation();

    const anchoredOperationModel = {
      type: OperationType.Create,
      didUniqueSuffix: createOperationData.createOperation.didUniqueSuffix,
      operationBuffer: createOperationData.createOperation.operationBuffer,
      transactionNumber: input.transactionNumber,
      transactionTime: input.transactionTime,
      operationIndex: input.operationIndex
    };

    return {
      createOperation: createOperationData.createOperation,
      anchoredOperationModel,
      recoveryPublicKey: createOperationData.recoveryPublicKey,
      recoveryPrivateKey: createOperationData.recoveryPrivateKey,
      signingKeyId: createOperationData.signingKeyId,
      signingPublicKey: createOperationData.signingPublicKey,
      signingPrivateKey: createOperationData.signingPrivateKey,
      nextUpdateRevealValueEncodedString: createOperationData.nextUpdateRevealValueEncodedString
    };
  }

  /**
   * Generates an create operation.
   */
  public static async generateCreateOperation () {
    const signingKeyId = 'signingKey';
    const [recoveryPublicKey, recoveryPrivateKey] = await Jwk.generateEs256kKeyPair();
    const [signingPublicKey, signingPrivateKey] = await OperationGenerator.generateKeyPair(signingKeyId);
    const service = OperationGenerator.generateServiceEndpointsForDocument(['serviceEndpointId123']);

    // Generate the next update and recover operation commitment hash reveal value pair.
    const [nextUpdateRevealValueEncodedString, nextUpdateCommitmentHash] = OperationGenerator.generateCommitRevealPair();

    const operationRequest = await OperationGenerator.generateCreateOperationRequest(
      recoveryPublicKey,
      signingPublicKey,
      nextUpdateCommitmentHash,
      service
    );

    const operationBuffer = Buffer.from(JSON.stringify(operationRequest));

    const createOperation = await CreateOperation.parse(operationBuffer);

    return {
      createOperation,
      operationRequest,
      recoveryPublicKey,
      recoveryPrivateKey,
      signingKeyId,
      signingPublicKey,
      signingPrivateKey,
      nextUpdateRevealValueEncodedString
    };
  }

  /**
   * Generates a recover operation.
   */
  public static async generateRecoverOperation (input: RecoverOperationGenerationInput): Promise<GeneratedRecoverOperationData> {
<<<<<<< HEAD
    const signingKeyId = 'newSigningKey';
    const [recoveryPublicKey, recoveryPrivateKey] = await Jwk.generateEs256kKeyPair();
    const [signingPublicKey, signingPrivateKey] = await OperationGenerator.generateKeyPair(signingKeyId);
    const services = OperationGenerator.generateServiceEndpointsForDocument(['serviceEndpointId123']);
=======
    const newSigningKeyId = 'newSigningKey';
    const [newRecoveryPublicKey, newRecoveryPrivateKey] = await Jwk.generateEs256kKeyPair();
    const [newSigningPublicKey, newSigningPrivateKey] = await OperationGenerator.generateKeyPair(newSigningKeyId);
    const services = OperationGenerator.generateServiceEndpoints(['serviceEndpointId123']);
>>>>>>> 2c1b552a

    // Generate the next update and recover operation commitment hash reveal value pair.
    const [nextUpdateRevealValueEncodedString, nextUpdateCommitmentHash] = OperationGenerator.generateCommitRevealPair();

    const operationJson = await OperationGenerator.generateRecoverOperationRequest(
      input.didUniqueSuffix,
      input.recoveryPrivateKey,
      newRecoveryPublicKey,
      newSigningPublicKey,
      nextUpdateCommitmentHash,
      services
    );

    const operationBuffer = Buffer.from(JSON.stringify(operationJson));
    const recoverOperation = await RecoverOperation.parse(operationBuffer);

    return {
      recoverOperation,
      operationBuffer,
      recoveryPublicKey: newRecoveryPublicKey,
      recoveryPrivateKey: newRecoveryPrivateKey,
      signingKeyId: newSigningKeyId,
      signingPublicKey: newSigningPublicKey,
      signingPrivateKey: newSigningPrivateKey,
      nextUpdateRevealValueEncodedString
    };
  }

  /**
   * Generates an update operation that adds a new key.
   */
  public static async generateUpdateOperation (didUniqueSuffix: string, updateRevealValue: string, updatePrivateKeyId: string, updatePrivateKey: JwkEs256k) {
    const additionalKeyId = `additional-key`;
    const [additionalPublicKey, additionalPrivateKey] = await OperationGenerator.generateKeyPair(additionalKeyId);
    const [nextUpdateRevealValue, nextUpdateCommitValue] = OperationGenerator.generateCommitRevealPair();

    const operationJson = await OperationGenerator.createUpdateOperationRequestForAddingAKey(
      didUniqueSuffix,
      updateRevealValue,
      additionalPublicKey,
      nextUpdateCommitValue,
      updatePrivateKeyId,
      updatePrivateKey
    );

    const operationBuffer = Buffer.from(JSON.stringify(operationJson));
    const updateOperation = await UpdateOperation.parse(operationBuffer);

    return {
      updateOperation,
      operationBuffer,
      additionalKeyId,
      additionalPublicKey,
      additionalPrivateKey,
      nextUpdateRevealValue
    };
  }

  /**
   * Creates a named anchored operation model from `OperationModel`.
   */
  public static createAnchoredOperationModelFromOperationModel (
    operationModel: OperationModel,
    transactionTime: number,
    transactionNumber: number,
    operationIndex: number
  ): AnchoredOperationModel {
    const anchoredOperationModel: AnchoredOperationModel = {
      didUniqueSuffix: operationModel.didUniqueSuffix,
      type: operationModel.type,
      operationBuffer: operationModel.operationBuffer,
      operationIndex,
      transactionNumber,
      transactionTime
    };
    return anchoredOperationModel;
  }

  /**
   * Generates a create operation request.
   * @param nextRecoveryCommitment The encoded commitment hash for the next recovery.
   * @param nextUpdateCommitment The encoded commitment hash for the next update.
   */
  public static async generateCreateOperationRequest (
    recoveryPublicKey: JwkEs256k,
    signingPublicKey: PublicKeyModel,
    nextUpdateCommitment: string,
    serviceEndpoints?: ServiceEndpointModel[]) {
    const document = {
      publicKeys: [signingPublicKey],
      serviceEndpoints: serviceEndpoints
    };

    const patches = [{
      action: 'replace',
      document
    }];

    const delta = {
      update_commitment: nextUpdateCommitment,
      patches
    };

    const deltaBuffer = Buffer.from(JSON.stringify(delta));
    const deltaHash = Encoder.encode(Multihash.hash(deltaBuffer));

    const suffixData = {
      delta_hash: deltaHash,
      recovery_commitment: Multihash.canonicalizeThenHashThenEncode(recoveryPublicKey)
    };

    const suffixDataEncodedString = Encoder.encode(JSON.stringify(suffixData));
    const deltaEncodedString = Encoder.encode(deltaBuffer);
    const operation = {
      type: OperationType.Create,
      suffix_data: suffixDataEncodedString,
      delta: deltaEncodedString
    };

    return operation;
  }

  /**
   * Generates an update operation request.
   */
  public static async generateUpdateOperationRequest (didUniqueSuffix?: string) {
    if (didUniqueSuffix === undefined) {
      didUniqueSuffix = OperationGenerator.generateRandomHash();
    }

    const [updateRevealValue] = OperationGenerator.generateCommitRevealPair();
    const [, nextUpdateCommitmentHash] = OperationGenerator.generateCommitRevealPair();
    const anyNewSigningPublicKeyId = 'anyNewKey';
    const [anyNewSigningKey] = await OperationGenerator.generateKeyPair(anyNewSigningPublicKeyId);
    const patches = [
      {
        action: 'add-public-keys',
        public_keys: [
          anyNewSigningKey
        ]
      }
    ];
    const signingKeyId = 'anySigningKeyId';
    const [, signingPrivateKey] = await OperationGenerator.generateKeyPair(signingKeyId);
    const request = await OperationGenerator.createUpdateOperationRequest(
      didUniqueSuffix,
      updateRevealValue,
      nextUpdateCommitmentHash,
      patches,
      signingKeyId,
      signingPrivateKey
    );

    const buffer = Buffer.from(JSON.stringify(request));
    const updateOperation = await UpdateOperation.parse(buffer);

    return {
      request,
      buffer,
      updateOperation
    };
  }

  /**
   * Creates an update operation request.
   */
  public static async createUpdateOperationRequest (
    didUniqueSuffix: string,
    updateRevealValue: string,
    nextUpdateCommitmentHash: string,
    patches: any,
    signingKeyId: string,
    signingPrivateKey: JwkEs256k
  ) {
    const delta = {
      patches,
      update_commitment: nextUpdateCommitmentHash
    };
    const deltaJsonString = JSON.stringify(delta);
    const deltaHash = Encoder.encode(Multihash.hash(Buffer.from(deltaJsonString)));
    const encodedDeltaString = Encoder.encode(deltaJsonString);

    const signedDataPayloadObject = {
      update_reveal_value: updateRevealValue,
      delta_hash: deltaHash
    };
    const signedData = await OperationGenerator.signUsingEs256k(signedDataPayloadObject, signingPrivateKey, signingKeyId);

    const updateOperationRequest = {
      type: OperationType.Update,
      did_suffix: didUniqueSuffix,
      delta: encodedDeltaString,
      signed_data: signedData
    };

    return updateOperationRequest;
  }

  /**
   * Generates a recover operation request.
   */
  public static async generateRecoverOperationRequest (
    didUniqueSuffix: string,
    recoveryPrivateKey: JwkEs256k,
    newRecoveryPublicKey: JwkEs256k,
    newSigningPublicKey: PublicKeyModel,
    nextUpdateCommitmentHash: string,
    serviceEndpoints?: ServiceEndpointModel[]) {
    const document = {
      publicKeys: [newSigningPublicKey],
      serviceEndpoints: serviceEndpoints
    };
    const recoverOperation = await OperationGenerator.createRecoverOperationRequest(
      didUniqueSuffix, recoveryPrivateKey, newRecoveryPublicKey, nextUpdateCommitmentHash, document
    );
    return recoverOperation;
  }

  /**
   * Creates a recover operation request.
   */
  public static async createRecoverOperationRequest (
    didUniqueSuffix: string,
    recoveryPrivateKey: JwkEs256k,
    newRecoveryPublicKey: JwkEs256k,
    nextUpdateCommitmentHash: string,
    document: any) {

    const patches = [{
      action: 'replace',
      document
    }];

    const delta = {
      patches,
      update_commitment: nextUpdateCommitmentHash
    };

    const deltaBuffer = Buffer.from(JSON.stringify(delta));
    const deltaHash = Encoder.encode(Multihash.hash(deltaBuffer));

    const signedDataPayloadObject = {
      delta_hash: deltaHash,
      recovery_key: Jwk.getEs256kPublicKey(recoveryPrivateKey),
      recovery_commitment: Multihash.canonicalizeThenHashThenEncode(newRecoveryPublicKey)
    };
    const signedData = await OperationGenerator.signUsingEs256k(signedDataPayloadObject, recoveryPrivateKey);

    const deltaEncodedString = Encoder.encode(deltaBuffer);
    const operation = {
      type: OperationType.Recover,
      did_suffix: didUniqueSuffix,
      signed_data: signedData,
      delta: deltaEncodedString
    };

    return operation;
  }

  /**
   * Generates a deactivate operation request.
   */
  public static async createDeactivateOperationRequest (
    didUniqueSuffix: string,
    recoveryPrivateKey: JwkEs256k) {

    const signedDataPayloadObject = {
      did_suffix: didUniqueSuffix,
      recovery_key: Jwk.getEs256kPublicKey(recoveryPrivateKey)
    };
    const signedData = await OperationGenerator.signUsingEs256k(signedDataPayloadObject, recoveryPrivateKey);

    const operation = {
      type: OperationType.Deactivate,
      did_suffix: didUniqueSuffix,
      signed_data: signedData
    };

    return operation;
  }

  /**
   * Generates a create operation request buffer.
   * @param nextRecoveryCommitmentHash The encoded commitment hash for the next recovery.
   * @param nextUpdateCommitmentHash The encoded commitment hash for the next update.
   */
  public static async generateCreateOperationBuffer (
    recoveryPublicKey: JwkEs256k,
    signingPublicKey: PublicKeyModel,
    nextUpdateCommitmentHash: string,
    serviceEndpoints?: ServiceEndpointModel[]
  ): Promise<Buffer> {
    const operation = await OperationGenerator.generateCreateOperationRequest(
      recoveryPublicKey,
      signingPublicKey,
      nextUpdateCommitmentHash,
      serviceEndpoints
    );

    return Buffer.from(JSON.stringify(operation));
  }

  /**
   * Creates an update operation for adding a key.
   */
  public static async createUpdateOperationRequestForAddingAKey (
    didUniqueSuffix: string,
    updateRevealValue: string,
    newPublicKey: PublicKeyModel,
    nextUpdateCommitmentHash: string,
    signingKeyId: string,
    signingPrivateKey: JwkEs256k) {

    const patches = [
      {
        action: 'add-public-keys',
        public_keys: [
          newPublicKey
        ]
      }
    ];

    const updateOperationRequest = await OperationGenerator.createUpdateOperationRequest(
      didUniqueSuffix,
      updateRevealValue,
      nextUpdateCommitmentHash,
      patches,
      signingKeyId,
      signingPrivateKey
    );

    return updateOperationRequest;
  }

  /**
   * Creates an update operation for adding and/or removing hub service endpoints.
   */
  public static async createUpdateOperationRequestForHubEndpoints (
    didUniqueSuffix: string,
    updateRevealValue: string,
    nextUpdateCommitmentHash: string,
    idOfServiceEndpointToAdd: string | undefined,
    idsOfServiceEndpointToRemove: string[],
    signingKeyId: string,
    signingPrivateKey: JwkEs256k) {
    const patches = [];

    if (idOfServiceEndpointToAdd !== undefined) {
      const patch = {
        action: 'add-service-endpoints',
        service_endpoints: OperationGenerator.generateServiceEndpointsForPatch([idOfServiceEndpointToAdd])
      };

      patches.push(patch);
    }

    if (idsOfServiceEndpointToRemove.length > 0) {
      const patch = {
        action: 'remove-service-endpoints',
        ids: idsOfServiceEndpointToRemove
      };

      patches.push(patch);
    }

    const updateOperationRequest = await OperationGenerator.createUpdateOperationRequest(
      didUniqueSuffix,
      updateRevealValue,
      nextUpdateCommitmentHash,
      patches,
      signingKeyId,
      signingPrivateKey
    );

    return updateOperationRequest;
  }

  /**
   * Signs the given payload as a ES256K compact JWS.
   */
  public static async signUsingEs256k (payload: any, privateKey: JwkEs256k, signingKeyId?: string): Promise<string> {
    const protectedHeader = {
      kid: signingKeyId,
      alg: 'ES256K'
    };

    const compactJws = Jws.signAsCompactJws(payload, privateKey, protectedHeader);
    return compactJws;
  }

  /**
   * Generates a Deactivate Operation data.
   */
  public static async createDeactivateOperation (
    didUniqueSuffix: string,
    recoveryPrivateKey: JwkEs256k) {
    const operationRequest = await OperationGenerator.createDeactivateOperationRequest(didUniqueSuffix, recoveryPrivateKey);
    const operationBuffer = Buffer.from(JSON.stringify(operationRequest));
    const deactivateOperation = await DeactivateOperation.parse(operationBuffer);

    return {
      operationRequest,
      operationBuffer,
      deactivateOperation
    };
  }

  /**
   * Generates an array of service endpoints with specified ids
   * @param ids the id field in serviceEndpoint.
   */
  public static generateServiceEndpointsForDocument (ids: string[]): any[] {
    const serviceEndpoints = [];
    for (const id of ids) {
      serviceEndpoints.push(
        {
          'id': id,
          'type': 'someType',
          'serviceEndpoint': 'https://www.url.com'
        }
      );
    }
    return serviceEndpoints;
  }

  /**
   * Generates an array of service endpoints with specified ids
   * @param ids the id field in endpoint.
   */
  public static generateServiceEndpointsForPatch (ids: string[]): any[] {
    const serviceEndpoints = [];
    for (const id of ids) {
      serviceEndpoints.push(
        {
          'id': id,
          'type': 'someType',
          'endpoint': 'https://www.url.com'
        }
      );
    }
    return serviceEndpoints;
  }
}<|MERGE_RESOLUTION|>--- conflicted
+++ resolved
@@ -160,17 +160,10 @@
    * Generates a recover operation.
    */
   public static async generateRecoverOperation (input: RecoverOperationGenerationInput): Promise<GeneratedRecoverOperationData> {
-<<<<<<< HEAD
-    const signingKeyId = 'newSigningKey';
-    const [recoveryPublicKey, recoveryPrivateKey] = await Jwk.generateEs256kKeyPair();
-    const [signingPublicKey, signingPrivateKey] = await OperationGenerator.generateKeyPair(signingKeyId);
-    const services = OperationGenerator.generateServiceEndpointsForDocument(['serviceEndpointId123']);
-=======
     const newSigningKeyId = 'newSigningKey';
     const [newRecoveryPublicKey, newRecoveryPrivateKey] = await Jwk.generateEs256kKeyPair();
     const [newSigningPublicKey, newSigningPrivateKey] = await OperationGenerator.generateKeyPair(newSigningKeyId);
-    const services = OperationGenerator.generateServiceEndpoints(['serviceEndpointId123']);
->>>>>>> 2c1b552a
+    const services = OperationGenerator.generateServiceEndpointsForDocument(['serviceEndpointId123']);
 
     // Generate the next update and recover operation commitment hash reveal value pair.
     const [nextUpdateRevealValueEncodedString, nextUpdateCommitmentHash] = OperationGenerator.generateCommitRevealPair();
