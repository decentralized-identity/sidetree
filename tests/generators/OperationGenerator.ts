--- conflicted
+++ resolved
@@ -547,13 +547,8 @@
   public static async generateDeactivateOperationBuffer (
     didUniqueSuffix: string,
     recoveryRevealValueEncodedSring: string,
-<<<<<<< HEAD
     privateKey: JwkEs256k): Promise<Buffer> {
-    const operation = await OperationGenerator.generateRevokeOperationRequest(didUniqueSuffix, recoveryRevealValueEncodedSring, privateKey);
-=======
-    privateKey: string): Promise<Buffer> {
     const operation = await OperationGenerator.generateDeactivateOperationRequest(didUniqueSuffix, recoveryRevealValueEncodedSring, privateKey);
->>>>>>> c3de0cc9
     return Buffer.from(JSON.stringify(operation));
   }
 
