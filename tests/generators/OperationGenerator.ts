import * as crypto from 'crypto';
import AnchoredOperation from '../../lib/core/versions/latest/AnchoredOperation';
import AnchoredOperationModel from '../../lib/core/models/AnchoredOperationModel';
import CreateOperation from '../../lib/core/versions/latest/CreateOperation';
import Cryptography from '../../lib/core/versions/latest/util/Cryptography';
import DidPublicKeyModel from '../../lib/core/versions/latest/models/DidPublicKeyModel';
import DidServiceEndpointModel from '../../lib/core/versions/latest/models/DidServiceEndpointModel';
import Document from '../../lib/core/versions/latest/Document';
import Encoder from '../../lib/core/versions/latest/Encoder';
import Jws from '../../lib/core/versions/latest/util/Jws';
import JwsModel from '../../lib/core/versions/latest/models/JwsModel';
import KeyUsage from '../../lib/core/versions/latest/KeyUsage';
import Multihash from '../../lib/core/versions/latest/Multihash';
import NamedAnchoredOperationModel from '../../lib/core/models/NamedAnchoredOperationModel';
import OperationModel from '../../lib/core/versions/latest/models/OperationModel';
import OperationType from '../../lib/core/enums/OperationType';
<<<<<<< HEAD
import PublicKeyModel from '../../lib/core/versions/latest/models/PublicKeyModel';
=======
import PublicKeyModel from '../../lib/core/models/PublicKeyModel';
import RecoverOperation from '../../lib/core/versions/latest/RecoverOperation';
import { PrivateKey } from '@decentralized-identity/did-auth-jose';
>>>>>>> 6dbcb330

interface AnchoredCreateOperationGenerationInput {
  transactionNumber: number;
  transactionTime: number;
  operationIndex: number;
}

interface GeneratedAnchoredCreateOperationData {
  createOperation: CreateOperation;
  namedAnchoredOperationModel: NamedAnchoredOperationModel;
  recoveryKeyId: string;
  recoveryPublicKey: DidPublicKeyModel;
  recoveryPrivateKey: string;
  signingKeyId: string;
  signingPublicKey: DidPublicKeyModel;
  signingPrivateKey: string;
  nextRecoveryOtpEncodedString: string;
  nextUpdateOtpEncodedString: string;
}

interface AnchoredUpdateOperationGenerationInput {
  transactionNumber: number;
  transactionTime: number;
  operationIndex: number;
  didUniqueSuffix: string;
  updateOtpEncodedString: string;
  patches: object[];
  signingKeyId: string;
  signingPrivateKey: string;
}

interface GeneratedAnchoredUpdateOperationData {
  anchoredOperation: AnchoredOperation;
  nextUpdateOtpEncodedString: string;
}

interface RecoverOperationGenerationInput {
  didUniqueSuffix: string;
  recoveryOtp: string;
  recoveryPrivateKey: string;
}

interface GeneratedRecoverOperationData {
  operationBuffer: Buffer;
  recoverOperation: RecoverOperation;
  recoveryKeyId: string;
  recoveryPublicKey: DidPublicKeyModel;
  recoveryPrivateKey: string;
  signingKeyId: string;
  signingPublicKey: DidPublicKeyModel;
  signingPrivateKey: string;
  nextRecoveryOtpEncodedString: string;
  nextUpdateOtpEncodedString: string;
}

/**
 * A class that can generate valid operations.
 * Mainly useful for testing purposes.
 */
export default class OperationGenerator {

  /**
   * Generates an one-time password and its hash as encoded strings for use in opertaions.
   * @returns [otpEncodedString, otpHashEncodedString]
   */
  public static generateOtp (): [string, string] {
    const otpBuffer = crypto.randomBytes(32);
    const otpEncodedString = Encoder.encode(otpBuffer);
    const otpHash = Multihash.hash(otpBuffer, 18); // 18 = SHA256;
    const otpHashEncodedString = Encoder.encode(otpHash);

    return [otpEncodedString, otpHashEncodedString];
  }

  /**
   * Generates an anchored create operation.
   */
  public static async generateAnchoredCreateOperation (input: AnchoredCreateOperationGenerationInput): Promise<GeneratedAnchoredCreateOperationData> {
    const createOperationData = await OperationGenerator.generateCreateOperation();

    const namedAnchoredOperationModel = {
      type: OperationType.Create,
      didUniqueSuffix: createOperationData.createOperation.didUniqueSuffix,
      operationBuffer: createOperationData.createOperation.operationBuffer,
      transactionNumber: input.transactionNumber,
      transactionTime: input.transactionTime,
      operationIndex: input.operationIndex
    };

    return {
      createOperation: createOperationData.createOperation,
      namedAnchoredOperationModel,
      recoveryKeyId: createOperationData.recoveryKeyId,
      recoveryPublicKey: createOperationData.recoveryPublicKey,
      recoveryPrivateKey: createOperationData.recoveryPrivateKey,
      signingKeyId: createOperationData.signingKeyId,
      signingPublicKey: createOperationData.signingPublicKey,
      signingPrivateKey: createOperationData.signingPrivateKey,
      nextRecoveryOtpEncodedString: createOperationData.nextRecoveryOtpEncodedString,
      nextUpdateOtpEncodedString: createOperationData.nextUpdateOtpEncodedString
    };
  }

  /**
   * Generates an create operation.
   */
  public static async generateCreateOperation () {
    const recoveryKeyId = '#recoveryKey';
    const signingKeyId = '#signingKey';
    const [recoveryPublicKey, recoveryPrivateKey] = await Cryptography.generateKeyPairHex(recoveryKeyId, KeyUsage.recovery);
    const [signingPublicKey, signingPrivateKey] = await Cryptography.generateKeyPairHex(signingKeyId, KeyUsage.signing);
    const hubServiceEndpoint = 'did:sidetree:value0';
    const service = OperationGenerator.createIdentityHubUserServiceEndpoints([hubServiceEndpoint]);

    // Generate the next update and recover operation OTP.
    const [nextRecoveryOtpEncodedString, nextRecoveryOtpHash] = OperationGenerator.generateOtp();
    const [nextUpdateOtpEncodedString, nextUpdateOtpHash] = OperationGenerator.generateOtp();

    const operationBuffer = await OperationGenerator.generateCreateOperationBuffer(
      recoveryPublicKey,
      signingPublicKey,
      nextRecoveryOtpHash,
      nextUpdateOtpHash,
      service
    );

    const createOperation = await CreateOperation.parse(operationBuffer);

    return {
      createOperation,
      recoveryKeyId,
      recoveryPublicKey,
      recoveryPrivateKey,
      signingKeyId,
      signingPublicKey,
      signingPrivateKey,
      nextRecoveryOtpEncodedString,
      nextUpdateOtpEncodedString
    };
  }

  /**
   * Generates an anchored update operation.
   */
  public static async generateAnchoredUpdateOperation (input: AnchoredUpdateOperationGenerationInput): Promise<GeneratedAnchoredUpdateOperationData> {
    const updateOtpEncodedString = input.updateOtpEncodedString;

    // Generate the next update OTP.
    const nextUpdateOtpBuffer = crypto.randomBytes(32);
    const nextUpdateOtpEncodedString = Encoder.encode(nextUpdateOtpBuffer);
    const nextUpdateOtpHash = Encoder.encode(Multihash.hash(nextUpdateOtpBuffer, 18)); // 18 = SHA256;

    const updatePayload = {
      type: OperationType.Update,
      didUniqueSuffix: input.didUniqueSuffix,
      patches: input.patches,
      updateOtp: updateOtpEncodedString,
      nextUpdateOtpHash
    };

    const anchoredOperation = await OperationGenerator.createAnchoredOperation(
      updatePayload,
      input.signingKeyId,
      input.signingPrivateKey,
      input.transactionTime,
      input.transactionNumber,
      input.operationIndex
    );

    return {
      anchoredOperation,
      nextUpdateOtpEncodedString
    };
  }

  /**
   * Generates a recover operation payload.
   */
  public static async generateRecoverOperation (input: RecoverOperationGenerationInput): Promise<GeneratedRecoverOperationData> {
    const recoveryKeyId = '#newRecoveryKey';
    const signingKeyId = '#newSigningKey';
    const [recoveryPublicKey, recoveryPrivateKey] = await Cryptography.generateKeyPairHex(recoveryKeyId, KeyUsage.recovery);
    const [signingPublicKey, signingPrivateKey] = await Cryptography.generateKeyPairHex(signingKeyId, KeyUsage.signing);
    const hubServiceEndpoint = 'did:sidetree:value0';
    const services = OperationGenerator.createIdentityHubUserServiceEndpoints([hubServiceEndpoint]);

    // Generate the next update and recover operation OTP.
    const [nextRecoveryOtpEncodedString, nextRecoveryOtpHash] = OperationGenerator.generateOtp();
    const [nextUpdateOtpEncodedString, nextUpdateOtpHash] = OperationGenerator.generateOtp();

    const operationJson = await OperationGenerator.generateRecoverOperationRequest(
      input.didUniqueSuffix,
      input.recoveryOtp,
      input.recoveryPrivateKey,
      recoveryPublicKey,
      signingPublicKey,
      nextRecoveryOtpHash,
      nextUpdateOtpHash,
      services
    );

    const operationBuffer = Buffer.from(JSON.stringify(operationJson));
    const recoverOperation = await RecoverOperation.parse(operationBuffer);

    return {
      recoverOperation,
      operationBuffer,
      recoveryKeyId,
      recoveryPublicKey,
      recoveryPrivateKey,
      signingKeyId,
      signingPublicKey,
      signingPrivateKey,
      nextRecoveryOtpEncodedString,
      nextUpdateOtpEncodedString
    };
  }

  /**
   * Creates an anchored operation.
   */
  public static async createAnchoredOperation (
    payload: any,
    publicKeyId: string,
    privateKey: string,
    transactionTime: number,
    transactionNumber: number,
    operationIndex: number
  ): Promise<AnchoredOperation> {
    const anchoredOperationModel =
      await OperationGenerator.createAnchoredOperationModel(payload, publicKeyId, privateKey, transactionTime, transactionNumber, operationIndex);
    const anchoredOperation = AnchoredOperation.createAnchoredOperation(anchoredOperationModel);

    return anchoredOperation;
  }

  /**
   * Creates an anchored operation model.
   */
  public static async createAnchoredOperationModel (
    payload: any,
    publicKeyId: string,
    privateKey: string,
    transactionTime: number,
    transactionNumber: number,
    operationIndex: number
  ): Promise<AnchoredOperationModel> {
    const operationBuffer = await OperationGenerator.createOperationBuffer(payload, publicKeyId, privateKey);
    const anchoredOperationModel: AnchoredOperationModel = {
      operationBuffer,
      operationIndex,
      transactionNumber,
      transactionTime
    };

    return anchoredOperationModel;
  }

  /**
   * Creates a named anchored operation model.
   */
  public static async createNamedAnchoredOperationModel (
    didUniqueSuffix: string,
    type: OperationType,
    payload: any,
    publicKeyId: string,
    privateKey: string,
    transactionTime: number,
    transactionNumber: number,
    operationIndex: number
  ): Promise<NamedAnchoredOperationModel> {
    const operationBuffer = await OperationGenerator.createOperationBuffer(payload, publicKeyId, privateKey);
    const namedAnchoredOperationModel: NamedAnchoredOperationModel = {
      didUniqueSuffix,
      type,
      operationBuffer,
      operationIndex,
      transactionNumber,
      transactionTime
    };

    return namedAnchoredOperationModel;
  }

  /**
   * Creates an operation.
   */
  public static async createOperationBuffer (
    payload: any,
    publicKeyId: string,
    privateKey: string
  ): Promise<Buffer> {
    const protectedHeader = {
      kid: publicKeyId,
      alg: 'ES256K'
    };

    const operationJws = await Jws.sign(protectedHeader, payload, privateKey);
    return Buffer.from(JSON.stringify(operationJws));
  }

  /**
   * Creates a named anchored operation model from `OperationModel`.
   */
  public static createNamedAnchoredOperationModelFromOperationModel (
    operationModel: OperationModel,
    transactionTime: number,
    transactionNumber: number,
    operationIndex: number
  ): NamedAnchoredOperationModel {
    const namedAnchoredOperationModel: NamedAnchoredOperationModel = {
      didUniqueSuffix: operationModel.didUniqueSuffix,
      type: operationModel.type,
      operationBuffer: operationModel.operationBuffer,
      operationIndex,
      transactionNumber,
      transactionTime
    };
    return namedAnchoredOperationModel;
  }

  /**
   * Generates a create operation request.
   * @param nextRecoveryOtpHash The encoded hash of the OTP for the next recovery.
   * @param nextUpdateOtpHash The encoded hash of the OTP for the next update.
   */
  public static async generateCreateOperationRequest (
    recoveryPublicKey: PublicKeyModel,
    signingPublicKey: DidPublicKeyModel,
    nextRecoveryOtpHash: string,
    nextUpdateOtpHash: string,
    serviceEndpoints?: DidServiceEndpointModel[]) {
    const document = Document.create([signingPublicKey], serviceEndpoints);

    const operationData = {
      nextUpdateOtpHash,
      document
    };
    const operationDataBuffer = Buffer.from(JSON.stringify(operationData));
    const operationDataHash = Encoder.encode(Multihash.hash(operationDataBuffer));

    const suffixData = {
      operationDataHash,
      recoveryKey: { publicKeyHex: recoveryPublicKey.publicKeyHex },
      nextRecoveryOtpHash
    };

    const suffixDataEncodedString = Encoder.encode(JSON.stringify(suffixData));
    const operationDataEncodedString = Encoder.encode(operationDataBuffer);
    const operation = {
      type: OperationType.Create,
      suffixData: suffixDataEncodedString,
      operationData: operationDataEncodedString
    };

    return operation;
  }

  /**
   * Generates an update operation request.
   */
  public static async generateUpdateOperationRequest (
    didUniqueSuffix: string,
    updateOtp: string,
    nextUpdateOtpHash: string,
    documentPatch: any,
    signingKeyId: string,
    signingPrivateKey: string
  ) {
    const operationData = {
      documentPatch,
      nextUpdateOtpHash
    };
    const operationDataJsonString = JSON.stringify(operationData);
    const encodedOperationDataString = Encoder.encode(operationDataJsonString);

    const operationDataHash = Multihash.hash(Buffer.from(operationDataJsonString));
    const encodedOperationDataHash = Encoder.encode(operationDataHash);
    const signedOperationDataHash = await OperationGenerator.signUsingEs256k(encodedOperationDataHash, signingKeyId, signingPrivateKey);

    const updateOperationRequest = {
      type: OperationType.Update,
      didUniqueSuffix,
      updateOtp,
      operationData: encodedOperationDataString,
      signedOperationDataHash
    };

    return updateOperationRequest;
  }

  /**
   * Generates a recover operation request.
   */
  public static async generateRecoverOperationRequest (
    didUniqueSuffix: string,
    recoveryOtp: string,
    recoveryPrivateKey: string | PrivateKey,
    newRecoveryPublicKey: PublicKeyModel,
    newSigningPublicKey: DidPublicKeyModel,
    nextRecoveryOtpHash: string,
    nextUpdateOtpHash: string,
    serviceEndpoints?: DidServiceEndpointModel[]) {
    const document = Document.create([newSigningPublicKey], serviceEndpoints);

    const operationData = {
      nextUpdateOtpHash,
      document
    };
    const operationDataBuffer = Buffer.from(JSON.stringify(operationData));
    const operationDataHash = Encoder.encode(Multihash.hash(operationDataBuffer));

    const signedOperationDataPayloadObject = {
      operationDataHash,
      recoveryKey: { publicKeyHex: newRecoveryPublicKey.publicKeyHex },
      nextRecoveryOtpHash
    };
    const signedOperationDataPayloadEncodedString = Encoder.encode(JSON.stringify(signedOperationDataPayloadObject));
    const signedOperationData = await OperationGenerator.signUsingEs256k(signedOperationDataPayloadEncodedString, '#recovery', recoveryPrivateKey);

    const operationDataEncodedString = Encoder.encode(operationDataBuffer);
    const operation = {
      type: OperationType.Recover,
      didUniqueSuffix,
      recoveryOtp,
      signedOperationData,
      operationData: operationDataEncodedString
    };

    return operation;
  }

  /**
   * Generates a create operation request buffer.
   * @param nextRecoveryOtpHash The encoded hash of the OTP for the next recovery.
   * @param nextUpdateOtpHash The encoded hash of the OTP for the next update.
   */
  public static async generateCreateOperationBuffer (
    recoveryPublicKey: PublicKeyModel,
    signingPublicKey: DidPublicKeyModel,
    nextRecoveryOtpHash: string,
    nextUpdateOtpHash: string,
    serviceEndpoints?: DidServiceEndpointModel[]
  ): Promise<Buffer> {
    const operation = await OperationGenerator.generateCreateOperationRequest(
      recoveryPublicKey,
      signingPublicKey,
      nextRecoveryOtpHash,
      nextUpdateOtpHash,
      serviceEndpoints
    );

    return Buffer.from(JSON.stringify(operation));
  }

  /**
<<<<<<< HEAD
   * Generates an Update Operation buffer with valid signature.
   */
  public static async generateUpdateOperationBuffer (updatePayload: object, keyId: string, privateKey: string): Promise<Buffer> {
    const operation = await OperationGenerator.signUsingEs256k(updatePayload, keyId, privateKey);
    return Buffer.from(JSON.stringify(operation));
  }

  /**
=======
>>>>>>> 6dbcb330
   * Creates an update operation for adding a key.
   */
  public static async createUpdateOperationRequestForAddingAKey (
    didUniqueSuffix: string,
    updateOtp: string,
    idOfNewKey: string,
    newPublicKeyHex: string,
    nextUpdateOtpHash: string,
    signingKeyId: string,
    signingPrivateKey: string) {

    const documentPatch = [
      {
        action: 'add-public-keys',
        publicKeys: [
          {
            id: idOfNewKey,
            type: 'Secp256k1VerificationKey2018',
            usage: 'signing',
            publicKeyHex: newPublicKeyHex
          }
        ]
      }
    ];

    const updateOperationRequest = await OperationGenerator.generateUpdateOperationRequest(
      didUniqueSuffix,
      updateOtp,
      nextUpdateOtpHash,
      documentPatch,
      signingKeyId,
      signingPrivateKey
    );

    return updateOperationRequest;
  }

  /**
   * Creates an update operation for adding and/or removing hub service endpoints.
   */
  public static async createUpdateOperationRequestForHubEndpoints (
    didUniqueSuffix: string,
    updateOtp: string,
    nextUpdateOtpHash: string,
    endpointsToAdd: string[],
    endpointsToRemove: string[],
    signingKeyId: string,
    signingPrivateKey: string) {
    const documentPatch = [];

    if (endpointsToAdd.length > 0) {
      const patch = {
        action: 'add-service-endpoints',
        serviceType: 'IdentityHub',
        serviceEndpoints: endpointsToAdd
      };

      documentPatch.push(patch);
    }

    if (endpointsToRemove.length > 0) {
      const patch = {
        action: 'remove-service-endpoints',
        serviceType: 'IdentityHub',
        serviceEndpoints: endpointsToRemove
      };

      documentPatch.push(patch);
    }

    const updateOperationRequest = await OperationGenerator.generateUpdateOperationRequest(
      didUniqueSuffix,
      updateOtp,
      nextUpdateOtpHash,
      documentPatch,
      signingKeyId,
      signingPrivateKey
    );

    return updateOperationRequest;
  }

  /**
   * Signs the given payload as a ES256K JWS.
   */
  public static async signUsingEs256k (payload: any, signingKeyId: string, privateKey: string): Promise<JwsModel> {
    const protectedHeader = {
      kid: signingKeyId,
      alg: 'ES256K'
    };

    const operationJws = await Jws.sign(protectedHeader, payload, privateKey);
    return operationJws;
  }

  /**
   * Generates a Delete Operation buffer.
   */
  public static async generateDeleteOperationBuffer (
    didUniqueSuffix: string,
    recoveryOtpEncodedSring: string,
    signingKeyId: string,
    privateKey: string): Promise<Buffer> {
    const operation = await OperationGenerator.generateDeleteOperation(didUniqueSuffix, recoveryOtpEncodedSring, signingKeyId, privateKey);
    return Buffer.from(JSON.stringify(operation));
  }

  /**
   * Generates a Delete Operation.
   */
  public static async generateDeleteOperation (
    didUniqueSuffix: string,
    recoveryOtpEncodedSring: string,
    signingKeyId: string,
    privateKey: string): Promise<JwsModel> {

    const protectedHeader = {
      kid: signingKeyId,
      alg: 'ES256K'
    };

    const payload = {
      type: OperationType.Delete,
      didUniqueSuffix,
      recoveryOtp: recoveryOtpEncodedSring
    };

    const operationJws = await Jws.sign(protectedHeader, payload, privateKey);
    return operationJws;
  }

  /**
   * Generates a single element array with a identity hub service object for DID document
   * @param instances the instance field in serviceEndpoint. A list of DIDs
   */
  public static createIdentityHubUserServiceEndpoints (instances: string[]): any[] {
    return [
      {
        'id': 'IdentityHub',
        'type': 'IdentityHub',
        'serviceEndpoint': {
          '@context': 'schema.identity.foundation/hub',
          '@type': 'UserServiceEndpoint',
          'instances': instances
        }
      }
    ];
  }
}<|MERGE_RESOLUTION|>--- conflicted
+++ resolved
@@ -14,13 +14,8 @@
 import NamedAnchoredOperationModel from '../../lib/core/models/NamedAnchoredOperationModel';
 import OperationModel from '../../lib/core/versions/latest/models/OperationModel';
 import OperationType from '../../lib/core/enums/OperationType';
-<<<<<<< HEAD
-import PublicKeyModel from '../../lib/core/versions/latest/models/PublicKeyModel';
-=======
 import PublicKeyModel from '../../lib/core/models/PublicKeyModel';
 import RecoverOperation from '../../lib/core/versions/latest/RecoverOperation';
-import { PrivateKey } from '@decentralized-identity/did-auth-jose';
->>>>>>> 6dbcb330
 
 interface AnchoredCreateOperationGenerationInput {
   transactionNumber: number;
@@ -418,7 +413,7 @@
   public static async generateRecoverOperationRequest (
     didUniqueSuffix: string,
     recoveryOtp: string,
-    recoveryPrivateKey: string | PrivateKey,
+    recoveryPrivateKey: string,
     newRecoveryPublicKey: PublicKeyModel,
     newSigningPublicKey: DidPublicKeyModel,
     nextRecoveryOtpHash: string,
@@ -477,17 +472,6 @@
   }
 
   /**
-<<<<<<< HEAD
-   * Generates an Update Operation buffer with valid signature.
-   */
-  public static async generateUpdateOperationBuffer (updatePayload: object, keyId: string, privateKey: string): Promise<Buffer> {
-    const operation = await OperationGenerator.signUsingEs256k(updatePayload, keyId, privateKey);
-    return Buffer.from(JSON.stringify(operation));
-  }
-
-  /**
-=======
->>>>>>> 6dbcb330
    * Creates an update operation for adding a key.
    */
   public static async createUpdateOperationRequestForAddingAKey (
