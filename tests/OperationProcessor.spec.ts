import BatchFile from '../src/BatchFile';
import Cryptography from '../src/lib/Cryptography';
import MockCas from './mocks/MockCas';
import OperationGenerator from './generators/OperationGenerator';
import { Cas } from '../src/Cas';
<<<<<<< HEAD
import { createOperationProcessor } from '../src/OperationProcessor';
import { DidDocument } from '@decentralized-identity/did-common-typescript';
import DidPublicKey from '../src/lib/DidPublicKey';
import { getOperationHash, WriteOperation } from '../src/Operation';
=======
import { createOperationProcessor, OperationProcessor } from '../src/OperationProcessor';
import { getOperationHash, Operation } from '../src/Operation';
>>>>>>> 37f18ce3
import { initializeProtocol } from '../src/Protocol';

/**
 * Creates a batch file with single operation given operation buffer,
 * then adds the batch file to the given CAS.
 * @returns The operation in the batch file added in the form of a Operation.
 */
async function addBatchFileOfOneOperationToCas (
  opBuf: Buffer,
  cas: Cas,
  transactionNumber: number,
  transactionTime: number,
  operationIndex: number): Promise<Operation> {
  const operations: Buffer[] = [ opBuf ];
  const batchBuffer = BatchFile.fromOperations(operations).toBuffer();
  const batchFileAddress = await cas.write(batchBuffer);
  const resolvedTransaction = {
    transactionNumber,
    transactionTime,
    transactionTimeHash: 'unused',
    anchorFileHash: 'unused',
    batchFileHash: batchFileAddress
  };

  const op = Operation.create(opBuf, resolvedTransaction, operationIndex);
  return op;
}

async function createUpdateSequence (
  did: string,
  createOp: Operation,
  cas: Cas,
  numberOfUpdates:
  number,
<<<<<<< HEAD
  privateKey: any): Promise<WriteOperation[]> {
=======
  privateKey: any): Promise<[Operation[], string[]]> {
>>>>>>> 37f18ce3

  const ops = new Array(createOp);
  const opHashes = new Array(getOperationHash(createOp));

  for (let i = 0; i < numberOfUpdates; ++i) {
    const mostRecentVersion = opHashes[i];
    const updatePayload = {
      did,
      operationNumber: i + 1,
      previousOperationHash: mostRecentVersion,
      patch: [{
        op: 'replace',
        path: '/publicKey/1',
        value: {
          id: '#key2',
          type: 'RsaVerificationKey2018',
          owner: 'did:sidetree:updateid' + i,
          publicKeyPem: process.hrtime() // Some dummy value that's not used.
        }
      }]
    };

    const updateOperationBuffer = await OperationGenerator.generateUpdateOperation(updatePayload, '#key1', privateKey);
    const updateOp = await addBatchFileOfOneOperationToCas(
      updateOperationBuffer,
      cas,
      i + 1,   // transaction Number
      i + 1,   // transactionTime
      0        // operation index
      );
    ops.push(updateOp);

    const updateOpHash = getOperationHash(updateOp);
    opHashes.push(updateOpHash);
  }

  return ops;
}

function getFactorial (n: number): number {
  let factorial = 1;
  for (let i = 2 ; i <= n ; ++i) {
    factorial *= i;
  }
  return factorial;
}

// Return a permutation of a given size with a specified index among
// all possible permutations. For example, there are 5! = 120 permutations
// of size 5, so by passing index values 0..119 we can enumerate all
// permutations
function getPermutation (size: number, index: number): Array<number> {
  const permutation: Array<number> = [];

  for (let i = 0 ; i < size ; ++i) {
    permutation.push(i);
  }

  for (let i = 0 ; i < size ; ++i) {
    const j = i + Math.floor(index / getFactorial(size - i - 1));
    index = index % getFactorial(size - i - 1);

    const t = permutation[i];
    permutation[i] = permutation[j];
    permutation[j] = t;
  }

  return permutation;
}

function getPublicKey (didDocument: DidDocument, keyId: string): DidPublicKey | undefined {
  for (let i = 0; i < didDocument.publicKey.length; i++) {
    const publicKey = didDocument.publicKey[i];

    if (publicKey.id && publicKey.id.endsWith(keyId)) {
      return publicKey;
    }
  }

  return undefined;
}

describe('OperationProessor', async () => {
  initializeProtocol('protocol-test.json');

  // Load the DID Document template.
  const didDocumentTemplate = require('./json/didDocumentTemplate.json');
  const didMethodName = 'did:sidetree:';

  let cas = new MockCas();
  let operationProcessor = createOperationProcessor(cas, didMethodName);
<<<<<<< HEAD
  let createOp: WriteOperation | undefined;
=======
  let createOp: Operation | undefined;
  let firstVersion: string | undefined;
>>>>>>> 37f18ce3
  let publicKey: any;
  let privateKey: any;
  let did: string;

  beforeEach(async () => {
    [publicKey, privateKey] = await Cryptography.generateKeyPairHex('#key1'); // Generate a unique key-pair used for each test.

    cas = new MockCas();
    operationProcessor = createOperationProcessor(cas, didMethodName); // TODO: add a clear method to avoid double initialization.

    const createOperationBuffer = await OperationGenerator.generateCreateOperation(didDocumentTemplate, publicKey, privateKey);
    createOp = await addBatchFileOfOneOperationToCas(createOperationBuffer, cas, 0, 0, 0);
    const createOpHash = getOperationHash(createOp);
    await operationProcessor.process(createOp);
    did = didMethodName + createOpHash;
  });

  it('should return a DID Document for resolve(did) for a registered DID', async () => {
    const didDocument = await operationProcessor.resolve(did);

    // TODO: can we get the raw json from did? if so, we can write a better test.
    // This is a poor man's version based on public key properties
    expect(didDocument).toBeDefined();
    const publicKey2 = getPublicKey(didDocument!, 'key2');
    expect(publicKey2).toBeDefined();
    expect(publicKey2!.owner).toBeDefined();
    expect(publicKey2!.owner!).toEqual('did:sidetree:ignoredUnlessResolvable');
  });

  it('should process updates correctly', async () => {
    const numberOfUpdates = 10;
    const ops = await createUpdateSequence(did, createOp!, cas, numberOfUpdates, privateKey);

    for (let i = 0 ; i < ops.length ; ++i) {
      await operationProcessor.process(ops[i]);
    }

    const didDocument = await operationProcessor.resolve(did);
    expect(didDocument).toBeDefined();
    const publicKey2 = getPublicKey(didDocument!, 'key2');
    expect(publicKey2).toBeDefined();
    expect(publicKey2!.owner).toBeDefined();
    expect(publicKey2!.owner!).toEqual('did:sidetree:updateid' + (numberOfUpdates - 1));
  });

  it('should correctly process updates in reverse order', async () => {
    const numberOfUpdates = 10;
    const ops = await createUpdateSequence(did, createOp!, cas, numberOfUpdates, privateKey);

    for (let i = numberOfUpdates ; i >= 0 ; --i) {
      await operationProcessor.process(ops[i]);
    }
    const didDocument = await operationProcessor.resolve(did);
    expect(didDocument).toBeDefined();
    const publicKey2 = getPublicKey(didDocument!, 'key2');
    expect(publicKey2).toBeDefined();
    expect(publicKey2!.owner).toBeDefined();
    expect(publicKey2!.owner!).toEqual('did:sidetree:updateid' + (numberOfUpdates - 1));
  });

  it('should correctly process updates in every (5! = 120) order', async () => {
    const numberOfUpdates = 4;
    const ops = await createUpdateSequence(did, createOp!, cas, numberOfUpdates, privateKey);

    const numberOfOps = ops.length;
    const numberOfPermutations = getFactorial(numberOfOps);
    for (let i = 0 ; i < numberOfPermutations; ++i) {
      const permutation = getPermutation(numberOfOps, i);
      operationProcessor = createOperationProcessor(cas, 'did:sidetree:'); // Reset

      for (let i = 0 ; i < numberOfOps ; ++i) {
        const opIdx = permutation[i];
        await operationProcessor.process(ops[opIdx]);
      }
      const didDocument = await operationProcessor.resolve(did);
      expect(didDocument).toBeDefined();
      const publicKey2 = getPublicKey(didDocument!, 'key2');
      expect(publicKey2).toBeDefined();
      expect(publicKey2!.owner).toBeDefined();
      expect(publicKey2!.owner!).toEqual('did:sidetree:updateid' + (numberOfUpdates - 1));
    }
  });
});<|MERGE_RESOLUTION|>--- conflicted
+++ resolved
@@ -3,15 +3,10 @@
 import MockCas from './mocks/MockCas';
 import OperationGenerator from './generators/OperationGenerator';
 import { Cas } from '../src/Cas';
-<<<<<<< HEAD
 import { createOperationProcessor } from '../src/OperationProcessor';
 import { DidDocument } from '@decentralized-identity/did-common-typescript';
 import DidPublicKey from '../src/lib/DidPublicKey';
-import { getOperationHash, WriteOperation } from '../src/Operation';
-=======
-import { createOperationProcessor, OperationProcessor } from '../src/OperationProcessor';
 import { getOperationHash, Operation } from '../src/Operation';
->>>>>>> 37f18ce3
 import { initializeProtocol } from '../src/Protocol';
 
 /**
@@ -46,11 +41,7 @@
   cas: Cas,
   numberOfUpdates:
   number,
-<<<<<<< HEAD
-  privateKey: any): Promise<WriteOperation[]> {
-=======
-  privateKey: any): Promise<[Operation[], string[]]> {
->>>>>>> 37f18ce3
+  privateKey: any): Promise<Operation[]> {
 
   const ops = new Array(createOp);
   const opHashes = new Array(getOperationHash(createOp));
@@ -142,12 +133,7 @@
 
   let cas = new MockCas();
   let operationProcessor = createOperationProcessor(cas, didMethodName);
-<<<<<<< HEAD
-  let createOp: WriteOperation | undefined;
-=======
   let createOp: Operation | undefined;
-  let firstVersion: string | undefined;
->>>>>>> 37f18ce3
   let publicKey: any;
   let privateKey: any;
   let did: string;
@@ -173,8 +159,7 @@
     expect(didDocument).toBeDefined();
     const publicKey2 = getPublicKey(didDocument!, 'key2');
     expect(publicKey2).toBeDefined();
-    expect(publicKey2!.owner).toBeDefined();
-    expect(publicKey2!.owner!).toEqual('did:sidetree:ignoredUnlessResolvable');
+    expect(publicKey2!.owner).toBeUndefined();
   });
 
   it('should process updates correctly', async () => {
