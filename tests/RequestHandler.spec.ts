--- conflicted
+++ resolved
@@ -176,11 +176,7 @@
   });
 
   it('should respond with HTTP 200 when DID is deleted correctly.', async () => {
-<<<<<<< HEAD
     const request = await OperationGenerator.generateDeleteOperationBuffer(didUniqueSuffix, '#key1', privateKey);
-=======
-    const request = await OperationGenerator.generateDeleteOperation(didUniqueSuffix, '#key1', privateKey);
->>>>>>> e2978835
     const response = await requestHandler.handleOperationRequest(request);
     const httpStatus = Response.toHttpStatus(response.status);
 
@@ -188,11 +184,7 @@
   });
 
   it('should respond with HTTP 400 when DID given to be deleted does not exist.', async () => {
-<<<<<<< HEAD
     const request = await OperationGenerator.generateDeleteOperationBuffer('nonExistentDidUniqueSuffix', '#key1', privateKey);
-=======
-    const request = await OperationGenerator.generateDeleteOperation('nonExistentDidUniqueSuffix', '#key1', privateKey);
->>>>>>> e2978835
     const response = await requestHandler.handleOperationRequest(request);
     const httpStatus = Response.toHttpStatus(response.status);
 
